--- conflicted
+++ resolved
@@ -205,16 +205,6 @@
                 void                    winAppendMenu(HMENU handle);
                 std::string             winConstructMenuText(void);
 #endif
-<<<<<<< HEAD
-#if DOSBOXMENU_TYPE == DOSBOXMENU_NSMENU /* Mac OS X NSMenu / NSMenuItem handle */
-                /* We cannot use NSMenu / NSMenuItem Objective C++ directly here,
-                 * so use void* pointers here and the Objective C++ code in SDL 1.x
-                 * will typecast to NSMenu / NSMenuItem as needed */
-                void*                   nsMenu = NULL;
-		void*			nsMenuItem = NULL;
-#endif
-=======
->>>>>>> 32118a9b
             protected:
                 item&                   allocate(const item_handle_t id,const enum item_type_t type,const std::string &name);
                 void                    deallocate(void);
