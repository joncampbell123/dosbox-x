--- conflicted
+++ resolved
@@ -879,11 +879,7 @@
 #                  Requires a Glide wrapper - glide2x.dll (Windows), libglide2x.so (Linux), or libglide2x.dylib (macOS).
 #           lfb: Enable LFB access for Glide. OpenGlide does not support locking aux buffer, please use _noaux modes.
 #                  Possible values: full, full_noaux, read, read_noaux, write, write_noaux, none.
-<<<<<<< HEAD
-#        splash: Show 3dfx splash screen for Glide (Windows; requires 3dfxSpl2.dll).
-=======
 #        splash: Show 3dfx splash screen for Glide emulation (Windows; requires 3dfxSpl2.dll).
->>>>>>> 8ad0ca59
 voodoo_card   = auto
 voodoo_maxmem = true
 glide         = false
