--- conflicted
+++ resolved
@@ -4,12 +4,8 @@
 - download Visual Studio installer from https://www.visualstudio.com/downloads
 - launch the installer
 - in 'Workloads' tab, tick 'Desktop development with C++'
-<<<<<<< HEAD
-- in 'Individual components' tab, 'SDKs, libraries, and frameworks' section, tick 'Windows 8.1 SDK', then scroll down and select 'Windows Universal Runtime'
-=======
 - in 'Individual components' tab, 'SDKs, libraries, and frameworks' section, tick 'Windows 8.1 SDK'
 - in 'Individual components' tab, 'Compilers, build tools, and runtimes' section, tick 'Windows Universal CRT SDK'
->>>>>>> 2862a299
 - download the DirectX SDK (June 2010) from https://www.microsoft.com/en-us/download/details.aspx?id=6812
 - launch the installer and follow the instructions
 - if you encounter error S1023 during installation, follow the instructions at https://support.microsoft.com/en-us/help/2728613/s1023-error-when-you-install-the-directx-sdk-june-2010
