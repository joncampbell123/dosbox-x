dnl Init.
AC_INIT(dosbox-x,2022.12.26,[https://github.com/joncampbell123/dosbox-x/issues],[],[https://dosbox-x.com])
AC_PREREQ(2.60)
AC_CONFIG_SRCDIR(README.md)

dnl Utility function ============================

# AC_CHECK_CPPFLAGS(ADDITIONAL-CPPFLAGS, ACTION-IF-FOUND, ACTION-IF-NOT-FOUND)
#
# checks whether the $(C) compiler accepts the ADDITIONAL-CPPFLAGS
# if so, they are added to the CPPFLAGS
AC_DEFUN([AC_CHECK_CPPFLAGS],
[
  AC_MSG_CHECKING([whether $CPP accepts "$1"])
  temp_check_cppflags="${CPPFLAGS}"
  CPPFLAGS="$1 ${CPPFLAGS}"
  AC_PREPROC_IFELSE(
        [AC_LANG_SOURCE([[int main(void){return 0;}]])],
        [AC_MSG_RESULT([yes])],
        [AC_MSG_RESULT([no]); CPPFLAGS="${temp_check_cppflags}"])
])# AC_CHECK_CPPFLAGS

dnl LIBRARY TEST: OpenGL support
AC_CHECK_LIB(GL, main, have_gl_lib=yes, have_gl_lib=no , )
AC_CHECK_LIB(opengl32, main, have_opengl32_lib=yes,have_opengl32_lib=no , )
AC_CHECK_HEADER(GL/gl.h, have_gl_h=yes , have_gl_h=no , )

dnl LIBRARY TEST: Direct3D 9 header support
AC_CHECK_HEADER(d3d9.h, have_d3d9_h=yes , have_d3d9_h=no , )
AC_CHECK_HEADER(d3dx9math.h, have_d3dx9math_h=yes , have_d3dx9math_h=no , )

dnl Utility function ============================

# AC_CHECK_CXXFLAGS(ADDITIONAL-CXXFLAGS, ACTION-IF-FOUND, ACTION-IF-NOT-FOUND)
#
# checks whether the $(CXX) (c++) compiler accepts the ADDITIONAL-CXXFLAGS
# if so, they are added to the CXXFLAGS
AC_DEFUN([AC_CHECK_CXXFLAGS],
[
  AC_MSG_CHECKING([whether $CXX accepts "$1"])
cat > conftest.c++ << EOF
int main(){
  return 0;
}
EOF
if $CXX $CPPFLAGS $CXXFLAGS -Werror -c -o conftest.o conftest.c++ [$1] > /dev/null 2>&1
then
  AC_MSG_RESULT([yes])
  CXXFLAGS="${CXXFLAGS} [$1]"
  AC_CHECK_CPPFLAGS([$1])
  [$2]
else
  AC_MSG_RESULT([no])
  [$3]
fi
])# AC_CHECK_CXXFLAGS

dnl End Utility function ============================

dnl Detect the canonical host and target build environment
AC_CANONICAL_HOST
AC_CANONICAL_BUILD

dnl Setup for automake
AM_INIT_AUTOMAKE([foreign subdir-objects])
AC_CONFIG_HEADER(config.h)

dnl Checks for programs.
AC_PROG_MAKE_SET
AC_PROG_CC
AC_PROG_CPP
AC_PROG_CXX
AC_PROG_OBJCXX
AC_PROG_INSTALL
AC_CHECK_TOOL(AR, ar)
AC_PROG_RANLIB
AC_PREFIX_DEFAULT([/usr/local])

dnl this code needs large file support on 32-bit systems
AC_SYS_LARGEFILE

#Check for big endian machine, should #define WORDS_BIGENDIAN if so
AC_C_BIGENDIAN

dnl Checks for typedefs, structures, and compiler characteristics.
AC_C_CONST
AC_C_INLINE
AC_TYPE_SIZE_T
AC_STRUCT_TM

dnl some semi complex check for sys/socket so it works on darwin as well
AC_CHECK_HEADERS([stdlib.h sys/types.h])
AC_CHECK_HEADERS([sys/socket.h  netinet/in.h pwd.h], [], [],
[#include <stdio.h>
#ifdef STDC_HEADERS
# include <stdlib.h>
# include <stddef.h>
#else
# ifdef HAVE_STDLIB_H
#  include <stdlib.h>
# endif
#endif
#ifdef HAVE_SYS_TYPES_H
# include <sys/types.h>
#endif
])

dnl C++11 is mandatory in this codebase.
dnl C++14 is optional at this time, will eventually become mandatory.

dnl AC_CHECK_CXXFLAGS will prepend gnu++11 to CXXFLAGS if supported, for us.
OLDCFLAGS="$CFLAGS"
OLDCPPFLAGS="$CPPFLAGS"
OLDCXXFLAGS="$CXXFLAGS"

AC_MSG_CHECKING([checking for C++14 support])
AC_CHECK_CXXFLAGS([ -std=gnu++14 ], [  ], [
    warn_cpp11=1
])

CXXFLAGS="$OLDCXXFLAGS"
CPPFLAGS="$OLDCPPFLAGS"
CFLAGS="$OLDCFLAGS"

AC_MSG_CHECKING([checking for C++11 support])
AC_CHECK_CXXFLAGS([ -std=gnu++11 ], [  ], [
    warn_cpp0x=1
])

CXXFLAGS="$OLDCXXFLAGS"
CPPFLAGS="$OLDCPPFLAGS"
CFLAGS="$OLDCFLAGS"

if test x$warn_cpp0x = x1; then
    AC_MSG_ERROR([ Your compiler must support C++11 or better ])
fi

dnl Allow devs to force compile as C++11 as long as this code supports C++11 as a baseline
AC_ARG_ENABLE(force-cxx11,AC_HELP_STRING([--enable-force-cxx11],[Force compile as C++11]),force_cxx11=yes)

if test x$warn_cpp11 = x1; then
    AC_MSG_WARN([ Your compiler does not support C++14. Currently it is optional. At some point in the future, it will be required ])
    CFLAGS="$CFLAGS -std=gnu11";
    CXXFLAGS="$CXXFLAGS -std=gnu++11";
elif test x$force_cxx11 = xyes; then
    CFLAGS="$CFLAGS -std=gnu11";
    CXXFLAGS="$CXXFLAGS -std=gnu++11";
else
    AC_MSG_WARN([ DOSBox-X is still intended to support compilation as C++11. If you add new code please make sure it works as C++11 by running ./configure with --enable-force-cxx11 ])
    CFLAGS="$CFLAGS -std=gnu11"; # no such "gnu14"
    CXXFLAGS="$CXXFLAGS -std=gnu++14";
fi

dnl Allow the SDL drawn menu to be enabled on Windows or macOS instead of their native menu system.
AH_TEMPLATE(C_FORCE_MENU_SDLDRAW,[Define to 1 to force SDL-drawn menus])
AC_ARG_ENABLE(force-menu-sdldraw,AC_HELP_STRING([--enable-force-menu-sdldraw],[Force SDL drawn menus]),enable_force_menu_sdldraw=yes)

dnl This is how the build script can specify a HX DOS extender target
AH_TEMPLATE(C_HX_DOS,[Define to 1 to target HX DOS])
AC_ARG_ENABLE(hx-dos,AC_HELP_STRING([--enable-hx-dos],[Enable HX target]),enable_hx=yes)

dnl Let me know if you're targeting Emscripten
AH_TEMPLATE(C_EMSCRIPTEN,[Define to 1 to target Emscripten])
AC_ARG_ENABLE(emscripten,AC_HELP_STRING([--enable-emscripten],[Enable Emscripten target]),enable_emscripten=$enableval,enable_emscripten=no)

dnl Allow disabling X11 integration if your platform doesn't support it
AC_ARG_ENABLE(x11,AC_HELP_STRING([--disable-x11],[Don't enable X11 integration]))

dnl Optimize for speed by default
AC_ARG_ENABLE(optimize,AC_HELP_STRING([--disable-optimize],[Don't enable compiler optimizations]))

dnl FIXME: Remove default "-O2" set by some autotools versions. TODO: check availability of sed.
CFLAGS=["`echo $CFLAGS' ' | sed -e 's/-O[^ ]* //g'`"]
CXXFLAGS=["`echo $CXXFLAGS' ' | sed -e 's/-O[^ ]* //g'`"]

if test x$enable_optimize != xno; then
    if test x$enable_emscripten = xyes; then
	    CFLAGS="$CFLAGS -Os"
	    CXXFLAGS="$CXXFLAGS -Os"
    else
	    CFLAGS="$CFLAGS -O2"
	    CXXFLAGS="$CXXFLAGS -O2"
    fi
fi

if test x$enable_emscripten = xyes; then
	AC_DEFINE(C_EMSCRIPTEN,1,[Targeting Emscripten])
  AC_DEFINE(C_DIRECTSERIAL, 0, [ Define to 1 if you want serial pass-through support (Win32, Posix and OS/2).])
fi

dnl Some stuff for the icon.
case "$host" in
    *-*-cygwin* | *-*-mingw32*)
    if test x$enable_hx = xyes; then
        CXXFLAGS="$CXXFLAGS -DHX_DOS"
        AC_DEFINE(C_HX_DOS,1,[Targeting HX DOS extender])
    fi
    ;;
esac

if test x$enable_force_menu_sdldraw = xyes; then
    CXXFLAGS="$CXXFLAGS -DFORCE_SDLDRAW"
    AC_DEFINE(C_FORCE_MENU_SDLDRAW,1,[Force SDL drawn menus])
fi

dnl TEST: Environ can be included
AC_MSG_CHECKING(if environ can be included)
AC_LINK_IFELSE([AC_LANG_PROGRAM([[
#include <unistd.h>
#include <stdlib.h>]],[[*environ;]])],
[AC_MSG_RESULT(yes);AC_DEFINE(ENVIRON_INCLUDED,1,[environ can be included])],AC_MSG_RESULT(no))

dnl TEST: Environ can be linked
AC_MSG_CHECKING(if environ can be linked)
AC_LINK_IFELSE([AC_LANG_PROGRAM([[extern char ** environ;]],[[*environ;]])],
[AC_MSG_RESULT(yes);AC_DEFINE(ENVIRON_LINKED,1,[environ can be linked])],AC_MSG_RESULT(no))

dnl TEST: dirent includes d_type
AC_MSG_CHECKING([if dirent includes d_type])
AC_COMPILE_IFELSE([AC_LANG_SOURCE([
#include <sys/types.h>
#include <dirent.h>
void blah(){
struct dirent d_test;
d_test.d_type = 0;
}])],[AC_MSG_RESULT(yes);AC_DEFINE(DIRENT_HAS_D_TYPE,1,[struct dirent has d_type])],AC_MSG_RESULT(no))

dnl TEST: Check for powf
AC_MSG_CHECKING(for powf in libm);
LIBS_BACKUP=$LIBS;
LIBS="$LIBS -lm";
AC_LINK_IFELSE([AC_LANG_PROGRAM([[#include <math.h>]],[[
        powf(1.0f, 1.0f);
]])], [AC_MSG_RESULT(yes)], [AC_DEFINE([DB_HAVE_NO_POWF],[1],[libm does not include powf])])
LIBS=$LIBS_BACKUP

dnl Look for clock_gettime, a DB_HAVE_CLOCK_GETTIME is set when present
AH_TEMPLATE([DB_HAVE_CLOCK_GETTIME],[Determines if the function clock_gettime is available.])
AC_SEARCH_LIBS([clock_gettime], [rt] , [found_clock_gettime=yes], [found_clock_gettime=no])
if test x$found_clock_gettime = xyes; then
  AC_DEFINE(DB_HAVE_CLOCK_GETTIME)
fi

dnl TEST: Check if the compiler support attributes
AH_TEMPLATE([C_HAS_ATTRIBUTE],[Determines if the compilers supports attributes for structures.])
AC_MSG_CHECKING(if compiler allows __attribute__)
AC_COMPILE_IFELSE([AC_LANG_PROGRAM([[
typedef struct { } __attribute__((packed)) junk;]],
[[ ]])],[ AC_MSG_RESULT(yes);AC_DEFINE(C_HAS_ATTRIBUTE)],AC_MSG_RESULT(no))

dnl TEST: Check if the compiler supports certain attributes
OLDCFLAGS="$CFLAGS"
CFLAGS="-Werror"

AH_TEMPLATE([C_ATTRIBUTE_ALWAYS_INLINE],[Determines if the compilers supports always_inline attribute.])
AC_MSG_CHECKING(if compiler allows __attribute__((always_inline)) )
AC_COMPILE_IFELSE([AC_LANG_SOURCE([ inline void __attribute__((always_inline)) test(){}
])],[ AC_MSG_RESULT(yes);AC_DEFINE(C_ATTRIBUTE_ALWAYS_INLINE)],AC_MSG_RESULT(no))

AH_TEMPLATE([C_ATTRIBUTE_FASTCALL],[Determines if the compilers supports fastcall attribute.])
AC_MSG_CHECKING(if compiler allows __attribute__((fastcall)) )
AC_COMPILE_IFELSE([AC_LANG_SOURCE([ void __attribute__((fastcall)) test(){}
])],[ AC_MSG_RESULT(yes);AC_DEFINE(C_ATTRIBUTE_FASTCALL)],AC_MSG_RESULT(no))

CFLAGS="$OLDCFLAGS"

dnl TEST: Check if the compiler supports __builtin_expect
#Switch language to c++
AC_LANG_PUSH(C++)
AH_TEMPLATE([C_HAS_BUILTIN_EXPECT],[Determines if the compilers supports __builtin_expect for branch prediction.])
AC_MSG_CHECKING(if compiler allows __builtin_expect)
AC_COMPILE_IFELSE([AC_LANG_PROGRAM([[]],[[
int x=10;if( __builtin_expect ((x==1),0) ) ;
]])], [ AC_MSG_RESULT(yes);AC_DEFINE(C_HAS_BUILTIN_EXPECT)],AC_MSG_RESULT(no))
#switch language back
AC_LANG_POP(C++)

dnl Check for mach_vm_remap (Darwin)
AH_TEMPLATE(C_HAVE_MACH_VM_REMAP,[Define to 1 if you have the mach_vm_remap function])
AC_CHECK_HEADER([mach/mach.h], [
AC_CHECK_FUNC([mach_vm_remap],[AC_DEFINE(C_HAVE_MACH_VM_REMAP,1)])
])

dnl Check for mprotect. Needed for 64 bits linux 
AH_TEMPLATE(C_HAVE_MPROTECT,[Define to 1 if you have the mprotect function])
AC_CHECK_HEADER([sys/mman.h], [
AC_CHECK_FUNC([mprotect],[AC_DEFINE(C_HAVE_MPROTECT,1)])
])

dnl Check for memfd_create, for dynamic core. You need the glibc version, not just the syscall.
AH_TEMPLATE(C_HAVE_MEMFD_CREATE,[Define to 1 if you have the memfd_create function])
AC_CHECK_HEADER([sys/mman.h], [
AC_CHECK_FUNC([memfd_create],[AC_DEFINE(C_HAVE_MEMFD_CREATE,1)])
])

dnl Check for posix_memalign
AH_TEMPLATE(C_HAVE_POSIX_MEMALIGN,[Define to 1 if you have the posix_memalign function])
AC_CHECK_HEADER([stdlib.h], [
AC_CHECK_FUNC([posix_memalign],[AC_DEFINE(C_HAVE_POSIX_MEMALIGN,1)])
])

dnl Check for mmap
AH_TEMPLATE(C_HAVE_MMAP,[Define to 1 if you have the mmap function])
AC_CHECK_HEADER([sys/mman.h], [
AC_CHECK_FUNC([mmap],[AC_DEFINE(C_HAVE_MMAP,1)])
])

dnl Check for realpath. Used on Linux
AC_CHECK_FUNCS([realpath])

dnl Setpriority
AH_TEMPLATE(C_SET_PRIORITY,[Define to 1 if you have setpriority support])
AC_MSG_CHECKING(for setpriority support)
AC_LINK_IFELSE([AC_LANG_SOURCE([
#include <sys/resource.h>
int main(int argc,char **argv) {
	return setpriority (PRIO_PROCESS, 0,PRIO_MIN+PRIO_MAX);
};
])],AC_MSG_RESULT(yes);AC_DEFINE(C_SET_PRIORITY,1),AC_MSG_RESULT(no))

dnl Some target detection and actions for them
case "$host" in
    *-*-darwin* | *-*-openbsd*)
       dnl El Capitan's refusal to allow sudo make install to /usr/include, and the failure of most open source to
       dnl include from /usr/local/include is irritating and tiresome...
       CFLAGS="$CFLAGS -I/usr/local/include"
       CPPFLAGS="$CPPFLAGS -I/usr/local/include"
       ;;
esac

if test x$enable_emscripten = xyes; then
    CXXFLAGS="$CXXFLAGS"
else
    dnl Some default CPU flags
    case "$host_cpu" in
        x86_64 | amd64)
        # SSE is part of the x86_64 ABI
        CXXFLAGS="$CXXFLAGS -msse"
        ;;
    esac
fi

dnl Some needed libaries for OS2
dnl perharps join this with the other target depended checks. move them upwards
if test x$host = xi386-pc-os2-emx ; then
    CXXFLAGS="$CXXFLAGS -Zmt"
    LDFLAGS="$LDFLAGS -Zomf -Zmt"
fi

dnl I would like to know of any concerns given by the C++ compiler.
dnl Clang/LLVM already does this to some degree, let's get GCC to do it too.
AC_CHECK_CXXFLAGS([ -Wall ])
AC_CHECK_CXXFLAGS([ -Wextra ])
AC_CHECK_CXXFLAGS([ -Wunused ])
AC_CHECK_CXXFLAGS([ -pedantic ])
#AC_CHECK_CXXFLAGS([ -Wconversion ])      DO NOT ENABLE. THIS WARNING IS WAY TOO PEDANTIC TO BE USEFUL, EXCEPT FOR SPECIFIC CASES
#AC_CHECK_CXXFLAGS([ -Wsign-conversion ])
AC_CHECK_CXXFLAGS([ -Wlogical-op ])
AC_CHECK_CXXFLAGS([ -Wsign-promo ])
AC_CHECK_CXXFLAGS([ -Wconversion-null ])
#AC_CHECK_CXXFLAGS([ -Woverloaded-virtual ])    NOT TOO USEFUL
AC_CHECK_CXXFLAGS([ -Wno-deprecated-declarations ])

dnl Let GCC 7.3.x know that the "fall through" switch cases in this codebase
dnl are often intentional.
AC_CHECK_CXXFLAGS([ -Wno-implicit-fallthrough ])

dnl Stop reporting "type punning" warnings, I'm sick of hearing about it.
AC_CHECK_CXXFLAGS([ -Wno-strict-aliasing ])

dnl other
AC_CHECK_CXXFLAGS([ -Wno-missing-field-initializers ])
AC_CHECK_CXXFLAGS([ -Wno-format-zero-length ])

dnl Clang/LLVM warning: don't care the address of a member may be unaligned, unless targeting ARM!
AC_CHECK_CXXFLAGS([ -Wno-address-of-packed-member ])
dnl Clang/LLVM warning: don't care about int to void*, since void* is either same size or larger
AC_CHECK_CXXFLAGS([ -Wno-int-to-void-pointer-cast ])

dnl Some stuff for the icon and other makefile platform stuff.
dnl Slightly double with the above, but that deals more with compiled features.
case "$host" in
    *-*-cygwin* | *-*-mingw32*)
       dnl Some stuff for the ico
       AC_CHECK_TOOL(WINDRES, windres, :)
       LDFLAGS="-static -static-libgcc -static-libstdc++ $LDFLAGS"
       DBPLATFORM="win"
    ;;
    *-*-darwin*)
       WINDRES=":"
       DBPLATFORM="mac"
    ;;
    *)
       WINDRES=":"
       DBPLATFORM="other"
    ;;
esac
       AM_CONDITIONAL(HAVE_WINDRES, test "x$WINDRES" != "x:")
       AM_CONDITIONAL(MACOSX, test "x$DBPLATFORM" = "xmac")
       AC_SUBST(WINDRES)

dnl LIBRARY TEST: SDL 2.x
SDL2_VERSION=2.0.5
AM_PATH_SDL2($SDL2_VERSION)

dnl LIBRARY TEST: SDL 1.x
SDL_VERSION=1.2.0
AM_PATH_SDL($SDL_VERSION)

dnl LIBRARY USE: SDL selection
if test -n "$SDL2_LIBS"; then
    LIBS="$LIBS $SDL2_LIBS"
    CPPFLAGS="$CPPFLAGS $SDL2_CFLAGS"
else
  if test -n "$SDL_LIBS"; then
    LIBS="$LIBS $SDL_LIBS"
    CPPFLAGS="$CPPFLAGS $SDL_CFLAGS"
  else
    AC_MSG_ERROR([SDL 1.x or SDL 2.x is required to compile this program])
  fi
fi

AH_TEMPLATE(C_GAMELINK,[Define to 1 to enable game link headless mode])
AC_CHECK_LIB(rt, main, have_rt_lib=yes, have_rt_lib=no , )
AC_ARG_ENABLE(gamelink,AC_HELP_STRING([--disable-gamelink],[Disable headless game link output mode (only for SDL2)]),,enable_gamelink=yes)
AC_MSG_CHECKING(whether gamelink is enabled) 
if test x$enable_gamelink = xyes; then
  if test "x$SDL2_LIBS" = "x"; then
    AC_MSG_RESULT(no (SDL2 missing))
  else
    AC_MSG_RESULT(yes)
    C_GAMELINK=1
    AC_DEFINE(C_GAMELINK,1)
  fi
else
  AC_MSG_RESULT(no)
fi
AM_CONDITIONAL([C_GAMELINK], [test "x$C_GAMELINK" = x1])


dnl FEATURE: Whether to use OpenGL
AH_TEMPLATE(C_OPENGL,[Define to 1 to use opengl display output support])
AC_ARG_ENABLE(opengl,AC_HELP_STRING([--disable-opengl],[Disable opengl support]),enable_opengl=$enableval,enable_opengl=yes)
AC_MSG_CHECKING(whether opengl display output will be enabled)

# We need to do this before any other AC_CHECK_LIB runs just to make sure
# linking doesn't fail if SDL is using OpenGL
if test x$enable_opengl = xyes; then
case "$host" in
    *-*-darwin*)
       AC_MSG_RESULT(yes)
       LIBS="$LIBS -framework OpenGL"
       AC_DEFINE(C_OPENGL,1)
       ;;
    *)
       pkg-config --exists gl; RES=$?
       if test x$RES = x0; then
         AC_MSG_RESULT(yes)
         CFLAGS="$CFLAGS "`pkg-config gl --cflags`
         CPPFLAGS="$CPPFLAGS "`pkg-config gl --cflags`
         LIBS="$LIBS "`pkg-config gl --libs`
         AC_DEFINE(C_OPENGL,1)
       elif test x$have_gl_h = xyes -a x$have_gl_lib = xyes ; then
         AC_MSG_RESULT(yes)
         LIBS="$LIBS -lGL"
         AC_DEFINE(C_OPENGL,1)
       elif test x$have_gl_h = xyes -a x$have_opengl32_lib = xyes ; then
         AC_MSG_RESULT(yes)
         LIBS="$LIBS -lopengl32"
         AC_DEFINE(C_OPENGL,1)
       else
         AC_MSG_RESULT(no)
       fi
       ;;
esac
fi

# FIXME: Arrggh we need the WHOLE PATH
pwd=`realpath $srcdir`
if [[ -z "$pwd" ]]; then pwd=`pwd`; fi

CFLAGS="$CFLAGS -I$pwd -I$pwd/vs/sdlnet/linux-host/include -I$pwd/vs/sdlnet/linux-host/include/SDL"
LDFLAGS="$LDFLAGS -L$pwd/vs/sdlnet/linux-host/lib"
CPPFLAGS="$CPPFLAGS -I$pwd -I$pwd/vs/sdlnet/linux-host/include -I$pwd/vs/sdlnet/linux-host/include/SDL"
CXXFLAGS="$CXXFLAGS -I$pwd -I$pwd/vs/sdlnet/linux-host/include -I$pwd/vs/sdlnet/linux-host/include/SDL"

if test x$enable_emscripten != xyes; then
dnl Some target detection and actions for them
case "$host" in
    *-*-cygwin* | *-*-mingw32*)
       LIBS="$LIBS -lwinmm -ldsound -limm32 -lole32 -loleaut32 -lversion -lsetupapi"
       CXXFLAGS="$CXXFLAGS -mno-ms-bitfields"
       dnl FEATURE: Whether to support direct parallel port pass-through
       AC_DEFINE(C_DIRECTLPT, 1, [ Define to 1 if you want parallel pass-through support (Win32, Linux and BSD).])
       dnl FEATURE: Whether to support direct serial port pass-through
       AC_DEFINE(C_DIRECTSERIAL, 1, [ Define to 1 if you want serial pass-through support (Win32, Posix and OS/2).])
       ;;
    *-*-darwin*)
       dnl We have a problem here: both Mac OS X and Darwin report 
       dnl the same signature "powerpc-apple-darwin*" - so we have
       dnl to do more to distinguish them.
       dnl For now I am lazy and do not add proper detection code.
       macosx=1
       if test x$warn_cpp11 = x1; then
           OBJCXXFLAGS="$OBJCXXFLAGS -std=gnu++14";
       else
           OBJCXXFLAGS="$OBJCXXFLAGS -std=gnu++11";
       fi
       AC_DEFINE(MACOSX, 1, [Compiling on Mac OS X])
       LIBS="$LIBS -framework Carbon -framework CoreFoundation -framework CoreMIDI -framework AudioUnit -framework AudioToolbox -framework ApplicationServices -framework AppKit -framework IOKit"
       dnl FEATURE: Whether to support direct serial port pass-through
       AC_DEFINE(C_DIRECTSERIAL, 1, [ Define to 1 if you want serial pass-through support (Win32, Posix and OS/2).])
       ;;
    *-*-linux*)
       AC_DEFINE(LINUX, 1, [Compiling on GNU/Linux])
       CXXFLAGS="$CXXFLAGS -D_XOPEN_SOURCE=700 -D_POSIX_C_SOURCE=200809L"
       LIBS="$LIBS -lrt" # uses shm_* functions which requires librt on Linux
       dnl FEATURE: Whether to support direct parallel port pass-through
       AC_DEFINE(C_DIRECTLPT, 1, [ Define to 1 if you want parallel pass-through support (Win32, Linux and BSD).])
       dnl FEATURE: Whether to support direct serial port pass-through
       AC_DEFINE(C_DIRECTSERIAL, 1, [ Define to 1 if you want serial pass-through support (Win32, Posix and OS/2).])
       ;;
    *-*-haiku*)
       AC_DEFINE(HAIKU, 1, [Compiling on Haiku])
<<<<<<< HEAD
       dnl FEATURE: Whether to support direct serial port pass-through
       AC_DEFINE(C_DIRECTSERIAL, 1, [ Define to 1 if you want serial pass-through support (Win32, Posix and OS/2).])
=======
       dnl FEATURE: Whether to support direct serial port passthrough
       AC_DEFINE(C_DIRECTSERIAL, 1, [ Define to 1 if you want serial passthrough support (Win32, Posix and OS/2).])
       LIBS="$LIBS -lnetwork -lbsd -lbe"
>>>>>>> 9467fd90
       ;;
    *-*-freebsd* | *-*-dragonfly* | *-*-netbsd* | *-*-openbsd*)
       dnl FEATURE: Whether to support direct parallel port pass-through
       AC_DEFINE(C_DIRECTLPT, 1, [ Define to 1 if you want parallel pass-through support (Win32, Linux and BSD).])
       dnl Disabled directserial for now. It doesn't do anything without
       dnl specifying an extra ifdef in directserial_posix.*
       dnl directserial detection should be rewritten to test for the needed
       dnl functions and headers. I currently do not know 
       dnl which ones are needed for BSD
       AC_DEFINE(BSD, 1, [Compiling on BSD])
       dnl FEATURE: Whether to support direct serial port pass-through
       AC_DEFINE(C_DIRECTSERIAL, 1, [ Define to 1 if you want serial pass-through support (Win32, Posix and OS/2).])
       ;;
    *-*-os2-emx*)
       AC_DEFINE(OS2, 1, [Compiling on OS/2 EMX])
       dnl FEATURE: Whether to support direct serial port pass-through
       AC_DEFINE(C_DIRECTSERIAL, 1, [ Define to 1 if you want serial pass-through support (Win32, Posix and OS/2).])
       ;;
    *-*-riscos*)
       AC_DEFINE(RISCOS, 1, [Compiling on RISC OS])
       dnl The following line is required in order to use std::to_string()
       CXXFLAGS="$CXXFLAGS -D_GLIBCXX_USE_C99=1"
       ;;
esac

dnl Fix for FreeBSD not automatically linking to pthread for std::thread
case "$host" in
    *-*-freebsd*)
       LIBS="$LIBS -lpthread"
    ;;
esac

dnl OpenBSD/i386 and NetBSD/i386 require linking to libi386.a for i386_iopl() (for initPassthroughIO()).
dnl OpenBSD/x86_64 requires linking to libamd64.a for amd64_iopl(). NetBSD/x86_64 requires linking to libx86_64.a for x86_64_iopl().
case "$host" in
    i*86-*-openbsd* | i*86-*-netbsd*)
       LIBS="$LIBS -li386"
       ;;
    x86_64-*-openbsd*)
       LIBS="$LIBS -lamd64"
       ;;
    x86_64-*-netbsd*)
       LIBS="$LIBS -lx86_64"
       ;;
esac
fi

AM_CONDITIONAL(MACOSX, test x"$macosx" = x"1")
AM_CONDITIONAL(EMSCRIPTEN, test x"$enable_emscripten" = x"yes")

dnl The target cpu checks for dynamic cores
AH_TEMPLATE(C_TARGETCPU,[The type of cpu this target has])
AC_MSG_CHECKING(for target cpu type) 
case "$host_cpu" in
  x86_64 | amd64)
    AC_DEFINE(C_TARGETCPU,X86_64)
    AC_MSG_RESULT(x86-64 bit compatible)
    c_targetcpu="x86_64"
    c_unalignedmemory=yes
    ;;
  i?86)
    AC_DEFINE(C_TARGETCPU,X86)
    AC_MSG_RESULT(x86 compatible)
    c_targetcpu="x86"
    c_unalignedmemory=yes
    ;;
   powerpc*)
    AC_DEFINE(C_TARGETCPU,POWERPC)
    AC_MSG_RESULT(Power PC)
    c_targetcpu="powerpc"
    c_unalignedmemory=yes
    ;;
   m68k*)
    AC_DEFINE(C_TARGETCPU,M68K)
    AC_MSG_RESULT(Motorola 68000)
    c_targetcpu="m68k"
    c_unalignedmemory=yes
    ;;
   armv7*)
    AC_DEFINE(C_TARGETCPU,ARMV7LE)
    AC_MSG_RESULT(ARMv7 Little Endian)
    c_targetcpu="arm"
    c_unalignedmemory=yes
    ;;
   armv6*)
    AC_DEFINE(C_TARGETCPU,ARMV4LE)
    AC_MSG_RESULT(ARMv6 Little Endian)
    c_targetcpu="arm"
    dnl c_unalignedmemory=yes
    ;;
   aarch64)
    AC_DEFINE(C_TARGETCPU,ARMV8LE)
    AC_MSG_RESULT(ARMv8 Little Endian 64-bit)
    c_targetcpu="arm"
    c_unalignedmemory=yes
    ;;
   arm) # Mac OS X uname -m says "arm64", for some reason it becomes "arm" ?
    AC_DEFINE(C_TARGETCPU,ARMV8LE)
    AC_MSG_RESULT(ARMv8 Little Endian 64-bit)
    c_targetcpu="arm"
    c_unalignedmemory=yes
    ;;
   *)
    AC_DEFINE(C_TARGETCPU,UNKNOWN)
    AC_MSG_RESULT(unknown)
    c_unalignedmemory=no
    ;;
esac

dnl TODO: Need GCC to know this code is using C++ lamda functions

dnl LIBRARY TEST: ALSA
AM_PATH_ALSA(0.9.0, AC_DEFINE(HAVE_ALSA,1,[Define to 1 to use ALSA for MIDI]) , : )

dnl Some stuff for the icon.
case "$host" in
    *-*-cygwin* | *-*-mingw32*)
       dnl MinGW puts ncurses headers in a subdir
       ncursescfg=`ncursesw6-config --cflags`
       CXXFLAGS="$CXXFLAGS $ncursescfg"
       CPPFLAGS="$CPPFLAGS $ncursescfg"
       CFLAGS="$CFLAGS $ncursescfg"
    ;;
    *)
       WINDRES=":"
    ;;
esac


dnl LIBRARY TEST: curses
AC_CHECK_HEADER(curses.h,have_curses_h=yes,)
AC_CHECK_LIB(curses, initscr, curses_lib=curses, , )
AC_CHECK_LIB(ncurses, initscr, curses_lib=ncurses, , )
AC_CHECK_LIB(pdcurses, initscr, curses_lib=pdcurses, , )
# Check if this system's ncurses uses a separate tinfo library
AC_CHECK_LIB(tinfo, nodelay,
	     if test x$curses_lib = xncurses ; then
	       LIBS="$LIBS -ltinfo";
	     fi)

dnl LIBRARY TEST: libzlib
AC_CHECK_HEADER(zlib.h,have_zlib_h=yes,)
AC_CHECK_LIB(z, inflateEnd, have_zlib_lib=yes, ,)

dnl LIBRARY TEST: libpng
AC_CHECK_HEADER(png.h,have_png_h=yes,)
AC_CHECK_LIB(png, png_get_io_ptr, have_png_lib=yes, ,-lz)

dnl LIBRARY TEST: libpcap
AC_CHECK_HEADER(pcap.h,have_pcap_h=yes,)
AC_CHECK_LIB(pcap, pcap_open_live, have_pcap_lib=yes, ,-lz)

dnl LIBRARY TEST: libslirp
AC_CHECK_HEADER(slirp/libslirp.h,have_slirp_h=yes,)
AC_CHECK_LIB(slirp, slirp_input, have_slirp_lib=yes, ,-lz)

dnl LIBRARY TEST: libiconv
AC_CHECK_HEADER(iconv.h,have_iconv_h=yes,)
dnl TEST: check if iconv uses const char
AC_MSG_CHECKING([whether iconv uses const char**])
AC_COMPILE_IFELSE([AC_LANG_SOURCE([
#include <iconv.h>
size_t iconv(iconv_t, const char **restrict, size_t *restrict, char **restrict, size_t *restrict);
])], AC_DEFINE(ICONV_CONST_CHAR, 1) AC_MSG_RESULT(yes), AC_MSG_RESULT(no))
AH_TEMPLATE(ICONV_CONST_CHAR,[Whether iconv uses const char**])

dnl LIBRARY TEST: SDLnet
AC_CHECK_HEADER(SDL_net.h,have_sdl_net_h=yes,)
AC_CHECK_LIB(SDL2_net, SDLNet_Init, have_sdl2_net_lib=yes, , )
AC_CHECK_LIB(SDL_net, SDLNet_Init, have_sdl_net_lib=yes, , )

AC_COMPILE_IFELSE([AC_LANG_SOURCE([
#include <SDL_config.h>
#ifndef SDL_VIDEO_DRIVER_X11
#error SDL_VIDEO_DRIVER_X11
#endif
void test(){}
])], , enable_x11=no)
if test x$enable_x11 != xno; then
  dnl LIBRARY TEST: X11 Xlib support
  AC_CHECK_LIB(X11, main, have_x11_lib=yes, have_x11_lib=no, )
  AC_CHECK_LIB(Xrandr, XRRGetCrtcInfo, have_xrandr_lib=yes, have_xrandr_lib=no, )
  AC_CHECK_HEADER(X11/XKBlib.h, have_x11_h=yes, have_x11_h=no, )

  dnl Compile test will fail for XKBrules.h if we do not also include XKBlib.h
  dnl Hope your compiler supports the GCC style -include option!
  if test x$have_x11_h = xyes; then
    save_CPPFLAGS=$CPPFLAGS
    CPPFLAGS="$CPPFLAGS -include X11/XKBlib.h"

    AC_CHECK_HEADER(X11/extensions/XKBrules.h, have_x11_ext_xkbrules_h=yes, have_x11_ext_xkbrules_h=no, )
    AC_CHECK_HEADER(X11/extensions/XKBfile.h, have_xkbfile_h=yes, have_xkbfile_h=no, )

    CPPFLAGS=$save_CPPFLAGS
  fi
fi

dnl LIBRARY TEST: Fluidsynth support
AC_CHECK_HEADER(fluidsynth.h,have_fluidsynth_h=yes,)
AC_CHECK_LIB(fluidsynth, fluid_synth_sysex, have_fluidsynth_lib=yes,,)

dnl LIBRARY TEST: FreeType2
AH_TEMPLATE(C_FREETYPE,[Define to 1 to enable freetype support])
AC_ARG_ENABLE(freetype,AC_HELP_STRING([--disable-freetype],[Disable freetype support]),enable_freetype=$enableval,enable_freetype=yes)
AM_CONDITIONAL(C_FREETYPE, test "x$enable_freetype" = "xyes")
if test x$enable_freetype = xyes; then
  AC_MSG_CHECKING(for freetype)
  if test x$INTERNAL_FREETYPE = x1; then
    # CFLAGS and LDFLAGS were already updated by build-macos
    AC_DEFINE(C_FREETYPE,1)
    AC_MSG_RESULT(yes)
  else
    pkg-config --exists freetype2; RES=$?
    if test x$RES = x0; then
      CFLAGS="$CFLAGS "`pkg-config freetype2 --cflags`
      CPPFLAGS="$CPPFLAGS "`pkg-config freetype2 --cflags`
      LIBS="$LIBS "`pkg-config freetype2 --libs`
      AC_DEFINE(C_FREETYPE,1)
      AC_MSG_RESULT(yes)
    else
      enable_freetype=no
      AC_MSG_RESULT(no)
    fi
  fi
fi

dnl LIBRARY TEST: FFMPEG support
pkg-config --exists libavcodec; RES=$?
if test x$RES = x0; then
  have_avcodec_h=yes
  have_ffmpeg=yes
else
  have_avcodec_h=no
  have_ffmpeg=no
fi

dnl LIBRARY TEST: OpenGL support
AC_CHECK_LIB(GL, main, have_gl_lib=yes, have_gl_lib=no , )
AC_CHECK_LIB(opengl32, main, have_opengl32_lib=yes,have_opengl32_lib=no , )
AC_CHECK_HEADER(GL/gl.h, have_gl_h=yes , have_gl_h=no , )

dnl LIBRARY TEST: Direct3D 9 header support
AC_CHECK_HEADER(d3d9.h, have_d3d9_h=yes , have_d3d9_h=no , )
AC_CHECK_HEADER(d3dx9math.h, have_d3dx9math_h=yes , have_d3dx9math_h=no , )

dnl ================== SDL net special test for OS/2
if test x$host = xi386-pc-os2-emx ; then
  LIBS_BACKUP=$LIBS;
  LIBS="$LIBS -lSDL_Net";
  AC_LINK_IFELSE([AC_LANG_PROGRAM([[#include <SDL_Net.h>]],[[
	SDLNet_Init ();
  ]])], [AC_MSG_RESULT(yes); have_sdl_net_lib=yes], AC_MSG_RESULT(no))
  LIBS=$LIBS_BACKUP
fi

dnl FEATURE: PRINTER (requires FreeType2)
AH_TEMPLATE(C_PRINTER,[Define to 1 to enable printer emulation])
AC_ARG_ENABLE(printer,AC_HELP_STRING([--disable-printer],[disable printer emulation]),enable_printer=$enableval,enable_printer=yes)
AM_CONDITIONAL(C_PRINTER, test "x$enable_printer" = "xyes")
if test x$enable_freetype = xyes; then
  if test x$enable_printer = xyes; then
    AC_DEFINE(C_PRINTER,1)
  fi
fi

dnl FEATURE: xBRZ
AH_TEMPLATE(C_XBRZ,[Define to 1 to enable XBRZ scaler])
AC_ARG_ENABLE(xbrz,AC_HELP_STRING([--enable-xbrz],[compile with xBRZ scaler (default yes)]),enable_xbrz=$enableval,enable_xbrz=yes)
AM_CONDITIONAL(C_XBRZ, test "x$enable_xbrz" = "xyes")
if test x$enable_emscripten != xyes; then
  if test x$enable_xbrz = xyes; then
    AC_DEFINE(C_XBRZ,1)
  fi
fi

dnl FEATURE: xBRZ
AH_TEMPLATE(C_SCALER_FULL_LINE,[Define to 1 to alter the simpler render scalers to operate only on the full scanline instead of detecting differences. This is a performance adjustment for slow or embedded systems])
AC_ARG_ENABLE(scaler-full-line,AC_HELP_STRING([--enable-scaler-full-line],[scaler render full line instead of detecting changes, for slower systems]),enable_scaler_full_line=$enableval,enable_scaler_full_line=no)
AM_CONDITIONAL(C_SCALER_FULL_LINE, test "x$enable_scaler_full_line" = "xyes")
if test x$enable_scaler_full_line = xyes; then
  AC_DEFINE(C_SCALER_FULL_LINE,1)
fi

dnl FEATURE: MIDI through ALSA
AC_ARG_ENABLE(alsa-midi,
AC_HELP_STRING([--enable-alsa-midi],[compile with alsa midi support (default yes)]),
[ case "${enableval}" in
 yes) alsa_midi=true;;
 no)  alsa_midi=false;;
esac],
[alsa_midi=true])
if test x$alsa_midi = xtrue ; then 
  CXXFLAGS="$CXXFLAGS $ALSA_CFLAGS"
fi

dnl FEATURE: MT32 (MUNT) emulation
AH_TEMPLATE(C_MT32,[Define to 1 to enable MT32 emulation])
AC_ARG_ENABLE(mt32,AC_HELP_STRING([--disable-mt32],[Disable MT32 emulation]),,enable_mt32=yes)
AC_MSG_CHECKING(whether MT32 emulation will be enabled) 

# test
if test x$enable_mt32 = xyes ; then 
  case "$host_cpu" in
    x86_64 | amd64)
      AC_MSG_RESULT(yes)
      AC_DEFINE(C_MT32,1)
      ;;
    i?86)
      AC_MSG_RESULT(yes)
      AC_DEFINE(C_MT32,1)
      ;;
    arm)
      AC_MSG_RESULT(yes)
      AC_DEFINE(C_MT32,1)
      ;;
    *)
      enable_mt32=no
      AC_MSG_RESULT(no)
      ;;
  esac
else
  enable_mt32=no
  AC_MSG_RESULT(no)
fi 
AM_CONDITIONAL(C_MT32, test "x$enable_mt32" = "xyes")

dnl On some Linux platforms, std::atomic needs a helper library
case "$host" in
  *-*-linux*)
    case "$host_cpu" in
      x86_64 | amd64)
        ;;
      i?86)
        ;;
      *)
        AC_MSG_CHECKING(whether -latomic is needed)
        AC_LINK_IFELSE([AC_LANG_SOURCE([
          #include <atomic>
          #include <cstdint>
          std::atomic<std::int64_t> v;
            int main() {
              return v;
            }
        ])],STD_ATOMIC_NEED_LIBATOMIC=no,STD_ATOMIC_NEED_LIBATOMIC=yes)
        AC_MSG_RESULT($STD_ATOMIC_NEED_LIBATOMIC)
        if test "x$STD_ATOMIC_NEED_LIBATOMIC" = xyes; then
          LIBS="$LIBS -latomic"
        fi
        ;;
    esac
    ;;
esac

dnl NASM (Netwide Assembler)
AC_PATH_PROG([NASM], [nasm])
if test -z "$ac_cv_path_NASM"; then
    AC_MSG_WARN([NASM (netwide assembler) not found, you will not be able to compile the external x86 .asm files if they are modified])
fi

dnl FEATURE: DEBUG and HEAVY DEBUG options (debugger)
AH_TEMPLATE(C_DEBUG,[Define to 1 to enable internal debugger, requires libcurses])
AH_TEMPLATE(C_HEAVY_DEBUG,[Define to 1 to enable heavy debugging, also have to enable C_DEBUG])
AC_ARG_ENABLE(debug,AC_HELP_STRING([--enable-debug],[Enable debug mode]),[
   if test x$enable_debug = xno; then
     AC_MSG_RESULT([Debugger not enabled])
   elif test x$curses_lib != x -a x$have_curses_h = xyes; then
     LIBS="$LIBS -l$curses_lib"
     AC_DEFINE(C_DEBUG,1)
     if test x$enable_debug = xheavy ; then 
       AC_DEFINE(C_HEAVY_DEBUG,1)
     fi
   else 
     AC_MSG_ERROR([Can't find curses, which is required for debug mode])
   fi
],)

dnl automake 1.14 and upwards rewrite the host to have always 64 bit unless i386 as host is passed
dnl this can make building a 32 bit executable a bit tricky, as dosbox relies on the host to select the
dnl dynamic/dynrec core
AC_MSG_CHECKING([whether Apple user wants to override the build process to produce a 32 bit binary])
case "$host" in 
  *-*-darwin*)
   if test x$c_targetcpu = xx86_64 -a x$c_sizep = x4 ; then
     AC_MSG_RESULT(yes)
     AC_DEFINE(C_TARGETCPU,X86)
     c_targetcpu="x86"
   else
     AC_MSG_RESULT(no)
   fi
   ;;
  *)
   AC_MSG_RESULT([no, not on Apple])
   ;;
esac

dnl FEATURE: Whether to enable dynamic core
AC_ARG_ENABLE(dynamic-core,AC_HELP_STRING([--disable-dynamic-core],[Disable all dynamic cores]),,enable_dynamic_core=yes)

dnl FEATURE: Whether to enable x86 dynamic core
AH_TEMPLATE(C_DYNAMIC_X86,[Define to 1 to use x86/x64 dynamic cpu core])
AC_ARG_ENABLE(dynamic-x86,AC_HELP_STRING([--disable-dynamic-x86],[Disable x86/x64 dynamic cpu core]),,enable_dynamic_x86=yes)
AC_MSG_CHECKING(whether x86 dynamic cpu core will be enabled)
if test x$enable_dynamic_x86 = xno -o x$enable_dynamic_core = xno; then
   AC_MSG_RESULT(no)
elif test x$c_targetcpu = xx86 -o x$c_targetcpu = xx86_64; then
   AC_DEFINE(C_DYNAMIC_X86,1)
   AC_MSG_RESULT(yes)
else
   AC_MSG_RESULT(no)
fi

dnl FEATURE: Whether to enable recompiling dynamic core
AH_TEMPLATE(C_DYNREC,[Define to 1 to use recompiling cpu core])
AC_ARG_ENABLE(dynrec,AC_HELP_STRING([--disable-dynrec],[Disable recompiling cpu core]),,enable_dynrec=yes)
AC_MSG_CHECKING(whether recompiling cpu core will be enabled) 
if test x$enable_dynrec = xno -o x$enable_dynamic_core = xno; then 
   AC_MSG_RESULT(no)
# test for MIPS32 is missing from this Dynamic Recompiler whitelist
elif test x$c_targetcpu = xx86 -o x$c_targetcpu = xx86_64 -o x$c_targetcpu = xarm; then
   AC_DEFINE(C_DYNREC,1)
   AC_MSG_RESULT(yes)

   case "$host" in
      *-*-openbsd*)
         AC_MSG_WARN([DOSBox-X will be linked with "wxneeded" to support dynrec core on OpenBSD])
         LDFLAGS="-Wl,-z,wxneeded $LDFLAGS"
      ;;
   esac
else
   AC_MSG_RESULT(no)
fi

dnl FEATURE: Whether to emulate the floating point unit
AH_TEMPLATE(C_FPU,[Define to 1 to enable floating point emulation])
AC_ARG_ENABLE(fpu,AC_HELP_STRING([--disable-fpu],[Disable fpu support]),,enable_fpu=yes)
AC_MSG_CHECKING(whether fpu emulation will be enabled) 
if test x$enable_fpu = xyes ; then 
  AC_MSG_RESULT(yes)
  AC_DEFINE(C_FPU,1)
else 
  AC_MSG_RESULT(no)
fi 

AH_TEMPLATE(C_FPU_X86,[Define to 1 to use a x86/x64 assembly fpu core])
AC_ARG_ENABLE(fpu-x86,AC_HELP_STRING([--disable-fpu-x86],[Disable x86 assembly fpu core]),,enable_fpu_x86=yes)
AC_ARG_ENABLE(fpu-x64,AC_HELP_STRING([--disable-fpu-x64],[Disable x64 assembly fpu core]),,enable_fpu_x64=yes)
AC_MSG_CHECKING(whether the x86/x64 assembly fpu core will be enabled) 
if test x$enable_fpu_x86 = xno -o x$enable_fpu_x64 = xno; then 
   AC_MSG_RESULT(no)
else
  if test x$enable_fpu = xyes; then
    if test x$c_targetcpu = xx86 -o x$c_targetcpu = xx86_64; then
        AC_DEFINE(C_FPU_X86,1)
        AC_MSG_RESULT(yes)
    else
        AC_MSG_RESULT(no)
    fi
  else
      AC_MSG_RESULT(no)
  fi
fi

dnl FEATURE: Whether to enable unaligned memory access
AH_TEMPLATE(C_UNALIGNED_MEMORY,[Define to 1 to use a unaligned memory access])
AC_ARG_ENABLE(unaligned_memory,AC_HELP_STRING([--disable-unaligned-memory],[Disable unaligned memory access]),,enable_unaligned_memory=yes)
AC_MSG_CHECKING(whether to enable unaligned memory access) 
if test x$enable_unaligned_memory = xyes -a x$c_unalignedmemory = xyes; then 
  AC_DEFINE(C_UNALIGNED_MEMORY,1)
  AC_MSG_RESULT(yes)
else
  AC_MSG_RESULT(no)
fi

dnl FEATURE: Whether to support SDL net, and emulate modem and IPX connections
AH_TEMPLATE(C_SDL_NET,[Indicate whether SDL_net is present])
AH_TEMPLATE(C_MODEM,[Define to 1 to enable internal modem support, requires SDL_net])
AH_TEMPLATE(C_IPX,[Define to 1 to enable IPX over Internet networking, requires SDL_net])

case "$host" in
  *-*-cygwin* | *-*-mingw32*)
    if test x$have_sdl_net_h = xyes; then
      have_sdl_net_lib=yes
    fi
  ;;
esac
dnl enable SDL2 net if SDL2
if test -n "$SDL2_LIBS"; then
 if test x$have_sdl2_net_lib = xyes -a x$have_sdl_net_h = xyes ; then
  LIBS="$LIBS -lSDL2_net"
  AC_DEFINE(C_SDL_NET,1)
  AC_DEFINE(C_MODEM,1)
  AC_DEFINE(C_IPX,1)
  have_sdl_net=yes
 elif test x$have_sdl_net_lib = xyes -a x$have_sdl_net_h = xyes ; then
  LIBS="$LIBS -lSDL_net"
  AC_DEFINE(C_SDL_NET,1)
  AC_DEFINE(C_MODEM,1)
  AC_DEFINE(C_IPX,1)
  have_sdl_net=yes
 else
  AC_MSG_WARN([Can't find SDL_net, internal modem and ipx disabled])
 fi
else
 if test x$have_sdl_net_lib = xyes -a x$have_sdl_net_h = xyes ; then
  LIBS="$LIBS -lSDL_net"
  AC_DEFINE(C_SDL_NET,1)
  AC_DEFINE(C_MODEM,1)
  AC_DEFINE(C_IPX,1)
  have_sdl_net=yes
 else 
  AC_MSG_WARN([Can't find SDL_net, internal modem and ipx disabled])
 fi
fi

dnl FEATURE: Whether to support libz, and enable snapshots
AH_TEMPLATE(C_LIBZ,[Define to 1 if you have libz])
if test x$have_zlib_lib = xyes -a x$have_zlib_h = xyes ; then
  LIBS="$LIBS -lz"
  AC_DEFINE(C_LIBZ,1)
fi

dnl FEATURE: Whether to support libpng, and enable snapshots
AH_TEMPLATE(C_LIBPNG,[Define to 1 if you have libpng])
AH_TEMPLATE(C_SSHOT,[Define to 1 to enable screenshots, requires libpng])
AC_ARG_ENABLE(screenshots,AC_HELP_STRING([--disable-screenshots],[Disable screenshots and movie recording]),,enable_screenshots=yes)
AC_MSG_CHECKING([whether screenshots will be enabled])
if test x$enable_screenshots = xyes; then 
    if test x$have_png_lib = xyes -a x$have_png_h = xyes ; then
    LIBS="$LIBS -lpng -lz"
    AC_DEFINE(C_LIBPNG,1)
    AC_DEFINE(C_SSHOT,1)
    AC_MSG_RESULT([yes])
  else
    AC_MSG_RESULT([no, can't find libpng.])
  fi
else
  AC_MSG_RESULT([no])
fi

dnl FEATURE: Whether to use libpcap, and enable ethernet pass-through
AH_TEMPLATE(C_PCAP,[Define to 1 to enable ethernet pass-through, requires libpcap])
case "$host" in
    *-*-cygwin* | *-*-mingw32*)
       CFLAGS="$CFLAGS -I$pwd/vs/pcap"
       CXXFLAGS="$CXXFLAGS -I$pwd/vs/pcap"
       AC_DEFINE(C_PCAP,1)
    ;;
    *)
       if test x$have_pcap_lib = xyes -a x$have_pcap_h = xyes ; then
         LIBS="$LIBS -lpcap";
         AC_DEFINE(C_PCAP,1)
       else
         AC_MSG_WARN([Can't find libpcap, ethernet pass-through disabled])
       fi
    ;;
esac

dnl FEATURE: Whether to use libslirp, and enable userspace TCP/IP emulation
AH_TEMPLATE(C_SLIRP, [Define to 1 to enable userspace TCP/IP emulation, requires libslirp])
AC_ARG_ENABLE(libslirp,AC_HELP_STRING([--disable-libslirp],[Disable libslirp support]),enable_libslirp=$enableval,enable_libslirp=yes)
if test x$enable_libslirp = xyes ; then
  case "$host" in
    *-*-cygwin* | *-*-mingw32*)
       if test x$have_slirp_h = xyes; then
         have_slirp_lib=yes
       fi
    ;;
  esac
  if test x$have_slirp_lib = xyes -a x$have_slirp_h = xyes ; then
    have_slirp=yes
    AC_DEFINE(C_SLIRP,1)
    LIBS="$LIBS "`pkg-config slirp --libs`
    CFLAGS="$CFLAGS "`pkg-config slirp --cflags`
    CPPFLAGS="$CPPFLAGS "`pkg-config slirp --cflags`
    case "$host" in
      *-*-cygwin* | *-*-mingw32*)
         LIBS="$LIBS -lintl"
      ;;
    esac
  else
    have_slirp=no
    AC_MSG_WARN([Can't find libslirp, userspace TCP/IP emulation disabled])
  fi
fi

if test x$enable_x11 != xno; then
  dnl FEATURE: Whether to use X11 XKBlib
  AH_TEMPLATE(C_X11_XKB,[define to 1 if you have XKBlib.h and X11 lib])
  AC_MSG_CHECKING(for XKBlib support)
  if test x$have_x11_lib = xyes -a x$have_x11_h = xyes ; then
    LIBS="$LIBS -lX11"
    AC_DEFINE(C_X11_XKB,1)
    AC_MSG_RESULT(yes)
  else
    AC_MSG_RESULT(no)
  fi

  dnl FEATURE: Whether to use X11 XRandR
  AH_TEMPLATE(C_X11_XRANDR,[define to 1 if you have XRandr.h and X11 lib])
  AC_MSG_CHECKING(for XRandR support)
  if test x$have_xrandr_lib = xyes -a x$have_x11_h = xyes ; then
    LIBS="$LIBS -lXrandr"
    AC_DEFINE(C_X11_XRANDR,1)
    AC_MSG_RESULT(yes)
  else
    AC_MSG_RESULT(no)
  fi

  dnl Having XKBlib doesn't mean XKBrules.h is around
  if test x$have_x11_ext_xkbrules_h = xyes ; then
    AH_TEMPLATE(C_X11_EXT_XKBRULES,[define to 1 if XKBrules.h is present])
    AC_DEFINE(C_X11_EXT_XKBRULES,1)
  fi
  if test x$have_xkbfile_h = xyes ; then
    AH_TEMPLATE(C_X11_XKBFILE,[define to 1 if XKBfile.h is present])
    AC_DEFINE(C_X11_XKBFILE,1)
    LIBS="$LIBS -lxkbfile"
  fi

  if test x$have_x11_h = xyes ; then
    AH_TEMPLATE(C_X11,[define to 1 to enable X11 support])
    AC_DEFINE(C_X11,1)
  fi
fi

dnl FEATURE: Whether to use Fluidsynth
AH_TEMPLATE(C_FLUIDSYNTH,[Define to 1 to enable libfluidsynth MIDI synthesis])
AC_ARG_ENABLE(libfluidsynth,AC_HELP_STRING([--disable-libfluidsynth],[Disable libfluidsynth support]),enable_libfluidsynth=$enableval,enable_libfluidsynth=yes)
if test x$enable_libfluidsynth = xyes; then
    case "$host" in
        *-*-linux*)
        if test x$have_fluidsynth_h = xyes; then
          have_fluidsynth_lib=yes
        fi
      ;;
    esac
    if test x$have_fluidsynth_lib = xyes -a x$have_fluidsynth_h = xyes ; then
      LIBS="$LIBS -lfluidsynth"
      AC_DEFINE(C_FLUIDSYNTH,1)
    else
      AC_MSG_WARN([libfluidsynth MIDI synthesis not available])
    fi
fi

dnl FEATURE: FFMPEG output support
AH_TEMPLATE(C_AVCODEC,[Define to 1 to use FFMPEG libavcodec for video capture])
AC_ARG_ENABLE(avcodec,AC_HELP_STRING([--enable-avcodec],[Enable FFMPEG avcodec support]),enable_ffmpeg=$enableval,enable_ffmpeg=yes)
if test x$enable_ffmpeg = xyes; then
    if test x$have_ffmpeg = xyes; then
        if test x$have_avcodec_h = xyes; then
            PKGS="libavcodec libavformat libavutil libswscale libswresample"
            CFLAGS="$CFLAGS "`pkg-config $PKGS --cflags`
            CPPFLAGS="$CPPFLAGS "`pkg-config $PKGS --cflags`
            LIBS=`pkg-config $PKGS --libs`" $LIBS"
            AC_MSG_RESULT(yes)
            AC_DEFINE(C_AVCODEC,1)
        fi
    fi
fi

dnl FEATURE: Whether to use Direct3D 9 output
AH_TEMPLATE(HAVE_D3D9_H,[Define to 1 to use Direct3D 9 display output support])
AC_ARG_ENABLE(d3d9,AC_HELP_STRING([--enable-d3d9],[Enable Direct3D 9 support]),enable_d3d9=$enableval,enable_d3d9=no)
AC_MSG_CHECKING(whether Direct3D 9 display output will be enabled)

dnl FEATURE: Direct3D9 shaders
AH_TEMPLATE(C_D3DSHADERS,[Define to 1 to use Direct3D shaders])
AC_ARG_ENABLE(d3d-shaders,AC_HELP_STRING([--enable-d3d-shaders],[Enable Direct3D shaders]),enable_d3d_shaders=$enableval,enable_d3d_shaders=no)

if test x$enable_d3d9 = xyes; then
    case "$host" in
        *-*-cygwin* | *-*-mingw32*)
        if test x$have_d3d9_h = xyes -a x$have_d3dx9math_h = xyes ; then
	    do_d3d=1
            AC_MSG_RESULT(yes)
            AH_TEMPLATE(C_DIRECT3D,[Define to 1 to enable Direct3D 9 display output support])
            AC_DEFINE(HAVE_D3D9_H,1)
            AC_DEFINE(C_DIRECT3D,1)
            if test x$enable_d3d_shaders = xyes; then
                AC_DEFINE(C_D3DSHADERS,1)
            fi
        else
            AC_MSG_RESULT(no)
        fi
        ;;
    *)
        AC_MSG_RESULT(no)
        ;;
    esac
else
  AC_MSG_RESULT(no)
fi

AM_CONDITIONAL(C_DIRECT3D, test x"$do_d3d" = x"1")

AH_TEMPLATE(C_ICONV,[Define to 1 to use iconv])
if test x$have_iconv_h = xyes; then
    AC_DEFINE(C_ICONV,1)
    AC_MSG_CHECKING([whether we must link against -liconv])
    AC_LINK_IFELSE([AC_LANG_PROGRAM([[
    #include <iconv.h>
    iconv_t wrap_open(const char *tocode, const char *fromcode) {
      return iconv_open(tocode, fromcode);
    }]])],
    AC_MSG_RESULT(no), [AC_MSG_RESULT(yes);LIBS="$LIBS -liconv"])
fi

dnl placeholder
AH_TEMPLATE(C_ICONV_WIN32,[Define to 1 to use Win32 functions in iconv backend])

dnl If networking is used, add networking libraries last on Windows
dnl so SDL_net, fluidsynth and libslirp successfully link to them
if test x$enable_emscripten != xyes; then
case "$host" in
    *-*-cygwin* | *-*-mingw32*)
       if test x$have_slirp = xyes; then
         LIBS="$LIBS -luuid -lole32"
       fi
       LIBS="$LIBS -lwsock32 -lws2_32 -liphlpapi -lshlwapi"
       if test x$enable_freetype = xyes; then
         LIBS="$LIBS -lfreetype -lwinspool"
       fi
    ;;
esac
fi

dnl BUILD: whether to enable universal binary support
if test x"$macosx" = x"1" && test x"$host_cpu" = x"arm"; then
  AC_ARG_ENABLE(universal,AC_HELP_STRING([--enable-universal],[Enable macOS universal binary support]),
    [enable_universal=$enableval],
    [enable_universal=no])
else
  enable_universal=no
fi

AM_CONDITIONAL(MACOS_UNIVERSAL, [ test x$enable_universal = xyes ])

AC_CONFIG_FILES([ 
Makefile
src/Makefile
src/cpu/Makefile
src/cpu/core_full/Makefile
src/cpu/core_normal/Makefile
src/debug/Makefile
src/dos/Makefile
src/fpu/Makefile
src/gamelink/Makefile
src/gui/Makefile
src/hardware/Makefile
src/hardware/mame/Makefile
src/hardware/serialport/Makefile
src/hardware/reSID/Makefile
src/hardware/parport/Makefile
src/aviwriter/Makefile
src/ints/Makefile
src/libs/Makefile
src/libs/zmbv/Makefile
src/libs/gui_tk/Makefile
src/libs/passthroughio/Makefile
src/libs/mt32/Makefile
src/libs/xBRZ/Makefile
src/libs/fluidsynth/Makefile
src/libs/decoders/internal/Makefile
src/output/Makefile
src/output/direct3d/Makefile
src/builtin/Makefile
src/misc/Makefile
src/shell/Makefile
src/platform/Makefile
include/Makefile
contrib/macos/dosbox-x.plist
contrib/linux/dosbox-x.spec
contrib/linux/com.dosbox_x.DOSBox-X.metainfo.xml
make-rpm.sh
])
AC_OUTPUT

# HACK: it's a script...
chmod +x make-rpm.sh<|MERGE_RESOLUTION|>--- conflicted
+++ resolved
@@ -522,14 +522,9 @@
        ;;
     *-*-haiku*)
        AC_DEFINE(HAIKU, 1, [Compiling on Haiku])
-<<<<<<< HEAD
        dnl FEATURE: Whether to support direct serial port pass-through
        AC_DEFINE(C_DIRECTSERIAL, 1, [ Define to 1 if you want serial pass-through support (Win32, Posix and OS/2).])
-=======
-       dnl FEATURE: Whether to support direct serial port passthrough
-       AC_DEFINE(C_DIRECTSERIAL, 1, [ Define to 1 if you want serial passthrough support (Win32, Posix and OS/2).])
        LIBS="$LIBS -lnetwork -lbsd -lbe"
->>>>>>> 9467fd90
        ;;
     *-*-freebsd* | *-*-dragonfly* | *-*-netbsd* | *-*-openbsd*)
        dnl FEATURE: Whether to support direct parallel port pass-through
