/*
 *  Copyright (C) 2002-2019  The DOSBox Team
 *
 *  This program is free software; you can redistribute it and/or modify
 *  it under the terms of the GNU General Public License as published by
 *  the Free Software Foundation; either version 2 of the License, or
 *  (at your option) any later version.
 *
 *  This program is distributed in the hope that it will be useful,
 *  but WITHOUT ANY WARRANTY; without even the implied warranty of
 *  MERCHANTABILITY or FITNESS FOR A PARTICULAR PURPOSE.  See the
 *  GNU General Public License for more details.
 *
 *  You should have received a copy of the GNU General Public License
 *  along with this program; if not, write to the Free Software
 *  Foundation, Inc., 51 Franklin Street, Fifth Floor, Boston, MA 02110-1335, USA.
 */


#include <string.h>
#include <stdlib.h>
#include "dosbox.h"
#include "mem.h"
#include "dos_inc.h"
#include "support.h"
#include "drives.h"

Bit8u sdriv[260], sattr[260], fattr;
char sname[260][LFN_NAMELENGTH+1],storect[CTBUF];
extern int lfn_filefind_handle;

struct finddata {
       Bit8u attr;
       Bit8u fres1[19];
       Bit32u mtime;
       Bit32u mdate;
       Bit32u hsize;
       Bit32u size;
       Bit8u fres2[8];
       char lname[260];
       char sname[14];
} fd;

void DOS_ParamBlock::Clear(void) {
	memset(&exec,0,sizeof(exec));
	memset(&overlay,0,sizeof(overlay));
}

void DOS_ParamBlock::LoadData(void) {
	exec.envseg=(Bit16u)sGet(sExec,envseg);
	exec.cmdtail=sGet(sExec,cmdtail);
	exec.fcb1=sGet(sExec,fcb1);
	exec.fcb2=sGet(sExec,fcb2);
	exec.initsssp=sGet(sExec,initsssp);
	exec.initcsip=sGet(sExec,initcsip);
	overlay.loadseg=(Bit16u)sGet(sOverlay,loadseg);
	overlay.relocation=(Bit16u)sGet(sOverlay,relocation);
}

void DOS_ParamBlock::SaveData(void) {
	sSave(sExec,envseg,exec.envseg);
	sSave(sExec,cmdtail,exec.cmdtail);
	sSave(sExec,fcb1,exec.fcb1);
	sSave(sExec,fcb2,exec.fcb2);
	sSave(sExec,initsssp,exec.initsssp);
	sSave(sExec,initcsip,exec.initcsip);
}

extern int maxdrive;
void DOS_InfoBlock::SetLocation(Bit16u segment) {
	seg = segment;
	pt=PhysMake(seg,0);
	/* Clear the initial Block */
	for(Bit8u i=0;i<sizeof(sDIB);i++) mem_writeb(pt+i,0xff);
	for(Bit8u i=0;i<14;i++) mem_writeb(pt+i,0);
	
	sSave(sDIB,regCXfrom5e,(Bit16u)0);
	sSave(sDIB,countLRUcache,(Bit16u)0);
	sSave(sDIB,countLRUopens,(Bit16u)0);

	sSave(sDIB,protFCBs,(Bit16u)0);
	sSave(sDIB,specialCodeSeg,(Bit16u)0);
	sSave(sDIB,joindedDrives,(Bit8u)0);
	sSave(sDIB,lastdrive,(Bit8u)maxdrive);//increase this if you add drives to cds-chain

	sSave(sDIB,diskInfoBuffer,RealMake(segment,offsetof(sDIB,diskBufferHeadPt)));
	sSave(sDIB,setverPtr,(Bit32u)0);

	sSave(sDIB,a20FixOfs,(Bit16u)0);
	sSave(sDIB,pspLastIfHMA,(Bit16u)0);
	sSave(sDIB,blockDevices,(Bit8u)0);
	
	sSave(sDIB,bootDrive,(Bit8u)0);
	sSave(sDIB,useDwordMov,(Bit8u)1);
	sSave(sDIB,extendedSize,(Bit16u)(MEM_TotalPages()*4-1024));
	sSave(sDIB,magicWord,(Bit16u)0x0001);		// dos5+

	sSave(sDIB,sharingCount,(Bit16u)0);
	sSave(sDIB,sharingDelay,(Bit16u)0);
	sSave(sDIB,ptrCONinput,(Bit16u)0);			// no unread input available
	sSave(sDIB,maxSectorLength,(Bit16u)0x200);

	sSave(sDIB,dirtyDiskBuffers,(Bit16u)0);
	sSave(sDIB,lookaheadBufPt,(Bit32u)0);
	sSave(sDIB,lookaheadBufNumber,(Bit16u)0);
	sSave(sDIB,bufferLocation,(Bit8u)0);		// buffer in base memory, no workspace
	sSave(sDIB,workspaceBuffer,(Bit32u)0);

	sSave(sDIB,minMemForExec,(Bit16u)0);
	sSave(sDIB,memAllocScanStart,(Bit16u)DOS_MEM_START);
	sSave(sDIB,startOfUMBChain,(Bit16u)0xffff);
	sSave(sDIB,chainingUMB,(Bit8u)0);

	sSave(sDIB,nulNextDriver,(Bit32u)0xffffffff);
	sSave(sDIB,nulAttributes,(Bit16u)0x8004);
	sSave(sDIB,nulStrategy,(Bit16u)0x0000);
	sSave(sDIB,nulInterrupt,(Bit16u)0x0000);
	sSave(sDIB,nulString[0],(Bit8u)0x4e);
	sSave(sDIB,nulString[1],(Bit8u)0x55);
	sSave(sDIB,nulString[2],(Bit8u)0x4c);
	sSave(sDIB,nulString[3],(Bit8u)0x20);
	sSave(sDIB,nulString[4],(Bit8u)0x20);
	sSave(sDIB,nulString[5],(Bit8u)0x20);
	sSave(sDIB,nulString[6],(Bit8u)0x20);
	sSave(sDIB,nulString[7],(Bit8u)0x20);

	/* Create a fake SFT, so programs think there are 100 file handles */
	Bit16u sftOffset=offsetof(sDIB,firstFileTable)+0xa2;
	sSave(sDIB,firstFileTable,RealMake(segment,sftOffset));
	real_writed(segment,sftOffset+0x00,RealMake(segment+0x26,0));	//Next File Table
	real_writew(segment,sftOffset+0x04,100);		//File Table supports 100 files
	real_writed(segment+0x26,0x00,0xffffffff);		//Last File Table
	real_writew(segment+0x26,0x04,100);				//File Table supports 100 files
}

void DOS_InfoBlock::SetFirstMCB(Bit16u _firstmcb) {
	sSave(sDIB,firstMCB,_firstmcb); //c2woody
}

void DOS_InfoBlock::SetBuffers(Bit16u x,Bit16u y) {
	sSave(sDIB,buffers_x,x);
	sSave(sDIB,buffers_y,y);
}

void DOS_InfoBlock::SetCurDirStruct(Bit32u _curdirstruct) {
	sSave(sDIB,curDirStructure,_curdirstruct);
}

void DOS_InfoBlock::SetFCBTable(Bit32u _fcbtable) {
	sSave(sDIB,fcbTable,_fcbtable);
}

void DOS_InfoBlock::SetDeviceChainStart(Bit32u _devchain) {
	sSave(sDIB,nulNextDriver,_devchain);
}

void DOS_InfoBlock::SetDiskBufferHeadPt(Bit32u _dbheadpt) {
	sSave(sDIB,diskBufferHeadPt,_dbheadpt);
}

Bit16u DOS_InfoBlock::GetStartOfUMBChain(void) {
	return (Bit16u)sGet(sDIB,startOfUMBChain);
}

void DOS_InfoBlock::SetStartOfUMBChain(Bit16u _umbstartseg) {
	sSave(sDIB,startOfUMBChain,_umbstartseg);
}

Bit8u DOS_InfoBlock::GetUMBChainState(void) {
	return (Bit8u)sGet(sDIB,chainingUMB);
}

void DOS_InfoBlock::SetUMBChainState(Bit8u _umbchaining) {
	sSave(sDIB,chainingUMB,_umbchaining);
}

void DOS_InfoBlock::SetBlockDevices(Bit8u _count) {
	sSave(sDIB,blockDevices,_count);
}

void DOS_InfoBlock::SetFirstDPB(Bit32u _first_dpb) {
    sSave(sDIB,firstDPB,_first_dpb);
}

RealPt DOS_InfoBlock::GetPointer(void) {
	return RealMake(seg,offsetof(sDIB,firstDPB));
}

Bit32u DOS_InfoBlock::GetDeviceChain(void) {
	return sGet(sDIB,nulNextDriver);
}


/* program Segment prefix */

Bit16u DOS_PSP::rootpsp = 0;

#define CPM_MAX_SEG_SIZE	0xfffu

extern unsigned char cpm_compat_mode;

void DOS_PSP::MakeNew(Bit16u mem_size) {
	/* get previous */
//	DOS_PSP prevpsp(dos.psp());
	/* Clear it first */
	Bit16u i;
	for (i=0;i<sizeof(sPSP);i++) mem_writeb(pt+i,0);
	// Set size
	sSave(sPSP,next_seg,(unsigned int)seg+mem_size);
    /* cpm_entry is an alias for the int 30 vector (0:c0 = c:0); the offset is also the maximum program size */
    if (cpm_compat_mode == CPM_COMPAT_MSDOS2) { /* MS-DOS 2.x behavior, where offset is the memory size (for some reason) */
	    /* far call opcode */
        sSave(sPSP,far_call,0x9a);
        /* and where to call to */
        if (mem_size>CPM_MAX_SEG_SIZE) mem_size=CPM_MAX_SEG_SIZE;
        mem_size-=0x10;
        sSave(sPSP,cpm_entry,RealMake(0xc-mem_size,mem_size<<4));
    }
    else if (cpm_compat_mode == CPM_COMPAT_MSDOS5) { /* MS-DOS 5.x behavior, for whatever reason */
	    /* far call opcode */
        sSave(sPSP,far_call,0x9a);
        /* and where to call to.
         * if 64KB or more, call far to F01D:FEF0.
         * else, call far to 0000:00C0.
         * don't ask me why MS-DOS 5.0 does this, ask Microsoft. */
        if (mem_size >= CPM_MAX_SEG_SIZE)
            sSave(sPSP,cpm_entry,RealMake(0xF01D,0xFEF0));
        else
            sSave(sPSP,cpm_entry,RealMake(0x0000,0x00C0));
    }
    else if (cpm_compat_mode == CPM_COMPAT_DIRECT) {
        /* direct and to the point, though impossible to hook INT 21h without patching all PSP segments
         * which is probably why Microsoft never did this in the DOS kernel. Choosing this method
         * removes the need for the copy of INT 30h in the HMA area, and therefore opens up all 64KB of
         * HMA if you want. */
        Bit32u DOS_Get_CPM_entry_direct(void);

	    /* far call opcode */
        sSave(sPSP,far_call,0x9a);
        /* and where to call to */
        sSave(sPSP,cpm_entry,DOS_Get_CPM_entry_direct());
    }
    else { /* off */
        /* stick an INT 20h in there to make calling the CP/M entry point an immediate exit */
        /* this is NOT default, but an option for users who are absolutely certain no CP/M code is going to run in their DOS box. */
        sSave(sPSP,far_call,0xCD);      // INT 20h + NOP NOP NOP
        sSave(sPSP,cpm_entry,0x90909020);
    }
	/* Standard blocks,int 20  and int21 retf */
	sSave(sPSP,exit[0],0xcd);
	sSave(sPSP,exit[1],0x20);
	sSave(sPSP,service[0],0xcd);
	sSave(sPSP,service[1],0x21);
	sSave(sPSP,service[2],0xcb);
	/* psp and psp-parent */
	sSave(sPSP,psp_parent,dos.psp());
	sSave(sPSP,prev_psp,0xffffffff);
	sSave(sPSP,dos_version,0x0005);
	/* terminate 22,break 23,crititcal error 24 address stored */
	SaveVectors();

	/* FCBs are filled with 0 */
	// ....
	/* Init file pointer and max_files */
	sSave(sPSP,file_table,RealMake(seg,offsetof(sPSP,files)));
	sSave(sPSP,max_files,20);
	for (Bit16u ct=0;ct<20;ct++) SetFileHandle(ct,0xff);

	/* User Stack pointer */
//	if (prevpsp.GetSegment()!=0) sSave(sPSP,stack,prevpsp.GetStack());

	if (rootpsp==0) rootpsp = seg;
}

Bit8u DOS_PSP::GetFileHandle(Bit16u index) {
	if (index>=sGet(sPSP,max_files)) return 0xff;
	PhysPt files=Real2Phys(sGet(sPSP,file_table));
	return mem_readb(files+index);
}

void DOS_PSP::SetFileHandle(Bit16u index, Bit8u handle) {
	if (index<sGet(sPSP,max_files)) {
		PhysPt files=Real2Phys(sGet(sPSP,file_table));
		mem_writeb(files+index,handle);
	}
}

Bit16u DOS_PSP::FindFreeFileEntry(void) {
	PhysPt files=Real2Phys(sGet(sPSP,file_table));
	for (Bit16u i=0;i<sGet(sPSP,max_files);i++) {
		if (mem_readb(files+i)==0xff) return i;
	}	
	return 0xff;
}

Bit16u DOS_PSP::FindEntryByHandle(Bit8u handle) {
	PhysPt files=Real2Phys(sGet(sPSP,file_table));
	for (Bit16u i=0;i<sGet(sPSP,max_files);i++) {
		if (mem_readb(files+i)==handle) return i;
	}	
	return 0xFF;
}

void DOS_PSP::CopyFileTable(DOS_PSP* srcpsp,bool createchildpsp) {
	/* Copy file table from calling process */
	for (Bit16u i=0;i<20;i++) {
		Bit8u handle = srcpsp->GetFileHandle(i);
		if(createchildpsp)
		{	//copy obeying not inherit flag.(but dont duplicate them)
			bool allowCopy = true;//(handle==0) || ((handle>0) && (FindEntryByHandle(handle)==0xff));
			if((handle<DOS_FILES) && Files[handle] && !(Files[handle]->flags & DOS_NOT_INHERIT) && allowCopy)
			{   
				Files[handle]->AddRef();
				SetFileHandle(i,handle);
			}
			else
			{
				SetFileHandle(i,0xff);
			}
		}
		else
		{	//normal copy so don't mind the inheritance
			SetFileHandle(i,handle);
		}
	}
}

void DOS_PSP::CloseFiles(void) {
	for (Bit16u i=0;i<sGet(sPSP,max_files);i++) {
		DOS_CloseFile(i);
	}
}

void DOS_PSP::SaveVectors(void) {
	/* Save interrupt 22,23,24 */
	sSave(sPSP,int_22,RealGetVec(0x22));
	sSave(sPSP,int_23,RealGetVec(0x23));
	sSave(sPSP,int_24,RealGetVec(0x24));
}

void DOS_PSP::RestoreVectors(void) {
	/* Restore interrupt 22,23,24 */
	RealSetVec(0x22,sGet(sPSP,int_22));
	RealSetVec(0x23,sGet(sPSP,int_23));
	RealSetVec(0x24,sGet(sPSP,int_24));
}

void DOS_PSP::SetCommandTail(RealPt src) {
	if (src) {	// valid source
        MEM_BlockCopy(pt+offsetof(sPSP,cmdtail),Real2Phys(src),CTBUF+1);
	} else {	// empty
		sSave(sPSP,cmdtail.count,0x00);
		mem_writeb(pt+offsetof(sPSP,cmdtail.buffer),0x0d);
	}
}

void DOS_PSP::StoreCommandTail() {
	int len=(int)mem_strlen(pt+offsetof(sPSP,cmdtail.buffer));
	MEM_StrCopy(pt+offsetof(sPSP,cmdtail.buffer),storect,len>CTBUF?CTBUF:len);
}

void DOS_PSP::RestoreCommandTail() {
	mem_writeb(pt+offsetof(sPSP,cmdtail.count),strlen(storect)>0?(Bit8u)(strlen(storect)-1):0);
	MEM_BlockWrite(pt+offsetof(sPSP,cmdtail.buffer),storect,strlen(storect));
}

void DOS_PSP::SetFCB1(RealPt src) {
	if (src) MEM_BlockCopy(PhysMake(seg,offsetof(sPSP,fcb1)),Real2Phys(src),16);
}

void DOS_PSP::SetFCB2(RealPt src) {
	if (src) MEM_BlockCopy(PhysMake(seg,offsetof(sPSP,fcb2)),Real2Phys(src),16);
}

bool DOS_PSP::SetNumFiles(Bit16u fileNum) {
	//20 minimum. clipper program.
	if (fileNum < 20) fileNum = 20;
	 
	if (fileNum>20) {
		// Allocate needed paragraphs
		fileNum+=2;	// Add a few more files for safety
		Bit16u para = (fileNum/16)+((fileNum%16)>0);
		RealPt data	= RealMake(DOS_GetMemory(para,"SetNumFiles data"),0);
		sSave(sPSP,file_table,data);
		sSave(sPSP,max_files,fileNum);
		Bit16u i;
		for (i=0; i<20; i++)		SetFileHandle(i,(Bit8u)sGet(sPSP,files[i]));
		for (i=20; i<fileNum; i++)	SetFileHandle(i,0xFF);
	} else {
		sSave(sPSP,max_files,fileNum);
	}
	return true;
}


void DOS_DTA::SetupSearch(Bit8u _sdrive,Bit8u _sattr,char * pattern) {
<<<<<<< HEAD
	int i;
=======
	sSave(sDTA,sdrive,_sdrive);
	sSave(sDTA,sattr,_sattr);

	unsigned int i;
>>>>>>> 13ed3635
	if (lfn_filefind_handle<LFN_FILEFIND_NONE) {
		sdriv[lfn_filefind_handle]=_sdrive;
		sattr[lfn_filefind_handle]=_sattr;
		for (i=0;i<LFN_NAMELENGTH;i++) {
			if (pattern[i]==0) break;
				sname[lfn_filefind_handle][i]=pattern[i];
		}
		while (i<=LFN_NAMELENGTH) sname[lfn_filefind_handle][i++]=0;
	}
    for (i=0;i<11;i++) mem_writeb(pt+offsetof(sDTA,spname)+i,0);
	
	sSave(sDTA,sdrive,_sdrive);
	sSave(sDTA,sattr,_sattr);
    const char* find_ext;
    find_ext=strchr(pattern,'.');
    if (find_ext) {
        Bitu size=(Bitu)(find_ext-pattern);
		if (size>8) size=8;
			MEM_BlockWrite(pt+offsetof(sDTA,spname),pattern,size);
			find_ext++;
			MEM_BlockWrite(pt+offsetof(sDTA,spext),find_ext,(strlen(find_ext)>3) ? 3 : (Bitu)strlen(find_ext));
	} else {
		MEM_BlockWrite(pt+offsetof(sDTA,spname),pattern,(strlen(pattern) > 8) ? 8 : (Bitu)strlen(pattern));
	}
}

void DOS_DTA::SetResult(const char * _name, const char * _lname, Bit32u _size,Bit16u _date,Bit16u _time,Bit8u _attr) {
	fd.hsize=0;
	fd.size=_size;
	fd.mdate=_date;
	fd.mtime=_time;
	fd.attr=_attr;
	strcpy(fd.lname,_lname);
	strcpy(fd.sname,_name);
	if (!strcmp(fd.lname,fd.sname)) fd.sname[0]=0;
	if (lfn_filefind_handle>=LFN_FILEFIND_MAX) {
		MEM_BlockWrite(pt+offsetof(sDTA,name),(void *)_name,strlen(_name)+1);
		sSave(sDTA,size,_size);
		sSave(sDTA,date,_date);
		sSave(sDTA,time,_time);
		sSave(sDTA,attr,_attr);
	}
}


void DOS_DTA::GetResult(char * _name, char * _lname,Bit32u & _size,Bit16u & _date,Bit16u & _time,Bit8u & _attr) {
	strcpy(_lname,fd.lname);
	if (fd.sname[0]!=0) strcpy(_name,fd.sname);
	else if (strlen(fd.lname)<DOS_NAMELENGTH_ASCII) strcpy(_name,fd.lname);
	_size = fd.size;
	_date = fd.mdate;
	_time = fd.mtime;
	_attr = fd.attr;
	if (lfn_filefind_handle>=LFN_FILEFIND_MAX) {
		MEM_BlockRead(pt+offsetof(sDTA,name),_name,DOS_NAMELENGTH_ASCII);
		_size=sGet(sDTA,size);
		_date=(Bit16u)sGet(sDTA,date);
		_time=(Bit16u)sGet(sDTA,time);
		_attr=(Bit8u)sGet(sDTA,attr);
	}
}

int DOS_DTA::GetFindData(int fmt, char * fdstr, int *c) {
	if (fmt==1)
		sprintf(fdstr,"%-1s%-19s%-2s%-2s%-4s%-4s%-4s%-8s%-260s%-14s",(char*)&fd.attr,(char*)&fd.fres1,(char*)&fd.mtime,(char*)&fd.mdate,(char*)&fd.mtime,(char*)&fd.hsize,(char*)&fd.size,(char*)&fd.fres2,(char*)&fd.lname,(char*)&fd.sname);
	else
		sprintf(fdstr,"%-1s%-19s%-4s%-4s%-4s%-4s%-8s%-260s%-14s",(char*)&fd.attr,(char*)&fd.fres1,(char*)&fd.mtime,(char*)&fd.mdate,(char*)&fd.hsize,(char*)&fd.size,(char*)&fd.fres2,(char*)&fd.lname,(char*)&fd.sname);
	for (int i=0;i<4;i++) fdstr[28+i]=0;
    fdstr[32]=(char)fd.size%256;
    fdstr[33]=(char)((fd.size%65536)/256);
    fdstr[34]=(char)((fd.size%16777216)/65536);
    fdstr[35]=(char)(fd.size/16777216);
    fdstr[44+strlen(fd.lname)]=0;
    fdstr[304+strlen(fd.sname)]=0;
	if (!strcmp(fd.sname,"?")&&strlen(fd.lname))
		*c=2;
	else
		*c=!strchr(fd.sname,'?')&&strchr(fd.lname,'?')?1:0;
    return (sizeof(fd));
}

Bit8u DOS_DTA::GetSearchDrive(void) {
	return lfn_filefind_handle>=LFN_FILEFIND_MAX?(Bit8u)sGet(sDTA,sdrive):sdriv[lfn_filefind_handle];
}

void DOS_DTA::GetSearchParams(Bit8u & attr,char * pattern, bool lfn) {
    if (lfn&&lfn_filefind_handle<LFN_FILEFIND_NONE) {
		attr=sattr[lfn_filefind_handle];
        memcpy(pattern,sname[lfn_filefind_handle],LFN_NAMELENGTH);
        pattern[LFN_NAMELENGTH]=0;
    } else {
		attr=(Bit8u)sGet(sDTA,sattr);
        char temp[11];
        MEM_BlockRead(pt+offsetof(sDTA,spname),temp,11);
        for (int i=0;i<13;i++) pattern[i]=0;
            memcpy(pattern,temp,8);
            pattern[strlen(pattern)]='.';
            memcpy(&pattern[strlen(pattern)],&temp[8],3);
    }
}

DOS_FCB::DOS_FCB(Bit16u seg,Bit16u off,bool allow_extended) { 
	SetPt(seg,off); 
	real_pt=pt;
	if (allow_extended) {
		if (sGet(sFCB,drive)==0xff) {
			pt+=7;
			extended=true;
		}
	}
}

bool DOS_FCB::Extended(void) {
	return extended;
}

void DOS_FCB::Create(bool _extended) {
	Bit8u fill;
	if (_extended) fill=33+7;
	else fill=33;
	Bit8u i;
	for (i=0;i<fill;i++) mem_writeb(real_pt+i,0);
	pt=real_pt;
	if (_extended) {
		mem_writeb(real_pt,0xff);
		pt+=7;
		extended=true;
	} else extended=false;
}

void DOS_FCB::SetName(Bit8u _drive, const char* _fname, const char* _ext) {
	sSave(sFCB,drive,_drive);
	MEM_BlockWrite(pt+offsetof(sFCB,filename),_fname,8);
	MEM_BlockWrite(pt+offsetof(sFCB,ext),_ext,3);
}

void DOS_FCB::SetSizeDateTime(Bit32u _size,Bit16u _date,Bit16u _time) {
	sSave(sFCB,filesize,_size);
	sSave(sFCB,date,_date);
	sSave(sFCB,time,_time);
}

void DOS_FCB::GetSizeDateTime(Bit32u & _size,Bit16u & _date,Bit16u & _time) {
	_size=sGet(sFCB,filesize);
	_date=(Bit16u)sGet(sFCB,date);
	_time=(Bit16u)sGet(sFCB,time);
}

void DOS_FCB::GetRecord(Bit16u & _cur_block,Bit8u & _cur_rec) {
	_cur_block=(Bit16u)sGet(sFCB,cur_block);
	_cur_rec=(Bit8u)sGet(sFCB,cur_rec);

}

void DOS_FCB::SetRecord(Bit16u _cur_block,Bit8u _cur_rec) {
	sSave(sFCB,cur_block,_cur_block);
	sSave(sFCB,cur_rec,_cur_rec);
}

void DOS_FCB::GetSeqData(Bit8u & _fhandle,Bit16u & _rec_size) {
	_fhandle=(Bit8u)sGet(sFCB,file_handle);
	_rec_size=(Bit16u)sGet(sFCB,rec_size);
}

void DOS_FCB::SetSeqData(Bit8u _fhandle,Bit16u _rec_size) {
	sSave(sFCB,file_handle,_fhandle);
	sSave(sFCB,rec_size,_rec_size);
}

void DOS_FCB::GetRandom(Bit32u & _random) {
	_random=sGet(sFCB,rndm);
}

void DOS_FCB::SetRandom(Bit32u _random) {
	sSave(sFCB,rndm,_random);
}

void DOS_FCB::ClearBlockRecsize(void) {
	sSave(sFCB,cur_block,0);
	sSave(sFCB,rec_size,0);
}

void DOS_FCB::FileOpen(Bit8u _fhandle) {
	sSave(sFCB,drive,GetDrive()+1u);
	sSave(sFCB,file_handle,_fhandle);
	sSave(sFCB,cur_block,0u);
	sSave(sFCB,rec_size,128u);
//	sSave(sFCB,rndm,0); // breaks Jewels of darkness. 
	Bit32u size = 0;
	Files[_fhandle]->Seek(&size,DOS_SEEK_END);
	sSave(sFCB,filesize,size);
	size = 0;
	Files[_fhandle]->Seek(&size,DOS_SEEK_SET);
	sSave(sFCB,time,Files[_fhandle]->time);
	sSave(sFCB,date,Files[_fhandle]->date);
}

bool DOS_FCB::Valid() {
	//Very simple check for Oubliette
	if(sGet(sFCB,filename[0]) == 0 && sGet(sFCB,file_handle) == 0) return false;
	return true;
}

void DOS_FCB::FileClose(Bit8u & _fhandle) {
	_fhandle=(Bit8u)sGet(sFCB,file_handle);
	sSave(sFCB,file_handle,0xff);
}

Bit8u DOS_FCB::GetDrive(void) {
	Bit8u drive=(Bit8u)sGet(sFCB,drive);
	if (!drive) return  DOS_GetDefaultDrive();
	else return drive-1;
}

void DOS_FCB::GetVolumeName(char * fillname) {
	MEM_BlockRead(pt+offsetof(sFCB,filename),&fillname[0],8);
	MEM_BlockRead(pt+offsetof(sFCB,ext),&fillname[8],3);
    fillname[11]=0;
}

void DOS_FCB::GetName(char * fillname) {
	fillname[0]=GetDrive()+'A';
	fillname[1]=':';
	MEM_BlockRead(pt+offsetof(sFCB,filename),&fillname[2],8);
	fillname[10]='.';
	MEM_BlockRead(pt+offsetof(sFCB,ext),&fillname[11],3);
	fillname[14]=0;
}

void DOS_FCB::GetAttr(Bit8u& attr) {
	if(extended) attr=mem_readb(pt - 1);
}

void DOS_FCB::SetAttr(Bit8u attr) {
	if(extended) mem_writeb(pt - 1,attr);
}

void DOS_FCB::SetResult(Bit32u size,Bit16u date,Bit16u time,Bit8u attr) {
	mem_writed(pt + 0x1d,size);
	mem_writew(pt + 0x19,date);
	mem_writew(pt + 0x17,time);
	mem_writeb(pt + 0x0c,attr);
}

void DOS_SDA::Init() {
	/* Clear */
	for(Bit8u i=0;i<sizeof(sSDA);i++) mem_writeb(pt+i,0x00);
	sSave(sSDA,drive_crit_error,0xff);   
}<|MERGE_RESOLUTION|>--- conflicted
+++ resolved
@@ -394,14 +394,8 @@
 
 
 void DOS_DTA::SetupSearch(Bit8u _sdrive,Bit8u _sattr,char * pattern) {
-<<<<<<< HEAD
-	int i;
-=======
-	sSave(sDTA,sdrive,_sdrive);
-	sSave(sDTA,sattr,_sattr);
-
 	unsigned int i;
->>>>>>> 13ed3635
+
 	if (lfn_filefind_handle<LFN_FILEFIND_NONE) {
 		sdriv[lfn_filefind_handle]=_sdrive;
 		sattr[lfn_filefind_handle]=_sattr;
