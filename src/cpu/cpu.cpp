/*
 *  Copyright (C) 2002-2015  The DOSBox Team
 *
 *  This program is free software; you can redistribute it and/or modify
 *  it under the terms of the GNU General Public License as published by
 *  the Free Software Foundation; either version 2 of the License, or
 *  (at your option) any later version.
 *
 *  This program is distributed in the hope that it will be useful,
 *  but WITHOUT ANY WARRANTY; without even the implied warranty of
 *  MERCHANTABILITY or FITNESS FOR A PARTICULAR PURPOSE.  See the
 *  GNU General Public License for more details.
 *
 *  You should have received a copy of the GNU General Public License
 *  along with this program; if not, write to the Free Software
 *  Foundation, Inc., 59 Temple Place - Suite 330, Boston, MA 02111-1307, USA.
 */


#include <assert.h>
#include <sstream>
#include <stddef.h>
#include "dosbox.h"
#include "cpu.h"
#include "memory.h"
#include "debug.h"
#include "mapper.h"
#include "setup.h"
#include "programs.h"
#include "paging.h"
#include "callback.h"
#include "lazyflags.h"
#include "support.h"
#include "control.h"
#include "config.h"

/* caution: do not uncomment unless you want a lot of spew */
//#define CPU_DEBUG_SPEW

#if defined(CPU_DEBUG_SPEW)
# define _LOG LOG
#else
class _LOG : public LOG { // HACK
public:
	_LOG(LOG_TYPES type , LOG_SEVERITIES severity) : LOG(type,severity) { }
};
# undef LOG
# if defined (_MSC_VER)
#  define LOG(X,Y)
# else
#  define LOG(X,Y) CPU_LOG
# define CPU_LOG(...)
# endif
#endif

bool enable_weitek = false;

bool CPU_NMI_gate = true;
bool CPU_NMI_active = false;
bool CPU_NMI_pending = false;
bool do_seg_limits = false;

bool enable_fpu = true;
bool enable_msr = true;
bool enable_cmpxchg8b = true;
bool ignore_undefined_msr = true;

extern bool ignore_opcode_63;

bool cpu_double_fault_enable;
bool cpu_triple_fault_reset;

int cpu_rep_max = 0;

Bitu DEBUG_EnableDebugger(void);
extern void GFX_SetTitle(Bit32s cycles, Bits frameskip, Bits timing, bool paused);

CPU_Regs cpu_regs;
CPUBlock cpu;
Segments Segs;

/* [cpu] setting realbig16.
 * If set, allow code to switch back to real mode with the B (big) set in the
 * code selector, and retain the state of the B bit while running in 16-bit
 * real mode. Needed for demos like Project Angel.
 *
 * Modifications are a derivative of this patch:
 *
 * cpu.diff from http://www.vogons.org/viewtopic.php?f=33&t=28226&start=5
 *
 * The main difference between that patch and the modifications derived is that
 * I modified additional points to keep the big bit set (the original cpu.diff
 * missed the CALL and JMP emulation that also reset the flag)
 *
 * It's well known that DOS programs can access all 4GB of addressable memory by
 * jumping into protected mode, loading segment registers with a 4GB limit, then
 * jumping back to real mode without reloading the segment registers, knowing
 * that Intel processors will not update the shadow part of the segment register
 * in real mode. I'm guessing that what Project Angel is doing, is using the same
 * abuse of protected mode to also set the B (big) bit in the code segment so that
 * it's code segment can extend past 64KB (huge unreal mode), which works until
 * something like an interrupt chops off the top 16 bits of the instruction pointer.
 *
 * I want to clarify that realbig16 is an OPTION that is off by default, because
 * I am uncertain at this time whether or not the patch breaks any DOS games or
 * OS emulation. It is rare for a DOS game or demo to actually abuse the CPU in
 * that way, so it is set up that you have to enable it if you need it. --J.C.
 *
 * J.C. TODO: Write a program that abuses the B (big) bit in real mode in the same
 *            way that Project Angel supposedly does, see if it works, then test it
 *            and Project Angel on some old 386/486/Pentium systems lying around to
 *            see how compatible such abuse is with PC hardware. That would make a
 *            good Hackipedia.org episode as well. --J.C.
 *
 * 2014/01/19: I can attest that this patch does indeed allow Project Angel to
 *             run when realbig16=true. And if GUS emulation is active, there is
 *             music as well. Now as for reliability... testing shows that one of
 *             three things can happen when you run the demo:
 *
 *             1) the demo hangs on startup, either right away or after it starts
 *                the ominous music (if you sit for 30 seconds waiting for the
 *                music to build up and nothing happens, consider closing the
 *                emulator and trying again).
 *
 *             2) the demo runs perfectly fine, but timing is slightly screwed up,
 *                and parts of the music sound badly out of sync with each other,
 *                or randomly slows to about 1/2 speed in some sections, animations
 *                run slow sometimes. If this happens, make sure you didn't set
 *                forcerate=ntsc.
 *
 *             3) the demo runs perfectly fine, with no timing issues, except that
 *                DOSBox's S3 emulation is not quite on-time and the bottom 1/4th
 *                of the screen flickers with the contents of the next frame that
 *                the demo is still drawing :(
 *
 *             --J.C. */
bool cpu_allow_big16 = false;

Bit32s CPU_Cycles = 0;
Bit32s CPU_CycleLeft = 3000;
Bit32s CPU_CycleMax = 3000;
Bit32s CPU_OldCycleMax = 3000;
Bit32s CPU_CyclePercUsed = 100;
Bit32s CPU_CycleLimit = -1;
Bit32s CPU_CycleUp = 0;
Bit32s CPU_CycleDown = 0;
Bit32s CPU_CyclesSet = 3000;
Bit64s CPU_IODelayRemoved = 0;
char core_mode[16];
CPU_Decoder * cpudecoder;
bool CPU_CycleAutoAdjust = false;
bool CPU_SkipCycleAutoAdjust = false;
Bitu CPU_AutoDetermineMode = 0;

Bitu CPU_ArchitectureType = CPU_ARCHTYPE_MIXED;

Bitu CPU_extflags_toggle=0;	// ID and AC flags may be toggled depending on emulated CPU architecture

Bitu CPU_PrefetchQueueSize=0;

void CPU_Core_Full_Init(void);
void CPU_Core_Normal_Init(void);
void CPU_Core_Simple_Init(void);
#if (C_DYNAMIC_X86)
void CPU_Core_Dyn_X86_Init(void);
void CPU_Core_Dyn_X86_Cache_Init(bool enable_cache);
void CPU_Core_Dyn_X86_Cache_Close(void);
void CPU_Core_Dyn_X86_SetFPUMode(bool dh_fpu);
void CPU_Core_Dyn_X86_Cache_Reset(void);
#endif

/* called to signal an NMI. */

/* NTS: From the Intel 80386 programmer's reference manual:
 *
 * "
 *   9.2.1 NMI Masks Further NMIs
 *
 *   While an NMI handler is executing, the processor ignores further interrupt
 *   signals at the NMI pin until the next IRET instruction is executed.
 * "
 *
 * This is why, further down, CPU_IRET() clears the CPU_NMI_active flag.
 *
 *
 * And, in response to my father's incredulous response regarding the fact that
 * NMI is edge-triggered (from the Intel 386SX Microprocessor datasheet):
 *
 * "
 *   Non-Maskable Interrupt Request (NMI))
 *
 *   This input indicates a request for interrupt service
 *   which cannot be masked by software. The non-
 *   maskable interrupt request is always processed ac-
 *   cording to the pointer or gate in slot 2 of the interrupt
 *   table. Because of the fixed NMI slot assignment, no
 *   interrupt acknowledge cycles are performed when
 *   processing NMI.
 *
 *   NMI is an active HIGH, rising edge-sensitive asyn-
 *   chronous signal. Setup and hold times, t27 and and t28,
 *   relative to the CLK2 signal must be met to guarantee
 *   recognition at a particular clock edge. To assure rec-
 *   ognition of NMI, it must be inactive for at least eight
 *   CLK2 periods, and then be active for at least eight
 *   CLK2 periods before the beginning of the instruction
 *   boundary in the Intel386 SX Microprocessor's Exe-
 *   cution Unit.
 *
 *   Once NMI processing has begun, no additional
 *   NMI's are processed until after the next IRET in-
 *   struction, which is typically the end of the NMI serv-
 *   ice routine. If NMI is re-asserted prior to that time,
 *   however, one rising edge on NMI will be remem-
 *   bered for processing after executing the next IRET
 *   instruction
 * "
 *
 * From the Pentium Pro Processor datasheet:
 *
 * "
 *   A.38 NMI (I)
 *
 *   The NMI signal is the Non-maskable Interrupt signal.
 *   It is the state of the LINT1 signal when APIC is
 *   disabled. Asserting NMI causes an interrupt with an
 *   internally supplied vector value of 2. An external
 *   interrupt-acknowledge transaction is not generated. If
 *   NMI is asserted during the execution of an NMI
 *   service routine, it remains pending and is recognized
 *   after the IRET is executed by the NMI service
 *   routine. At most, one assertion of NMI is held
 *   pending.
 *
 *   NMI is rising-edge sensitive. Recognition of NMI is
 *   guaranteed in a specific clock if it is asserted
 *   synchronously and meets the setup and hold times. If
 *   asserted asynchronously, active and inactive pulse
 *   widths must be a minimum of two clocks. In FRC
 *   mode, NMI must be synchronous to BCLK.
 * "
 *
 * Similar references exist in the Pentium III and Pentium 4
 * datasheets, while later on in the Core 2 datasheets there
 * is no mention whatsoever to the NMI that I can find.
 */
void CPU_NMI_Interrupt() {
	if (CPU_NMI_active) E_Exit("CPU_NMI_Interrupt() called while NMI already active");
	CPU_NMI_active = true;
	CPU_NMI_pending = false;
	CPU_Interrupt(2/*INT 2 = NMI*/,0,reg_eip);
}

void CPU_Raise_NMI() {
	CPU_NMI_pending = true;
	if (!CPU_NMI_active && CPU_NMI_gate) CPU_NMI_Interrupt();
}

void CPU_Check_NMI() {
	if (!CPU_NMI_active && CPU_NMI_gate && CPU_NMI_pending) CPU_NMI_Interrupt();
}

/* In debug mode exceptions are tested and dosbox exits when 
 * a unhandled exception state is detected. 
 * USE CHECK_EXCEPT to raise an exception in that case to see if that exception
 * solves the problem.
 * 
 * In non-debug mode dosbox doesn't do detection (and hence doesn't crash at
 * that point). (game might crash later due to the unhandled exception) */

#define CPU_CHECK_EXCEPT 1
// #define CPU_CHECK_IGNORE 1

#if C_DEBUG
// #define CPU_CHECK_EXCEPT 1
// #define CPU_CHECK_IGNORE 1
 /* Use CHECK_EXCEPT when something doesn't work to see if a exception is 
 * needed that isn't enabled by default.*/
#else
/* NORMAL NO CHECKING => More Speed */
//#define CPU_CHECK_IGNORE 1
#endif /* C_DEBUG */

#if defined(CPU_CHECK_IGNORE)
#define CPU_CHECK_COND(cond,msg,exc,sel) {	\
	if (cond) do {} while (0);				\
}
#elif defined(CPU_CHECK_EXCEPT)
#define CPU_CHECK_COND(cond,msg,exc,sel) {	\
	if (cond) {					\
		CPU_Exception(exc,sel);		\
		return;				\
	}					\
}
#else
#define CPU_CHECK_COND(cond,msg,exc,sel) {	\
	if (cond) E_Exit(msg);			\
}
#endif


void Descriptor::Load(PhysPt address) {
	cpu.mpl=0;
	Bit32u* data = (Bit32u*)&saved;
	*data	  = mem_readd(address);
	*(data+1) = mem_readd(address+4);
	cpu.mpl=3;
}
void Descriptor:: Save(PhysPt address) {
	cpu.mpl=0;
	Bit32u* data = (Bit32u*)&saved;
	mem_writed(address,*data);
	mem_writed(address+4,*(data+1));
	cpu.mpl=3;
}


void CPU_Push16(Bitu value) {
	Bit32u new_esp=(reg_esp&cpu.stack.notmask)|((reg_esp-2)&cpu.stack.mask);
	mem_writew(SegPhys(ss) + (new_esp & cpu.stack.mask) ,value);
	reg_esp=new_esp;
}

void CPU_Push32(Bitu value) {
	Bit32u new_esp=(reg_esp&cpu.stack.notmask)|((reg_esp-4)&cpu.stack.mask);
	mem_writed(SegPhys(ss) + (new_esp & cpu.stack.mask) ,value);
	reg_esp=new_esp;
}

Bitu CPU_Pop16(void) {
	Bitu val=mem_readw(SegPhys(ss) + (reg_esp & cpu.stack.mask));
	reg_esp=(reg_esp&cpu.stack.notmask)|((reg_esp+2)&cpu.stack.mask);
	return val;
}

Bitu CPU_Pop32(void) {
	Bitu val=mem_readd(SegPhys(ss) + (reg_esp & cpu.stack.mask));
	reg_esp=(reg_esp&cpu.stack.notmask)|((reg_esp+4)&cpu.stack.mask);
	return val;
}

PhysPt SelBase(Bitu sel) {
	if (cpu.cr0 & CR0_PROTECTION) {
		Descriptor desc;
		cpu.gdt.GetDescriptor(sel,desc);
		return desc.GetBase();
	} else {
		return sel<<4;
	}
}

void CPU_SetCPL(Bitu newcpl) {
	if (newcpl != cpu.cpl) {
		if (paging.enabled) {
			if ( ((cpu.cpl < 3) && (newcpl == 3)) || ((cpu.cpl == 3) && (newcpl < 3)) )
			PAGING_SwitchCPL(newcpl == 3);
		}
		cpu.cpl = newcpl;
	}
}

void CPU_SetFlags(Bitu word,Bitu mask) {
	/* 8086/286 flags manipulation.
	 * For more information read about the Intel CPU detection algorithm and other bits of info:
	 * [http://www.rcollins.org/ddj/Sep96/Sep96.html] */

	/* 8086: bits 12-15 cannot be zeroed */
	if (CPU_ArchitectureType <= CPU_ARCHTYPE_80186) {
		/* update mask and word to ensure bits 12-15 are set */
		word |= 0xF000;
		mask |= 0xF000;
	}
	/* 286 real mode: bits 12-15 bits cannot be set, always zero */
	else if (CPU_ArchitectureType <= CPU_ARCHTYPE_286) {
		if (!(cpu.cr0 & CR0_PROTECTION)) {
			/* update mask and word to ensure bits 12-15 are zero */
			word &= ~0xF000;
			mask |= 0xF000;
		}
	}
	else {
		mask |= CPU_extflags_toggle;	// ID-flag and AC-flag can be toggled on CPUID-supporting CPUs
	}

	reg_flags=(reg_flags & ~mask)|(word & mask)|2;
	cpu.direction=1-((reg_flags & FLAG_DF) >> 9);
	// ^ NTS: Notice the DF flag is bit 10. This code computes (reg_flags & FLAG_DF) >> 9 on purpose.
	//        It's not a typo (9 vs 10), it's done to set cpu.direction to either 1 or -1.
}

bool CPU_PrepareException(Bitu which,Bitu error) {
	cpu.exception.which=which;
	cpu.exception.error=error;
	return true;
}

bool CPU_CLI(void) {
	if (cpu.pmode && ((!GETFLAG(VM) && (GETFLAG_IOPL<cpu.cpl)) || (GETFLAG(VM) && (GETFLAG_IOPL<3)))) {
		return CPU_PrepareException(EXCEPTION_GP,0);
	} else {
		SETFLAGBIT(IF,false);
		return false;
	}
}

bool CPU_STI(void) {
	if (cpu.pmode && ((!GETFLAG(VM) && (GETFLAG_IOPL<cpu.cpl)) || (GETFLAG(VM) && (GETFLAG_IOPL<3)))) {
		return CPU_PrepareException(EXCEPTION_GP,0);
	} else {
 		SETFLAGBIT(IF,true);
		return false;
	}
}

bool CPU_POPF(Bitu use32) {
	if (cpu.pmode && GETFLAG(VM) && (GETFLAG(IOPL)!=FLAG_IOPL)) {
		/* Not enough privileges to execute POPF */
		return CPU_PrepareException(EXCEPTION_GP,0);
	}
	Bitu mask=FMASK_ALL;
	/* IOPL field can only be modified when CPL=0 or in real mode: */
	if (cpu.pmode && (cpu.cpl>0)) mask &= (~FLAG_IOPL);
	if (cpu.pmode && !GETFLAG(VM) && (GETFLAG_IOPL<cpu.cpl)) mask &= (~FLAG_IF);
	if (use32)
		CPU_SetFlags(CPU_Pop32(),mask);
	else CPU_SetFlags(CPU_Pop16(),mask & 0xffff);
	DestroyConditionFlags();
	return false;
}

bool CPU_PUSHF(Bitu use32) {
	if (cpu.pmode && GETFLAG(VM) && (GETFLAG(IOPL)!=FLAG_IOPL)) {
		/* Not enough privileges to execute PUSHF */
		return CPU_PrepareException(EXCEPTION_GP,0);
	}
	FillFlags();
	if (use32) 
		CPU_Push32(reg_flags & 0xfcffff);
	else CPU_Push16(reg_flags);
	return false;
}

void CPU_CheckSegments(void) {
	bool needs_invalidation=false;
	Descriptor desc;
	if (!cpu.gdt.GetDescriptor(SegValue(es),desc)) needs_invalidation=true;
	else switch (desc.Type()) {
		case DESC_DATA_EU_RO_NA:	case DESC_DATA_EU_RO_A:	case DESC_DATA_EU_RW_NA:	case DESC_DATA_EU_RW_A:
		case DESC_DATA_ED_RO_NA:	case DESC_DATA_ED_RO_A:	case DESC_DATA_ED_RW_NA:	case DESC_DATA_ED_RW_A:
		case DESC_CODE_N_NC_A:	case DESC_CODE_N_NC_NA:	case DESC_CODE_R_NC_A:	case DESC_CODE_R_NC_NA:
			if (cpu.cpl>desc.DPL()) needs_invalidation=true; break;
		default: break;	}
	if (needs_invalidation) CPU_SetSegGeneral(es,0);

	needs_invalidation=false;
	if (!cpu.gdt.GetDescriptor(SegValue(ds),desc)) needs_invalidation=true;
	else switch (desc.Type()) {
		case DESC_DATA_EU_RO_NA:	case DESC_DATA_EU_RO_A:	case DESC_DATA_EU_RW_NA:	case DESC_DATA_EU_RW_A:
		case DESC_DATA_ED_RO_NA:	case DESC_DATA_ED_RO_A:	case DESC_DATA_ED_RW_NA:	case DESC_DATA_ED_RW_A:
		case DESC_CODE_N_NC_A:	case DESC_CODE_N_NC_NA:	case DESC_CODE_R_NC_A:	case DESC_CODE_R_NC_NA:
			if (cpu.cpl>desc.DPL()) needs_invalidation=true; break;
		default: break;	}
	if (needs_invalidation) CPU_SetSegGeneral(ds,0);

	needs_invalidation=false;
	if (!cpu.gdt.GetDescriptor(SegValue(fs),desc)) needs_invalidation=true;
	else switch (desc.Type()) {
		case DESC_DATA_EU_RO_NA:	case DESC_DATA_EU_RO_A:	case DESC_DATA_EU_RW_NA:	case DESC_DATA_EU_RW_A:
		case DESC_DATA_ED_RO_NA:	case DESC_DATA_ED_RO_A:	case DESC_DATA_ED_RW_NA:	case DESC_DATA_ED_RW_A:
		case DESC_CODE_N_NC_A:	case DESC_CODE_N_NC_NA:	case DESC_CODE_R_NC_A:	case DESC_CODE_R_NC_NA:
			if (cpu.cpl>desc.DPL()) needs_invalidation=true; break;
		default: break;	}
	if (needs_invalidation) CPU_SetSegGeneral(fs,0);

	needs_invalidation=false;
	if (!cpu.gdt.GetDescriptor(SegValue(gs),desc)) needs_invalidation=true;
	else switch (desc.Type()) {
		case DESC_DATA_EU_RO_NA:	case DESC_DATA_EU_RO_A:	case DESC_DATA_EU_RW_NA:	case DESC_DATA_EU_RW_A:
		case DESC_DATA_ED_RO_NA:	case DESC_DATA_ED_RO_A:	case DESC_DATA_ED_RW_NA:	case DESC_DATA_ED_RW_A:
		case DESC_CODE_N_NC_A:	case DESC_CODE_N_NC_NA:	case DESC_CODE_R_NC_A:	case DESC_CODE_R_NC_NA:
			if (cpu.cpl>desc.DPL()) needs_invalidation=true; break;
		default: break;	}
	if (needs_invalidation) CPU_SetSegGeneral(gs,0);
}


class TaskStateSegment {
public:
	TaskStateSegment() {
		valid=false;
	}
	bool IsValid(void) {
		return valid;
	}
	Bitu Get_back(void) {
		cpu.mpl=0;
		Bit16u backlink=mem_readw(base);
		cpu.mpl=3;
		return backlink;
	}
	void SaveSelector(void) {
		cpu.gdt.SetDescriptor(selector,desc);
	}
	void Get_SSx_ESPx(Bitu level,Bitu & _ss,Bitu & _esp) {
		cpu.mpl=0;
		if (is386) {
			PhysPt where=base+offsetof(TSS_32,esp0)+level*8;
			_esp=mem_readd(where);
			_ss=mem_readw(where+4);
		} else {
			PhysPt where=base+offsetof(TSS_16,sp0)+level*4;
			_esp=mem_readw(where);
			_ss=mem_readw(where+2);
		}
		cpu.mpl=3;
	}
	bool SetSelector(Bitu new_sel) {
		valid=false;
		if ((new_sel & 0xfffc)==0) {
			selector=0;
			base=0;
			limit=0;
			is386=1;
			return true;
		}
		if (new_sel&4) return false;
		if (!cpu.gdt.GetDescriptor(new_sel,desc)) return false;
		switch (desc.Type()) {
			case DESC_286_TSS_A:		case DESC_286_TSS_B:
			case DESC_386_TSS_A:		case DESC_386_TSS_B:
				break;
			default:
				return false;
		}
		if (!desc.saved.seg.p) return false;
		selector=new_sel;
		valid=true;
		base=desc.GetBase();
		limit=desc.GetLimit();
		is386=desc.Is386();
		return true;
	}

	void SaveState( std::ostream& stream );
	void LoadState( std::istream& stream );

	TSS_Descriptor desc;
	Bitu selector;
	PhysPt base;
	Bitu limit;
	Bitu is386;
	bool valid;
};

TaskStateSegment cpu_tss;

enum TSwitchType {
	TSwitch_JMP,TSwitch_CALL_INT,TSwitch_IRET
};

bool CPU_SwitchTask(Bitu new_tss_selector,TSwitchType tstype,Bitu old_eip) {
	bool old_allow = dosbox_allow_nonrecursive_page_fault;

	/* this code isn't very easy to make interruptible. so temporarily revert to recursive PF handling method */
	dosbox_allow_nonrecursive_page_fault = false;

	FillFlags();
	TaskStateSegment new_tss;
	if (!new_tss.SetSelector(new_tss_selector)) 
		E_Exit("Illegal TSS for switch, selector=%x, switchtype=%lx",(int)new_tss_selector,(unsigned long)tstype);
	if (tstype==TSwitch_IRET) {
		if (!new_tss.desc.IsBusy())
			E_Exit("TSS not busy for IRET");
	} else {
		if (new_tss.desc.IsBusy())
			E_Exit("TSS busy for JMP/CALL/INT");
	}
	Bitu new_cr3=0;
	Bitu new_eax,new_ebx,new_ecx,new_edx,new_esp,new_ebp,new_esi,new_edi;
	Bitu new_es,new_cs,new_ss,new_ds,new_fs,new_gs;
	Bitu new_ldt,new_eip,new_eflags;
	/* Read new context from new TSS */
	if (new_tss.is386) {
		new_cr3=mem_readd(new_tss.base+offsetof(TSS_32,cr3));
		new_eip=mem_readd(new_tss.base+offsetof(TSS_32,eip));
		new_eflags=mem_readd(new_tss.base+offsetof(TSS_32,eflags));
		new_eax=mem_readd(new_tss.base+offsetof(TSS_32,eax));
		new_ecx=mem_readd(new_tss.base+offsetof(TSS_32,ecx));
		new_edx=mem_readd(new_tss.base+offsetof(TSS_32,edx));
		new_ebx=mem_readd(new_tss.base+offsetof(TSS_32,ebx));
		new_esp=mem_readd(new_tss.base+offsetof(TSS_32,esp));
		new_ebp=mem_readd(new_tss.base+offsetof(TSS_32,ebp));
		new_edi=mem_readd(new_tss.base+offsetof(TSS_32,edi));
		new_esi=mem_readd(new_tss.base+offsetof(TSS_32,esi));

		new_es=mem_readw(new_tss.base+offsetof(TSS_32,es));
		new_cs=mem_readw(new_tss.base+offsetof(TSS_32,cs));
		new_ss=mem_readw(new_tss.base+offsetof(TSS_32,ss));
		new_ds=mem_readw(new_tss.base+offsetof(TSS_32,ds));
		new_fs=mem_readw(new_tss.base+offsetof(TSS_32,fs));
		new_gs=mem_readw(new_tss.base+offsetof(TSS_32,gs));
		new_ldt=mem_readw(new_tss.base+offsetof(TSS_32,ldt));
	} else {
		E_Exit("286 task switch");
		new_cr3=0;
		new_eip=0;
		new_eflags=0;
		new_eax=0;	new_ecx=0;	new_edx=0;	new_ebx=0;
		new_esp=0;	new_ebp=0;	new_edi=0;	new_esi=0;

		new_es=0;	new_cs=0;	new_ss=0;	new_ds=0;	new_fs=0;	new_gs=0;
		new_ldt=0;
	}

	/* Check if we need to clear busy bit of old TASK */
	if (tstype==TSwitch_JMP || tstype==TSwitch_IRET) {
		cpu_tss.desc.SetBusy(false);
		cpu_tss.SaveSelector();
	}
	Bit32u old_flags = reg_flags;
	if (tstype==TSwitch_IRET) old_flags &= (~FLAG_NT);

	/* Save current context in current TSS */
	if (cpu_tss.is386) {
		mem_writed(cpu_tss.base+offsetof(TSS_32,eflags),old_flags);
		mem_writed(cpu_tss.base+offsetof(TSS_32,eip),old_eip);

		mem_writed(cpu_tss.base+offsetof(TSS_32,eax),reg_eax);
		mem_writed(cpu_tss.base+offsetof(TSS_32,ecx),reg_ecx);
		mem_writed(cpu_tss.base+offsetof(TSS_32,edx),reg_edx);
		mem_writed(cpu_tss.base+offsetof(TSS_32,ebx),reg_ebx);
		mem_writed(cpu_tss.base+offsetof(TSS_32,esp),reg_esp);
		mem_writed(cpu_tss.base+offsetof(TSS_32,ebp),reg_ebp);
		mem_writed(cpu_tss.base+offsetof(TSS_32,esi),reg_esi);
		mem_writed(cpu_tss.base+offsetof(TSS_32,edi),reg_edi);

		mem_writed(cpu_tss.base+offsetof(TSS_32,es),SegValue(es));
		mem_writed(cpu_tss.base+offsetof(TSS_32,cs),SegValue(cs));
		mem_writed(cpu_tss.base+offsetof(TSS_32,ss),SegValue(ss));
		mem_writed(cpu_tss.base+offsetof(TSS_32,ds),SegValue(ds));
		mem_writed(cpu_tss.base+offsetof(TSS_32,fs),SegValue(fs));
		mem_writed(cpu_tss.base+offsetof(TSS_32,gs),SegValue(gs));
	} else {
		E_Exit("286 task switch");
	}

	/* Setup a back link to the old TSS in new TSS */
	if (tstype==TSwitch_CALL_INT) {
		if (new_tss.is386) {
			mem_writed(new_tss.base+offsetof(TSS_32,back),cpu_tss.selector);
		} else {
			mem_writew(new_tss.base+offsetof(TSS_16,back),cpu_tss.selector);
		}
		/* And make the new task's eflag have the nested task bit */
		new_eflags|=FLAG_NT;
	}
	/* Set the busy bit in the new task */
	if (tstype==TSwitch_JMP || tstype==TSwitch_CALL_INT) {
		new_tss.desc.SetBusy(true);
		new_tss.SaveSelector();
	}

//	cpu.cr0|=CR0_TASKSWITCHED;
	if (new_tss_selector == cpu_tss.selector) {
		reg_eip = old_eip;
		new_cs = SegValue(cs);
		new_ss = SegValue(ss);
		new_ds = SegValue(ds);
		new_es = SegValue(es);
		new_fs = SegValue(fs);
		new_gs = SegValue(gs);
	} else {
	
		/* Setup the new cr3 */
		if (paging.cr3 != new_cr3)
			// if they are the same it is not flushed
			// according to the 386 manual
		PAGING_SetDirBase(new_cr3);

		/* Load new context */
		if (new_tss.is386) {
			reg_eip=new_eip;
			CPU_SetFlags(new_eflags,FMASK_ALL | FLAG_VM);
			reg_eax=new_eax;
			reg_ecx=new_ecx;
			reg_edx=new_edx;
			reg_ebx=new_ebx;
			reg_esp=new_esp;
			reg_ebp=new_ebp;
			reg_edi=new_edi;
			reg_esi=new_esi;

//			new_cs=mem_readw(new_tss.base+offsetof(TSS_32,cs));
		} else {
			E_Exit("286 task switch");
		}
	}
	/* Load the new selectors */
	if (reg_flags & FLAG_VM) {
		SegSet16(cs,new_cs);
		cpu.code.big=false;
		CPU_SetCPL(3);			//We don't have segment caches so this will do
	} else {
		/* Protected mode task */
		if (new_ldt!=0) CPU_LLDT(new_ldt);
		/* Load the new CS*/
		Descriptor cs_desc;
		CPU_SetCPL(new_cs & 3);
		if (!cpu.gdt.GetDescriptor(new_cs,cs_desc))
			E_Exit("Task switch with CS beyond limits");
		if (!cs_desc.saved.seg.p)
			E_Exit("Task switch with non present code-segment");
		switch (cs_desc.Type()) {
		case DESC_CODE_N_NC_A:		case DESC_CODE_N_NC_NA:
		case DESC_CODE_R_NC_A:		case DESC_CODE_R_NC_NA:
			if (cpu.cpl != cs_desc.DPL()) E_Exit("Task CS RPL != DPL");
			goto doconforming;
		case DESC_CODE_N_C_A:		case DESC_CODE_N_C_NA:
		case DESC_CODE_R_C_A:		case DESC_CODE_R_C_NA:
			if (cpu.cpl < cs_desc.DPL()) E_Exit("Task CS RPL < DPL");
doconforming:
			Segs.expanddown[cs]=cs_desc.GetExpandDown();
			Segs.limit[cs]=do_seg_limits?cs_desc.GetLimit():(~0UL);
			Segs.phys[cs]=cs_desc.GetBase();
			cpu.code.big=cs_desc.Big()>0;
			Segs.val[cs]=new_cs;
			break;
		default:
			E_Exit("Task switch CS Type %d",(int)cs_desc.Type());
		}
	}
	CPU_SetSegGeneral(es,new_es);
	CPU_SetSegGeneral(ss,new_ss);
	CPU_SetSegGeneral(ds,new_ds);
	CPU_SetSegGeneral(fs,new_fs);
	CPU_SetSegGeneral(gs,new_gs);
	if (!cpu_tss.SetSelector(new_tss_selector)) {
		LOG(LOG_CPU,LOG_NORMAL)("TaskSwitch: set tss selector %X failed",new_tss_selector);
	}
//	cpu_tss.desc.SetBusy(true);
//	cpu_tss.SaveSelector();
//	LOG_MSG("Task CPL %X CS:%X IP:%X SS:%X SP:%X eflags %x",cpu.cpl,SegValue(cs),reg_eip,SegValue(ss),reg_esp,reg_flags);

	dosbox_allow_nonrecursive_page_fault = old_allow;
	return true;
}

bool CPU_IO_Exception(Bitu port,Bitu size) {
	if (cpu.pmode && ((GETFLAG_IOPL<cpu.cpl) || GETFLAG(VM))) {
		cpu.mpl=0;
		if (!cpu_tss.is386) goto doexception;
		PhysPt bwhere=cpu_tss.base+0x66;
		Bitu ofs=mem_readw(bwhere);
		if (ofs>cpu_tss.limit) goto doexception;
		bwhere=cpu_tss.base+ofs+(port/8);
		Bitu map=mem_readw(bwhere);
		Bitu mask=(0xffff>>(16-size)) << (port&7);
		if (map & mask) goto doexception;
		cpu.mpl=3;
	}
	return false;
doexception:
	cpu.mpl=3;
	LOG(LOG_CPU,LOG_NORMAL)("IO Exception port %X",port);
	return CPU_PrepareException(EXCEPTION_GP,0);
}

#include <stack>

int CPU_Exception_Level[0x20] = {0};
std::stack<int> CPU_Exception_In_Progress;

void CPU_Exception_Level_Reset() {
	int i;

	for (i=0;i < 0x20;i++)
		CPU_Exception_Level[i] = 0;
	while (!CPU_Exception_In_Progress.empty())
		CPU_Exception_In_Progress.pop();
}

bool has_printed_double_fault = false;
bool has_printed_triple_fault = false;
bool always_report_double_fault = false;
bool always_report_triple_fault = false;

void On_Software_CPU_Reset();

void CPU_Exception(Bitu which,Bitu error ) {
	assert(which < 0x20);
//	LOG_MSG("Exception %d error %x",which,error);
	if (CPU_Exception_Level[which] != 0) {
		if (CPU_Exception_Level[EXCEPTION_DF] != 0 && cpu_triple_fault_reset) {
			if (always_report_triple_fault || !has_printed_triple_fault) {
				LOG_MSG("CPU_Exception: Double fault already in progress == Triple Fault. Resetting CPU.");
				has_printed_triple_fault = true;
			}

			// Triple fault -> special shutdown cycle -> reset signal -> reset.
			// Sickening, I know, but that's how IBM wired things a long long time ago.
			On_Software_CPU_Reset();
			E_Exit("Triple fault reset call unexpectedly returned");
		}

		if (always_report_double_fault || !has_printed_double_fault) {
			LOG_MSG("CPU_Exception: Exception %d already in progress, triggering double fault instead",(int)which);
			has_printed_double_fault = true;
		}
		which = EXCEPTION_DF;
		error = 0;
	}

	if (cpu_double_fault_enable) {
		/* CPU_Interrupt() could cause another fault during memory access. This needs to happen here */
		CPU_Exception_Level[which]++;
		CPU_Exception_In_Progress.push(which);
	}

	cpu.exception.error=error;
	CPU_Interrupt(which,CPU_INT_EXCEPTION | ((which>=8) ? CPU_INT_HAS_ERROR : 0),reg_eip);

	/* allow recursive page faults. required for multitasking OSes like Windows 95.
	 * we set this AFTER CPU_Interrupt so that if CPU_Interrupt faults while starting
	 * a page fault we still trigger double fault. */
	if (which == EXCEPTION_PF || which == EXCEPTION_GP) {
		if (CPU_Exception_Level[which] > 0)
			CPU_Exception_Level[which]--;

		if (!CPU_Exception_In_Progress.empty()) {
			if ((Bitu)CPU_Exception_In_Progress.top() == which)
				CPU_Exception_In_Progress.pop();
			else
				LOG_MSG("Top of fault stack not the same as what I'm handling");
		}
	}
}

Bit8u lastint;
void CPU_Interrupt(Bitu num,Bitu type,Bitu oldeip) {
	lastint=num;
	FillFlags();
#if C_DEBUG
	switch (num) {
	case 0xcd:
#if C_HEAVY_DEBUG
 		LOG(LOG_CPU,LOG_ERROR)("Call to interrupt 0xCD this is BAD");
		DEBUG_HeavyWriteLogInstruction();
		E_Exit("Call to interrupt 0xCD this is BAD");
#endif
		break;
	case 0x03:
		if (DEBUG_Breakpoint()) {
			CPU_Cycles=0;
			return;
		}
	};
#endif
	if (!cpu.pmode) {
		/* Save everything on a 16-bit stack */
		CPU_Push16(reg_flags & 0xffff);
		CPU_Push16(SegValue(cs));
		CPU_Push16(oldeip);
		SETFLAGBIT(IF,false);
		SETFLAGBIT(TF,false);
		/* Get the new CS:IP from vector table */
		PhysPt base=cpu.idt.GetBase();
		reg_eip=mem_readw(base+(num << 2));
		Segs.val[cs]=mem_readw(base+(num << 2)+2);
		Segs.phys[cs]=Segs.val[cs]<<4;
		if (!cpu_allow_big16) cpu.code.big=false;
		return;
	} else {
		/* Protected Mode Interrupt */
		if ((reg_flags & FLAG_VM) && (type&CPU_INT_SOFTWARE) && !(type&CPU_INT_NOIOPLCHECK)) {
//			LOG_MSG("Software int in v86, AH %X IOPL %x",reg_ah,(reg_flags & FLAG_IOPL) >>12);
			if ((reg_flags & FLAG_IOPL)!=FLAG_IOPL) {
				CPU_Exception(EXCEPTION_GP,0);
				return;
			}
		} 

		Descriptor gate;
		if (!cpu.idt.GetDescriptor(num<<3,gate)) {
			// zone66
			CPU_Exception(EXCEPTION_GP,num*8+2+(type&CPU_INT_SOFTWARE)?0:1);
			return;
		}

		if ((type&CPU_INT_SOFTWARE) && (gate.DPL()<cpu.cpl)) {
			// zone66, win3.x e
			CPU_Exception(EXCEPTION_GP,num*8+2);
			return;
		}

		Bitu old_esp,old_ss,old_cpl;

		old_esp = reg_esp;
		old_ss = SegValue(ss);
		old_cpl = cpu.cpl;

		try {
		switch (gate.Type()) {
		case DESC_286_INT_GATE:		case DESC_386_INT_GATE:
		case DESC_286_TRAP_GATE:	case DESC_386_TRAP_GATE:
			{
				CPU_CHECK_COND(!gate.saved.seg.p,
					"INT:Gate segment not present",
					EXCEPTION_NP,num*8+2+(type&CPU_INT_SOFTWARE)?0:1)

				Descriptor cs_desc;
				Bitu gate_sel=gate.GetSelector();
				Bitu gate_off=gate.GetOffset();
				CPU_CHECK_COND((gate_sel & 0xfffc)==0,
					"INT:Gate with CS zero selector",
					EXCEPTION_GP,(type&CPU_INT_SOFTWARE)?0:1)
				CPU_CHECK_COND(!cpu.gdt.GetDescriptor(gate_sel,cs_desc),
					"INT:Gate with CS beyond limit",
					EXCEPTION_GP,(gate_sel & 0xfffc)+(type&CPU_INT_SOFTWARE)?0:1)

				Bitu cs_dpl=cs_desc.DPL();
				CPU_CHECK_COND(cs_dpl>cpu.cpl,
					"Interrupt to higher privilege",
					EXCEPTION_GP,(gate_sel & 0xfffc)+(type&CPU_INT_SOFTWARE)?0:1)
				switch (cs_desc.Type()) {
				case DESC_CODE_N_NC_A:	case DESC_CODE_N_NC_NA:
				case DESC_CODE_R_NC_A:	case DESC_CODE_R_NC_NA:
					if (cs_dpl<cpu.cpl) {
						/* Prepare for gate to inner level */
						CPU_CHECK_COND(!cs_desc.saved.seg.p,
							"INT:Inner level:CS segment not present",
							EXCEPTION_NP,(gate_sel & 0xfffc)+(type&CPU_INT_SOFTWARE)?0:1)
						CPU_CHECK_COND((reg_flags & FLAG_VM) && (cs_dpl!=0),
							"V86 interrupt calling codesegment with DPL>0",
							EXCEPTION_GP,gate_sel & 0xfffc)

						Bitu n_ss,n_esp;
						Bitu o_ss,o_esp;
						o_ss=SegValue(ss);
						o_esp=reg_esp;
						cpu_tss.Get_SSx_ESPx(cs_dpl,n_ss,n_esp);
						CPU_CHECK_COND((n_ss & 0xfffc)==0,
							"INT:Gate with SS zero selector",
							EXCEPTION_TS,(type&CPU_INT_SOFTWARE)?0:1)
						Descriptor n_ss_desc;
						CPU_CHECK_COND(!cpu.gdt.GetDescriptor(n_ss,n_ss_desc),
							"INT:Gate with SS beyond limit",
							EXCEPTION_TS,(n_ss & 0xfffc)+(type&CPU_INT_SOFTWARE)?0:1)
						CPU_CHECK_COND(((n_ss & 3)!=cs_dpl) || (n_ss_desc.DPL()!=cs_dpl),
							"INT:Inner level with CS_DPL!=SS_DPL and SS_RPL",
							EXCEPTION_TS,(n_ss & 0xfffc)+(type&CPU_INT_SOFTWARE)?0:1)

						// check if stack segment is a writable data segment
						switch (n_ss_desc.Type()) {
						case DESC_DATA_EU_RW_NA:		case DESC_DATA_EU_RW_A:
						case DESC_DATA_ED_RW_NA:		case DESC_DATA_ED_RW_A:
							break;
						default:
							E_Exit("INT:Inner level:Stack segment not writable.");		// or #TS(ss_sel+EXT)
						}
						CPU_CHECK_COND(!n_ss_desc.saved.seg.p,
							"INT:Inner level with nonpresent SS",
							EXCEPTION_SS,(n_ss & 0xfffc)+(type&CPU_INT_SOFTWARE)?0:1)

						// commit point
						Segs.expanddown[ss]=n_ss_desc.GetExpandDown();
						Segs.limit[ss]=do_seg_limits?n_ss_desc.GetLimit():(~0UL);
						Segs.phys[ss]=n_ss_desc.GetBase();
						Segs.val[ss]=n_ss;
						if (n_ss_desc.Big()) {
							cpu.stack.big=true;
							cpu.stack.mask=0xffffffff;
							cpu.stack.notmask=0;
							reg_esp=n_esp;
						} else {
							cpu.stack.big=false;
							cpu.stack.mask=0xffff;
							cpu.stack.notmask=0xffff0000;
							reg_sp=n_esp & 0xffff;
						}

						CPU_SetCPL(cs_dpl);
						if (gate.Type() & 0x8) {	/* 32-bit Gate */
							if (reg_flags & FLAG_VM) {
								CPU_Push32(SegValue(gs));SegSet16(gs,0x0);
								CPU_Push32(SegValue(fs));SegSet16(fs,0x0);
								CPU_Push32(SegValue(ds));SegSet16(ds,0x0);
								CPU_Push32(SegValue(es));SegSet16(es,0x0);
							}
							CPU_Push32(o_ss);
							CPU_Push32(o_esp);
						} else {					/* 16-bit Gate */
							if (reg_flags & FLAG_VM) E_Exit("V86 to 16-bit gate");
							CPU_Push16(o_ss);
							CPU_Push16(o_esp);
						}
//						LOG_MSG("INT:Gate to inner level SS:%X SP:%X",n_ss,n_esp);
						goto do_interrupt;
					} 
					if (cs_dpl!=cpu.cpl)
						E_Exit("Non-conforming intra privilege INT with DPL!=CPL");
				case DESC_CODE_N_C_A:	case DESC_CODE_N_C_NA:
				case DESC_CODE_R_C_A:	case DESC_CODE_R_C_NA:
					/* Prepare stack for gate to same priviledge */
					CPU_CHECK_COND(!cs_desc.saved.seg.p,
							"INT:Same level:CS segment not present",
						EXCEPTION_NP,(gate_sel & 0xfffc)+(type&CPU_INT_SOFTWARE)?0:1)
					if ((reg_flags & FLAG_VM) && (cs_dpl<cpu.cpl))
						E_Exit("V86 interrupt doesn't change to pl0");	// or #GP(cs_sel)

					// commit point
do_interrupt:
					if (gate.Type() & 0x8) {	/* 32-bit Gate */
						CPU_Push32(reg_flags);
						CPU_Push32(SegValue(cs));
						CPU_Push32(oldeip);
						if (type & CPU_INT_HAS_ERROR) CPU_Push32(cpu.exception.error);
					} else {					/* 16-bit gate */
						CPU_Push16(reg_flags & 0xffff);
						CPU_Push16(SegValue(cs));
						CPU_Push16(oldeip);
						if (type & CPU_INT_HAS_ERROR) CPU_Push16(cpu.exception.error);
					}
					break;		
				default:
					E_Exit("INT:Gate Selector points to illegal descriptor with type %x",(int)cs_desc.Type());
				}

				Segs.val[cs]=(gate_sel&0xfffc) | cpu.cpl;
				Segs.phys[cs]=cs_desc.GetBase();
				Segs.limit[cs]=do_seg_limits?cs_desc.GetLimit():(~0UL);
				Segs.expanddown[cs]=cs_desc.GetExpandDown();
				cpu.code.big=cs_desc.Big()>0;
				reg_eip=gate_off;

				if (!(gate.Type()&1)) {
					SETFLAGBIT(IF,false);
				}
				SETFLAGBIT(TF,false);
				SETFLAGBIT(NT,false);
				SETFLAGBIT(VM,false);
				LOG(LOG_CPU,LOG_NORMAL)("INT:Gate to %X:%X big %d %s",gate_sel,gate_off,cs_desc.Big(),gate.Type() & 0x8 ? "386" : "286");
				return;
			}
		case DESC_TASK_GATE:
			CPU_CHECK_COND(!gate.saved.seg.p,
				"INT:Gate segment not present",
				EXCEPTION_NP,num*8+2+(type&CPU_INT_SOFTWARE)?0:1)

			CPU_SwitchTask(gate.GetSelector(),TSwitch_CALL_INT,oldeip);
			if (type & CPU_INT_HAS_ERROR) {
				//TODO Be sure about this, seems somewhat unclear
				if (cpu_tss.is386) CPU_Push32(cpu.exception.error);
				else CPU_Push16(cpu.exception.error);
			}
			return;
		default:
			E_Exit("Illegal descriptor type %X for int %X",(int)gate.Type(),(int)num);
		}
		}
		catch (GuestPageFaultException &pf) {
			LOG_MSG("CPU_Interrupt() interrupted");
			CPU_SetSegGeneral(ss,old_ss);
			reg_esp = old_esp;
			CPU_SetCPL(old_cpl);
			throw;
		}
	}
	assert(1);
	return ; // make compiler happy
}


void CPU_IRET(bool use32,Bitu oldeip) {
	Bitu orig_esp = reg_esp;

	/* x86 CPUs consider IRET the completion of an NMI, no matter where it happens */
	/* FIXME: If the IRET causes an exception, is it still considered the end of the NMI? */
	CPU_NMI_active = false;

	/* Fault emulation */
	if (!CPU_Exception_In_Progress.empty()) {
		int which = CPU_Exception_In_Progress.top();
		CPU_Exception_In_Progress.pop();
		assert(which < 0x20);

		if (CPU_Exception_Level[which] > 0)
			CPU_Exception_Level[which]--;

//		LOG_MSG("Leaving CPU exception %d",which);
	}

	if (!cpu.pmode) {					/* RealMode IRET */
		if (use32) {
			reg_eip=CPU_Pop32();
			SegSet16(cs,CPU_Pop32());
			CPU_SetFlags(CPU_Pop32(),FMASK_ALL);
		} else {
			reg_eip=CPU_Pop16();
			SegSet16(cs,CPU_Pop16());
			CPU_SetFlags(CPU_Pop16(),FMASK_ALL & 0xffff);
		}
		if (!cpu_allow_big16) cpu.code.big=false;
		DestroyConditionFlags();
		return;
	} else {	/* Protected mode IRET */
		if (reg_flags & FLAG_VM) {
			if ((reg_flags & FLAG_IOPL)!=FLAG_IOPL) {
				// win3.x e
				CPU_Exception(EXCEPTION_GP,0);
				return;
			} else {
				try {
				if (use32) {
					Bit32u new_eip=mem_readd(SegPhys(ss) + (reg_esp & cpu.stack.mask));
					Bit32u tempesp=(reg_esp&cpu.stack.notmask)|((reg_esp+4)&cpu.stack.mask);
					Bit32u new_cs=mem_readd(SegPhys(ss) + (tempesp & cpu.stack.mask));
					tempesp=(tempesp&cpu.stack.notmask)|((tempesp+4)&cpu.stack.mask);
					Bit32u new_flags=mem_readd(SegPhys(ss) + (tempesp & cpu.stack.mask));
					reg_esp=(tempesp&cpu.stack.notmask)|((tempesp+4)&cpu.stack.mask);

					reg_eip=new_eip;
					SegSet16(cs,(Bit16u)(new_cs&0xffff));
					/* IOPL can not be modified in v86 mode by IRET */
					CPU_SetFlags(new_flags,FMASK_NORMAL|FLAG_NT);
				} else {
					Bit16u new_eip=mem_readw(SegPhys(ss) + (reg_esp & cpu.stack.mask));
					Bit32u tempesp=(reg_esp&cpu.stack.notmask)|((reg_esp+2)&cpu.stack.mask);
					Bit16u new_cs=mem_readw(SegPhys(ss) + (tempesp & cpu.stack.mask));
					tempesp=(tempesp&cpu.stack.notmask)|((tempesp+2)&cpu.stack.mask);
					Bit16u new_flags=mem_readw(SegPhys(ss) + (tempesp & cpu.stack.mask));
					reg_esp=(tempesp&cpu.stack.notmask)|((tempesp+2)&cpu.stack.mask);

					reg_eip=(Bit32u)new_eip;
					SegSet16(cs,new_cs);
					/* IOPL can not be modified in v86 mode by IRET */
					CPU_SetFlags(new_flags,FMASK_NORMAL|FLAG_NT);
				}
				}
				catch (GuestPageFaultException &pf) {
					LOG_MSG("CPU_IRET() interrupted prot vm86");
					reg_esp = orig_esp;
					throw;
				}
				cpu.code.big=false;
				DestroyConditionFlags();
				return;
			}
		}
		/* Check if this is task IRET */	
		if (GETFLAG(NT)) {
			if (GETFLAG(VM)) E_Exit("Pmode IRET with VM bit set");
			CPU_CHECK_COND(!cpu_tss.IsValid(),
				"TASK Iret without valid TSS",
				EXCEPTION_TS,cpu_tss.selector & 0xfffc)
			if (!cpu_tss.desc.IsBusy()) {
				LOG(LOG_CPU,LOG_ERROR)("TASK Iret:TSS not busy");
			}
			Bitu back_link=cpu_tss.Get_back();
			CPU_SwitchTask(back_link,TSwitch_IRET,oldeip);
			return;
		}
		Bitu n_cs_sel,n_eip,n_flags;
		Bit32u tempesp;
		if (use32) {
			n_eip=mem_readd(SegPhys(ss) + (reg_esp & cpu.stack.mask));
			tempesp=(reg_esp&cpu.stack.notmask)|((reg_esp+4)&cpu.stack.mask);
			n_cs_sel=mem_readd(SegPhys(ss) + (tempesp & cpu.stack.mask)) & 0xffff;
			tempesp=(tempesp&cpu.stack.notmask)|((tempesp+4)&cpu.stack.mask);
			n_flags=mem_readd(SegPhys(ss) + (tempesp & cpu.stack.mask));
			tempesp=(tempesp&cpu.stack.notmask)|((tempesp+4)&cpu.stack.mask);

			if ((n_flags & FLAG_VM) && (cpu.cpl==0)) {
				// commit point
				try {
				reg_esp=tempesp;
				reg_eip=n_eip & 0xffff;
				Bitu n_ss,n_esp,n_es,n_ds,n_fs,n_gs;
				n_esp=CPU_Pop32();
				n_ss=CPU_Pop32() & 0xffff;
				n_es=CPU_Pop32() & 0xffff;
				n_ds=CPU_Pop32() & 0xffff;
				n_fs=CPU_Pop32() & 0xffff;
				n_gs=CPU_Pop32() & 0xffff;

				CPU_SetFlags(n_flags,FMASK_ALL | FLAG_VM);
				DestroyConditionFlags();
				CPU_SetCPL(3);

				CPU_SetSegGeneral(ss,n_ss);
				CPU_SetSegGeneral(es,n_es);
				CPU_SetSegGeneral(ds,n_ds);
				CPU_SetSegGeneral(fs,n_fs);
				CPU_SetSegGeneral(gs,n_gs);
				reg_esp=n_esp;
				cpu.code.big=false;
				SegSet16(cs,n_cs_sel);
				LOG(LOG_CPU,LOG_NORMAL)("IRET:Back to V86: CS:%X IP %X SS:%X SP %X FLAGS:%X",SegValue(cs),reg_eip,SegValue(ss),reg_esp,reg_flags);	
				return;
				}
				catch (GuestPageFaultException &pf) {
					LOG_MSG("CPU_IRET() interrupted prot use32");
					reg_esp = orig_esp;
					throw;
				}
			}
			if (n_flags & FLAG_VM) E_Exit("IRET from pmode to v86 with CPL!=0");
		} else {
			n_eip=mem_readw(SegPhys(ss) + (reg_esp & cpu.stack.mask));
			tempesp=(reg_esp&cpu.stack.notmask)|((reg_esp+2)&cpu.stack.mask);
			n_cs_sel=mem_readw(SegPhys(ss) + (tempesp & cpu.stack.mask));
			tempesp=(tempesp&cpu.stack.notmask)|((tempesp+2)&cpu.stack.mask);
			n_flags=mem_readw(SegPhys(ss) + (tempesp & cpu.stack.mask));
			n_flags|=(reg_flags & 0xffff0000);
			tempesp=(tempesp&cpu.stack.notmask)|((tempesp+2)&cpu.stack.mask);

			if (n_flags & FLAG_VM) E_Exit("VM Flag in 16-bit iret");
		}
		CPU_CHECK_COND((n_cs_sel & 0xfffc)==0,
			"IRET:CS selector zero",
			EXCEPTION_GP,0)
		Bitu n_cs_rpl=n_cs_sel & 3;
		Descriptor n_cs_desc;
		CPU_CHECK_COND(!cpu.gdt.GetDescriptor(n_cs_sel,n_cs_desc),
			"IRET:CS selector beyond limits",
			EXCEPTION_GP,n_cs_sel & 0xfffc)
		CPU_CHECK_COND(n_cs_rpl<cpu.cpl,
			"IRET to lower privilege",
			EXCEPTION_GP,n_cs_sel & 0xfffc)

		switch (n_cs_desc.Type()) {
		case DESC_CODE_N_NC_A:	case DESC_CODE_N_NC_NA:
		case DESC_CODE_R_NC_A:	case DESC_CODE_R_NC_NA:
			CPU_CHECK_COND(n_cs_rpl!=n_cs_desc.DPL(),
				"IRET:NC:DPL!=RPL",
				EXCEPTION_GP,n_cs_sel & 0xfffc)
			break;
		case DESC_CODE_N_C_A:	case DESC_CODE_N_C_NA:
		case DESC_CODE_R_C_A:	case DESC_CODE_R_C_NA:
			CPU_CHECK_COND(n_cs_desc.DPL()>n_cs_rpl,
				"IRET:C:DPL>RPL",
				EXCEPTION_GP,n_cs_sel & 0xfffc)
			break;
		default:
			E_Exit("IRET:Illegal descriptor type %X",(int)n_cs_desc.Type());
		}
		CPU_CHECK_COND(!n_cs_desc.saved.seg.p,
			"IRET with nonpresent code segment",
			EXCEPTION_NP,n_cs_sel & 0xfffc)

		if (n_cs_rpl==cpu.cpl) {	
			/* Return to same level */

			// commit point
			reg_esp=tempesp;
			Segs.expanddown[cs]=n_cs_desc.GetExpandDown();
			Segs.limit[cs]=do_seg_limits?n_cs_desc.GetLimit():(~0UL);
			Segs.phys[cs]=n_cs_desc.GetBase();
			cpu.code.big=n_cs_desc.Big()>0;
			Segs.val[cs]=n_cs_sel;
			reg_eip=n_eip;

			Bitu mask=cpu.cpl ? (FMASK_NORMAL | FLAG_NT) : FMASK_ALL;
			if (GETFLAG_IOPL<cpu.cpl) mask &= (~FLAG_IF);
			CPU_SetFlags(n_flags,mask);
			DestroyConditionFlags();
			LOG(LOG_CPU,LOG_NORMAL)("IRET:Same level:%X:%X big %d",n_cs_sel,n_eip,cpu.code.big);
		} else {
			/* Return to outer level */
			Bitu n_ss,n_esp;
			if (use32) {
				n_esp=mem_readd(SegPhys(ss) + (tempesp & cpu.stack.mask));
				tempesp=(tempesp&cpu.stack.notmask)|((tempesp+4)&cpu.stack.mask);
				n_ss=mem_readd(SegPhys(ss) + (tempesp & cpu.stack.mask)) & 0xffff;
			} else {
				n_esp=mem_readw(SegPhys(ss) + (tempesp & cpu.stack.mask));
				tempesp=(tempesp&cpu.stack.notmask)|((tempesp+2)&cpu.stack.mask);
				n_ss=mem_readw(SegPhys(ss) + (tempesp & cpu.stack.mask));
			}
			CPU_CHECK_COND((n_ss & 0xfffc)==0,
				"IRET:Outer level:SS selector zero",
				EXCEPTION_GP,0)
			CPU_CHECK_COND((n_ss & 3)!=n_cs_rpl,
				"IRET:Outer level:SS rpl!=CS rpl",
				EXCEPTION_GP,n_ss & 0xfffc)
			Descriptor n_ss_desc;
			CPU_CHECK_COND(!cpu.gdt.GetDescriptor(n_ss,n_ss_desc),
				"IRET:Outer level:SS beyond limit",
				EXCEPTION_GP,n_ss & 0xfffc)
			CPU_CHECK_COND(n_ss_desc.DPL()!=n_cs_rpl,
				"IRET:Outer level:SS dpl!=CS rpl",
				EXCEPTION_GP,n_ss & 0xfffc)

			// check if stack segment is a writable data segment
			switch (n_ss_desc.Type()) {
			case DESC_DATA_EU_RW_NA:		case DESC_DATA_EU_RW_A:
			case DESC_DATA_ED_RW_NA:		case DESC_DATA_ED_RW_A:
				break;
			default:
				E_Exit("IRET:Outer level:Stack segment not writable");		// or #GP(ss_sel)
			}
			CPU_CHECK_COND(!n_ss_desc.saved.seg.p,
				"IRET:Outer level:Stack segment not present",
				EXCEPTION_NP,n_ss & 0xfffc)

			// commit point

			Segs.expanddown[cs]=n_cs_desc.GetExpandDown();
			Segs.limit[cs]=do_seg_limits?n_cs_desc.GetLimit():(~0UL);
			Segs.phys[cs]=n_cs_desc.GetBase();
			cpu.code.big=n_cs_desc.Big()>0;
			Segs.val[cs]=n_cs_sel;

			Bitu mask=cpu.cpl ? (FMASK_NORMAL | FLAG_NT) : FMASK_ALL;
			if (GETFLAG_IOPL<cpu.cpl) mask &= (~FLAG_IF);
			CPU_SetFlags(n_flags,mask);
			DestroyConditionFlags();

			CPU_SetCPL(n_cs_rpl);
			reg_eip=n_eip;

			Segs.val[ss]=n_ss;
			Segs.phys[ss]=n_ss_desc.GetBase();
			Segs.limit[ss]=do_seg_limits?n_ss_desc.GetLimit():(~0UL);
			Segs.expanddown[ss]=n_ss_desc.GetExpandDown();
			if (n_ss_desc.Big()) {
				cpu.stack.big=true;
				cpu.stack.mask=0xffffffff;
				cpu.stack.notmask=0;
				reg_esp=n_esp;
			} else {
				cpu.stack.big=false;
				cpu.stack.mask=0xffff;
				cpu.stack.notmask=0xffff0000;
				reg_sp=n_esp & 0xffff;
			}

			// borland extender, zrdx
			CPU_CheckSegments();

			LOG(LOG_CPU,LOG_NORMAL)("IRET:Outer level:%X:%X big %d",n_cs_sel,n_eip,cpu.code.big);
		}
		return;
	}
}


void CPU_JMP(bool use32,Bitu selector,Bitu offset,Bitu oldeip) {
	if (!cpu.pmode || (reg_flags & FLAG_VM)) {
		if (!use32) {
			reg_eip=offset&0xffff;
		} else {
			reg_eip=offset;
		}
		SegSet16(cs,selector);
		if (!cpu_allow_big16) cpu.code.big=false;
		return;
	} else {
		CPU_CHECK_COND((selector & 0xfffc)==0,
			"JMP:CS selector zero",
			EXCEPTION_GP,0)
		Bitu rpl=selector & 3;
		Descriptor desc;
		CPU_CHECK_COND(!cpu.gdt.GetDescriptor(selector,desc),
			"JMP:CS beyond limits",
			EXCEPTION_GP,selector & 0xfffc)
		switch (desc.Type()) {
		case DESC_CODE_N_NC_A:		case DESC_CODE_N_NC_NA:
		case DESC_CODE_R_NC_A:		case DESC_CODE_R_NC_NA:
			CPU_CHECK_COND(rpl>cpu.cpl,
				"JMP:NC:RPL>CPL",
				EXCEPTION_GP,selector & 0xfffc)
			CPU_CHECK_COND(cpu.cpl!=desc.DPL(),
				"JMP:NC:RPL != DPL",
				EXCEPTION_GP,selector & 0xfffc)
			LOG(LOG_CPU,LOG_NORMAL)("JMP:Code:NC to %X:%X big %d",selector,offset,desc.Big());
			goto CODE_jmp;
		case DESC_CODE_N_C_A:		case DESC_CODE_N_C_NA:
		case DESC_CODE_R_C_A:		case DESC_CODE_R_C_NA:
			LOG(LOG_CPU,LOG_NORMAL)("JMP:Code:C to %X:%X big %d",selector,offset,desc.Big());
			CPU_CHECK_COND(cpu.cpl<desc.DPL(),
				"JMP:C:CPL < DPL",
				EXCEPTION_GP,selector & 0xfffc)
CODE_jmp:
			if (!desc.saved.seg.p) {
				// win
				CPU_Exception(EXCEPTION_NP,selector & 0xfffc);
				return;
			}

			/* Normal jump to another selector:offset */
			Segs.expanddown[cs]=desc.GetExpandDown();
			Segs.limit[cs]=do_seg_limits?desc.GetLimit():(~0UL);
			Segs.phys[cs]=desc.GetBase();
			cpu.code.big=desc.Big()>0;
			Segs.val[cs]=(selector & 0xfffc) | cpu.cpl;
			reg_eip=offset;
			return;
		case DESC_386_TSS_A:
			CPU_CHECK_COND(desc.DPL()<cpu.cpl,
				"JMP:TSS:dpl<cpl",
				EXCEPTION_GP,selector & 0xfffc)
			CPU_CHECK_COND(desc.DPL()<rpl,
				"JMP:TSS:dpl<rpl",
				EXCEPTION_GP,selector & 0xfffc)
			LOG(LOG_CPU,LOG_NORMAL)("JMP:TSS to %X",selector);
			CPU_SwitchTask(selector,TSwitch_JMP,oldeip);
			break;
		default:
			E_Exit("JMP Illegal descriptor type %X",(int)desc.Type());
		}
	}
	assert(1);
}


void CPU_CALL(bool use32,Bitu selector,Bitu offset,Bitu oldeip) {
	Bit32u old_esp = reg_esp;
	Bit32u old_eip = reg_eip;

	if (!cpu.pmode || (reg_flags & FLAG_VM)) {
		try {
		if (!use32) {
			CPU_Push16(SegValue(cs));
			CPU_Push16(oldeip);
			reg_eip=offset&0xffff;
		} else {
			CPU_Push32(SegValue(cs));
			CPU_Push32(oldeip);
			reg_eip=offset;
		}
		}
		catch (GuestPageFaultException &pf) {
			reg_esp = old_esp;
			reg_eip = old_eip;
			throw;
		}
		if (!cpu_allow_big16) cpu.code.big=false;
		SegSet16(cs,selector);
		return;
	} else {
		CPU_CHECK_COND((selector & 0xfffc)==0,
			"CALL:CS selector zero",
			EXCEPTION_GP,0)
		Bitu rpl=selector & 3;
		Descriptor call;
		CPU_CHECK_COND(!cpu.gdt.GetDescriptor(selector,call),
			"CALL:CS beyond limits",
			EXCEPTION_GP,selector & 0xfffc)
		/* Check for type of far call */
		switch (call.Type()) {
		case DESC_CODE_N_NC_A:case DESC_CODE_N_NC_NA:
		case DESC_CODE_R_NC_A:case DESC_CODE_R_NC_NA:
			CPU_CHECK_COND(rpl>cpu.cpl,
				"CALL:CODE:NC:RPL>CPL",
				EXCEPTION_GP,selector & 0xfffc)
			CPU_CHECK_COND(call.DPL()!=cpu.cpl,
				"CALL:CODE:NC:DPL!=CPL",
				EXCEPTION_GP,selector & 0xfffc)
			LOG(LOG_CPU,LOG_NORMAL)("CALL:CODE:NC to %X:%X",selector,offset);
			goto call_code;	
		case DESC_CODE_N_C_A:case DESC_CODE_N_C_NA:
		case DESC_CODE_R_C_A:case DESC_CODE_R_C_NA:
			CPU_CHECK_COND(call.DPL()>cpu.cpl,
				"CALL:CODE:C:DPL>CPL",
				EXCEPTION_GP,selector & 0xfffc)
			LOG(LOG_CPU,LOG_NORMAL)("CALL:CODE:C to %X:%X",selector,offset);
call_code:
			if (!call.saved.seg.p) {
				// borland extender (RTM)
				CPU_Exception(EXCEPTION_NP,selector & 0xfffc);
				return;
			}
			// commit point
			try {
			if (!use32) {
				CPU_Push16(SegValue(cs));
				CPU_Push16(oldeip);
				reg_eip=offset & 0xffff;
			} else {
				CPU_Push32(SegValue(cs));
				CPU_Push32(oldeip);
				reg_eip=offset;
			}
			}
			catch (GuestPageFaultException &pf) {
				reg_esp = old_esp;
				reg_eip = old_eip;
				throw;
			}

			Segs.expanddown[cs]=call.GetExpandDown();
			Segs.limit[cs]=do_seg_limits?call.GetLimit():(~0UL);
			Segs.phys[cs]=call.GetBase();
			cpu.code.big=call.Big()>0;
			Segs.val[cs]=(selector & 0xfffc) | cpu.cpl;
			return;
		case DESC_386_CALL_GATE: 
		case DESC_286_CALL_GATE:
			{
				CPU_CHECK_COND(call.DPL()<cpu.cpl,
					"CALL:Gate:Gate DPL<CPL",
					EXCEPTION_GP,selector & 0xfffc)
				CPU_CHECK_COND(call.DPL()<rpl,
					"CALL:Gate:Gate DPL<RPL",
					EXCEPTION_GP,selector & 0xfffc)
				CPU_CHECK_COND(!call.saved.seg.p,
					"CALL:Gate:Segment not present",
					EXCEPTION_NP,selector & 0xfffc)
				Descriptor n_cs_desc;
				Bitu n_cs_sel=call.GetSelector();

				CPU_CHECK_COND((n_cs_sel & 0xfffc)==0,
					"CALL:Gate:CS selector zero",
					EXCEPTION_GP,0)
				CPU_CHECK_COND(!cpu.gdt.GetDescriptor(n_cs_sel,n_cs_desc),
					"CALL:Gate:CS beyond limits",
					EXCEPTION_GP,n_cs_sel & 0xfffc)
				Bitu n_cs_dpl	= n_cs_desc.DPL();
				CPU_CHECK_COND(n_cs_dpl>cpu.cpl,
					"CALL:Gate:CS DPL>CPL",
					EXCEPTION_GP,n_cs_sel & 0xfffc)

				CPU_CHECK_COND(!n_cs_desc.saved.seg.p,
					"CALL:Gate:CS not present",
					EXCEPTION_NP,n_cs_sel & 0xfffc)

				Bitu n_eip		= call.GetOffset();
				switch (n_cs_desc.Type()) {
				case DESC_CODE_N_NC_A:case DESC_CODE_N_NC_NA:
				case DESC_CODE_R_NC_A:case DESC_CODE_R_NC_NA:
					/* Check if we goto inner priviledge */
					if (n_cs_dpl < cpu.cpl) {
						/* Get new SS:ESP out of TSS */
						Bitu n_ss_sel,n_esp;
						Descriptor n_ss_desc;
						cpu_tss.Get_SSx_ESPx(n_cs_dpl,n_ss_sel,n_esp);
						CPU_CHECK_COND((n_ss_sel & 0xfffc)==0,
							"CALL:Gate:NC:SS selector zero",
							EXCEPTION_TS,0)
						CPU_CHECK_COND(!cpu.gdt.GetDescriptor(n_ss_sel,n_ss_desc),
							"CALL:Gate:Invalid SS selector",
							EXCEPTION_TS,n_ss_sel & 0xfffc)
						CPU_CHECK_COND(((n_ss_sel & 3)!=n_cs_desc.DPL()) || (n_ss_desc.DPL()!=n_cs_desc.DPL()),
							"CALL:Gate:Invalid SS selector privileges",
							EXCEPTION_TS,n_ss_sel & 0xfffc)

						switch (n_ss_desc.Type()) {
						case DESC_DATA_EU_RW_NA:		case DESC_DATA_EU_RW_A:
						case DESC_DATA_ED_RW_NA:		case DESC_DATA_ED_RW_A:
							// writable data segment
							break;
						default:
							E_Exit("Call:Gate:SS no writable data segment");	// or #TS(ss_sel)
						}
						CPU_CHECK_COND(!n_ss_desc.saved.seg.p,
							"CALL:Gate:Stack segment not present",
							EXCEPTION_SS,n_ss_sel & 0xfffc)

						/* Load the new SS:ESP and save data on it */
						Bitu o_esp		= reg_esp;
						Bitu o_ss		= SegValue(ss);
						PhysPt o_stack  = SegPhys(ss)+(reg_esp & cpu.stack.mask);


						// catch pagefaults
						if (call.saved.gate.paramcount&31) {
							if (call.Type()==DESC_386_CALL_GATE) {
								for (Bits i=(call.saved.gate.paramcount&31)-1;i>=0;i--) 
									mem_readd(o_stack+i*4);
							} else {
								for (Bits i=(call.saved.gate.paramcount&31)-1;i>=0;i--)
									mem_readw(o_stack+i*2);
							}
						}

						bool old_allow = dosbox_allow_nonrecursive_page_fault;

						/* this code isn't very easy to make interruptible. so temporarily revert to recursive PF handling method */
						dosbox_allow_nonrecursive_page_fault = false;

						// commit point
						Segs.val[ss]=n_ss_sel;
						Segs.phys[ss]=n_ss_desc.GetBase();
						Segs.limit[ss]=do_seg_limits?n_ss_desc.GetLimit():(~0UL);
						Segs.expanddown[ss]=n_ss_desc.GetExpandDown();
						if (n_ss_desc.Big()) {
							cpu.stack.big=true;
							cpu.stack.mask=0xffffffff;
							cpu.stack.notmask=0;
							reg_esp=n_esp;
						} else {
							cpu.stack.big=false;
							cpu.stack.mask=0xffff;
							cpu.stack.notmask=0xffff0000;
							reg_sp=n_esp & 0xffff;
						}

						CPU_SetCPL(n_cs_desc.DPL());
						Bit16u oldcs    = SegValue(cs);
						/* Switch to new CS:EIP */
						Segs.expanddown[cs]=n_cs_desc.GetExpandDown();
						Segs.limit[cs]  = do_seg_limits?n_cs_desc.GetLimit():(~0UL);
						Segs.phys[cs]	= n_cs_desc.GetBase();
						Segs.val[cs]	= (n_cs_sel & 0xfffc) | cpu.cpl;
						cpu.code.big	= n_cs_desc.Big()>0;
						reg_eip			= n_eip;
						if (!use32)	reg_eip&=0xffff;

						if (call.Type()==DESC_386_CALL_GATE) {
							CPU_Push32(o_ss);		//save old stack
							CPU_Push32(o_esp);
							if (call.saved.gate.paramcount&31)
								for (Bits i=(call.saved.gate.paramcount&31)-1;i>=0;i--) 
									CPU_Push32(mem_readd(o_stack+i*4));
							CPU_Push32(oldcs);
							CPU_Push32(oldeip);
						} else {
							CPU_Push16(o_ss);		//save old stack
							CPU_Push16(o_esp);
							if (call.saved.gate.paramcount&31)
								for (Bits i=(call.saved.gate.paramcount&31)-1;i>=0;i--)
									CPU_Push16(mem_readw(o_stack+i*2));
							CPU_Push16(oldcs);
							CPU_Push16(oldeip);
						}

						dosbox_allow_nonrecursive_page_fault = old_allow;
						break;		
					} else if (n_cs_dpl > cpu.cpl)
						E_Exit("CALL:GATE:CS DPL>CPL");		// or #GP(sel)
				case DESC_CODE_N_C_A:case DESC_CODE_N_C_NA:
				case DESC_CODE_R_C_A:case DESC_CODE_R_C_NA:
					// zrdx extender

					try {
					if (call.Type()==DESC_386_CALL_GATE) {
						CPU_Push32(SegValue(cs));
						CPU_Push32(oldeip);
					} else {
						CPU_Push16(SegValue(cs));
						CPU_Push16(oldeip);
					}
					}
					catch (GuestPageFaultException &pf) {
						reg_esp = old_esp;
						reg_eip = old_eip;
						throw;
					}

					/* Switch to new CS:EIP */
					Segs.expanddown[cs]=n_cs_desc.GetExpandDown();
					Segs.limit[cs]  = do_seg_limits?n_cs_desc.GetLimit():(~0UL);
					Segs.phys[cs]	= n_cs_desc.GetBase();
					Segs.val[cs]	= (n_cs_sel & 0xfffc) | cpu.cpl;
					cpu.code.big	= n_cs_desc.Big()>0;
					reg_eip			= n_eip;
					if (!use32)	reg_eip&=0xffff;
					break;
				default:
					E_Exit("CALL:GATE:CS no executable segment");
				}
			}			/* Call Gates */
			break;
		case DESC_386_TSS_A:
			CPU_CHECK_COND(call.DPL()<cpu.cpl,
				"CALL:TSS:dpl<cpl",
				EXCEPTION_GP,selector & 0xfffc)
			CPU_CHECK_COND(call.DPL()<rpl,
				"CALL:TSS:dpl<rpl",
				EXCEPTION_GP,selector & 0xfffc)

			CPU_CHECK_COND(!call.saved.seg.p,
				"CALL:TSS:Segment not present",
				EXCEPTION_NP,selector & 0xfffc)

			LOG(LOG_CPU,LOG_NORMAL)("CALL:TSS to %X",selector);
			CPU_SwitchTask(selector,TSwitch_CALL_INT,oldeip);
			break;
		case DESC_DATA_EU_RW_NA:	// vbdos
		case DESC_INVALID:			// used by some installers
			CPU_Exception(EXCEPTION_GP,selector & 0xfffc);
			return;
		default:
			E_Exit("CALL:Descriptor type %x unsupported",(int)call.Type());
		}
	}
	assert(1);
}


void CPU_RET(bool use32,Bitu bytes,Bitu oldeip) {
	Bitu orig_esp = reg_esp;

	if (!cpu.pmode || (reg_flags & FLAG_VM)) {
		try {
		Bitu new_ip,new_cs;
		if (!use32) {
			new_ip=CPU_Pop16();
			new_cs=CPU_Pop16();
		} else {
			new_ip=CPU_Pop32();
			new_cs=CPU_Pop32() & 0xffff;
		}
		reg_esp+=bytes;
		SegSet16(cs,new_cs);
		reg_eip=new_ip;
		if (!cpu_allow_big16) cpu.code.big=false;
		return;
		}
		catch (GuestPageFaultException &pf) {
			LOG_MSG("CPU_RET() interrupted real/vm86");
			reg_esp = orig_esp;
			throw;
		}
	} else {
		Bitu offset,selector;
		if (!use32) selector	= mem_readw(SegPhys(ss) + (reg_esp & cpu.stack.mask) + 2);
		else 		selector	= mem_readd(SegPhys(ss) + (reg_esp & cpu.stack.mask) + 4) & 0xffff;

		Descriptor desc;
		Bitu rpl=selector & 3;
		if(rpl < cpu.cpl) {
			// win setup
			CPU_Exception(EXCEPTION_GP,selector & 0xfffc);
			return;
		}

		CPU_CHECK_COND((selector & 0xfffc)==0,
			"RET:CS selector zero",
			EXCEPTION_GP,0)
		CPU_CHECK_COND(!cpu.gdt.GetDescriptor(selector,desc),
			"RET:CS beyond limits",
			EXCEPTION_GP,selector & 0xfffc)

		if (cpu.cpl==rpl) {	
			/* Return to same level */
			switch (desc.Type()) {
			case DESC_CODE_N_NC_A:case DESC_CODE_N_NC_NA:
			case DESC_CODE_R_NC_A:case DESC_CODE_R_NC_NA:
				CPU_CHECK_COND(cpu.cpl!=desc.DPL(),
					"RET to NC segment of other privilege",
					EXCEPTION_GP,selector & 0xfffc)
				goto RET_same_level;
			case DESC_CODE_N_C_A:case DESC_CODE_N_C_NA:
			case DESC_CODE_R_C_A:case DESC_CODE_R_C_NA:
				CPU_CHECK_COND(desc.DPL()>cpu.cpl,
					"RET to C segment of higher privilege",
					EXCEPTION_GP,selector & 0xfffc)
				break;
			default:
				E_Exit("RET from illegal descriptor type %X",(int)desc.Type());
			}
RET_same_level:
			if (!desc.saved.seg.p) {
				// borland extender (RTM)
				CPU_Exception(EXCEPTION_NP,selector & 0xfffc);
				return;
			}

			// commit point
			try {
			if (!use32) {
				offset=CPU_Pop16();
				selector=CPU_Pop16();
			} else {
				offset=CPU_Pop32();
				selector=CPU_Pop32() & 0xffff;
			}
			}
			catch (GuestPageFaultException &pf) {
				LOG_MSG("CPU_RET() interrupted prot rpl==cpl");
				reg_esp = orig_esp;
				throw;
			}

			Segs.expanddown[cs]=desc.GetExpandDown();
			Segs.limit[cs]=do_seg_limits?desc.GetLimit():(~0UL);
			Segs.phys[cs]=desc.GetBase();
			cpu.code.big=desc.Big()>0;
			Segs.val[cs]=selector;
			reg_eip=offset;
			if (cpu.stack.big) {
				reg_esp+=bytes;
			} else {
				reg_sp+=bytes;
			}
			LOG(LOG_CPU,LOG_NORMAL)("RET - Same level to %X:%X RPL %X DPL %X",selector,offset,rpl,desc.DPL());
			return;
		} else {
			/* Return to outer level */
			switch (desc.Type()) {
			case DESC_CODE_N_NC_A:case DESC_CODE_N_NC_NA:
			case DESC_CODE_R_NC_A:case DESC_CODE_R_NC_NA:
				CPU_CHECK_COND(desc.DPL()!=rpl,
					"RET to outer NC segment with DPL!=RPL",
					EXCEPTION_GP,selector & 0xfffc)
				break;
			case DESC_CODE_N_C_A:case DESC_CODE_N_C_NA:
			case DESC_CODE_R_C_A:case DESC_CODE_R_C_NA:
				CPU_CHECK_COND(desc.DPL()>rpl,
					"RET to outer C segment with DPL>RPL",
					EXCEPTION_GP,selector & 0xfffc)
				break;
			default:
				E_Exit("RET from illegal descriptor type %X",(int)desc.Type());		// or #GP(selector)
			}

			CPU_CHECK_COND(!desc.saved.seg.p,
				"RET:Outer level:CS not present",
				EXCEPTION_NP,selector & 0xfffc)

			// commit point
			Bitu n_esp,n_ss;
			try {
			if (use32) {
				offset=CPU_Pop32();
				selector=CPU_Pop32() & 0xffff;
				reg_esp+=bytes;
				n_esp = CPU_Pop32();
				n_ss = CPU_Pop32() & 0xffff;
			} else {
				offset=CPU_Pop16();
				selector=CPU_Pop16();
				reg_esp+=bytes;
				n_esp = CPU_Pop16();
				n_ss = CPU_Pop16();
			}
			}
			catch (GuestPageFaultException &pf) {
				LOG_MSG("CPU_RET() interrupted prot #2");
				reg_esp = orig_esp;
				throw;
			}

			CPU_CHECK_COND((n_ss & 0xfffc)==0,
				"RET to outer level with SS selector zero",
				EXCEPTION_GP,0)

			Descriptor n_ss_desc;
			CPU_CHECK_COND(!cpu.gdt.GetDescriptor(n_ss,n_ss_desc),
				"RET:SS beyond limits",
				EXCEPTION_GP,n_ss & 0xfffc)

			CPU_CHECK_COND(((n_ss & 3)!=rpl) || (n_ss_desc.DPL()!=rpl),
				"RET to outer segment with invalid SS privileges",
				EXCEPTION_GP,n_ss & 0xfffc)
			switch (n_ss_desc.Type()) {
			case DESC_DATA_EU_RW_NA:		case DESC_DATA_EU_RW_A:
			case DESC_DATA_ED_RW_NA:		case DESC_DATA_ED_RW_A:
				break;
			default:
				E_Exit("RET:SS selector type no writable data segment");	// or #GP(selector)
			}
			CPU_CHECK_COND(!n_ss_desc.saved.seg.p,
				"RET:Stack segment not present",
				EXCEPTION_SS,n_ss & 0xfffc)

			CPU_SetCPL(rpl);
			Segs.expanddown[cs]=desc.GetExpandDown();
			Segs.limit[cs]=do_seg_limits?desc.GetLimit():(~0UL);
			Segs.phys[cs]=desc.GetBase();
			cpu.code.big=desc.Big()>0;
			Segs.val[cs]=(selector&0xfffc) | cpu.cpl;
			reg_eip=offset;

			Segs.val[ss]=n_ss;
			Segs.phys[ss]=n_ss_desc.GetBase();
			Segs.limit[ss]=do_seg_limits?n_ss_desc.GetLimit():(~0UL);
			Segs.expanddown[ss]=n_ss_desc.GetExpandDown();
			if (n_ss_desc.Big()) {
				cpu.stack.big=true;
				cpu.stack.mask=0xffffffff;
				cpu.stack.notmask=0;
				reg_esp=n_esp+bytes;
			} else {
				cpu.stack.big=false;
				cpu.stack.mask=0xffff;
				cpu.stack.notmask=0xffff0000;
				reg_sp=(n_esp & 0xffff)+bytes;
			}

			CPU_CheckSegments();

//			LOG(LOG_MISC,LOG_ERROR)("RET - Higher level to %X:%X RPL %X DPL %X",selector,offset,rpl,desc.DPL());
			return;
		}
		LOG(LOG_CPU,LOG_NORMAL)("Prot ret %lX:%lX",(unsigned long)selector,(unsigned long)offset);
		return;
	}
	assert(1);
}


Bitu CPU_SLDT(void) {
	return cpu.gdt.SLDT();
}

bool CPU_LLDT(Bitu selector) {
	if (!cpu.gdt.LLDT(selector)) {
		LOG(LOG_CPU,LOG_ERROR)("LLDT failed, selector=%X",selector);
		return true;
	}
	LOG(LOG_CPU,LOG_NORMAL)("LDT Set to %X",selector);
	return false;
}

Bitu CPU_STR(void) {
	return cpu_tss.selector;
}

bool CPU_LTR(Bitu selector) {
	if ((selector & 0xfffc)==0) {
		cpu_tss.SetSelector(selector);
		return false;
	}
	TSS_Descriptor desc;
	if ((selector & 4) || (!cpu.gdt.GetDescriptor(selector,desc))) {
		LOG(LOG_CPU,LOG_ERROR)("LTR failed, selector=%X",selector);
		return CPU_PrepareException(EXCEPTION_GP,selector);
	}

	if ((desc.Type()==DESC_286_TSS_A) || (desc.Type()==DESC_386_TSS_A)) {
		if (!desc.saved.seg.p) {
			LOG(LOG_CPU,LOG_ERROR)("LTR failed, selector=%X (not present)",selector);
			return CPU_PrepareException(EXCEPTION_NP,selector);
		}
		if (!cpu_tss.SetSelector(selector)) E_Exit("LTR failed, selector=%X",(int)selector);
		cpu_tss.desc.SetBusy(true);
		cpu_tss.SaveSelector();
	} else {
		/* Descriptor was no available TSS descriptor */ 
		LOG(LOG_CPU,LOG_NORMAL)("LTR failed, selector=%X (type=%X)",selector,desc.Type());
		return CPU_PrepareException(EXCEPTION_GP,selector);
	}
	return false;
}

void CPU_LGDT(Bitu limit,Bitu base) {
	LOG(LOG_CPU,LOG_NORMAL)("GDT Set to base:%X limit:%X",base,limit);
	cpu.gdt.SetLimit(limit);
	cpu.gdt.SetBase(base);
}

void CPU_LIDT(Bitu limit,Bitu base) {
	LOG(LOG_CPU,LOG_NORMAL)("IDT Set to base:%X limit:%X",base,limit);
	cpu.idt.SetLimit(limit);
	cpu.idt.SetBase(base);
}

Bitu CPU_SGDT_base(void) {
	return cpu.gdt.GetBase();
}
Bitu CPU_SGDT_limit(void) {
	return cpu.gdt.GetLimit();
}

Bitu CPU_SIDT_base(void) {
	return cpu.idt.GetBase();
}
Bitu CPU_SIDT_limit(void) {
	return cpu.idt.GetLimit();
}

static bool snap_cpu_snapped=false;
static Bit32u snap_cpu_saved_cr0;
static Bit32u snap_cpu_saved_cr2;
static Bit32u snap_cpu_saved_cr3;

/* On shutdown, DOSBox needs to snap back to real mode
 * so that it's shutdown code doesn't cause page faults
 * trying to clean up DOS structures when we've booted
 * a 32-bit OS. It shouldn't be cleaning up DOS structures
 * anyway in that case considering they're likely obliterated
 * by the guest OS, but that's something we'll clean up
 * later. */
void CPU_Snap_Back_To_Real_Mode() {
    if (snap_cpu_snapped) return;

    SETFLAGBIT(IF,false);	/* forcibly clear interrupt flag */

    cpu.code.big = false;   /* force back to 16-bit */
    cpu.stack.big = false;
    cpu.stack.mask = 0xffff;
    cpu.stack.notmask = 0xffff0000;

    snap_cpu_saved_cr0 = cpu.cr0;
    snap_cpu_saved_cr2 = paging.cr2;
    snap_cpu_saved_cr3 = paging.cr3;

    CPU_SET_CRX(0,0);	/* force CPU to real mode */
    CPU_SET_CRX(2,0);	/* disable paging */
    CPU_SET_CRX(3,0);	/* clear the page table dir */

    cpu.idt.SetBase(0);         /* or ELSE weird things will happen when INTerrupts are run */
    cpu.idt.SetLimit(1023);

    snap_cpu_snapped = true;
}

void CPU_Snap_Back_Restore() {
	if (!snap_cpu_snapped) return;

	CPU_SET_CRX(0,snap_cpu_saved_cr0);
	CPU_SET_CRX(2,snap_cpu_saved_cr2);
	CPU_SET_CRX(3,snap_cpu_saved_cr3);

	snap_cpu_snapped = false;
}

void CPU_Snap_Back_Forget() {
	snap_cpu_snapped = false;
}

static bool printed_cycles_auto_info = false;
void CPU_SET_CRX(Bitu cr,Bitu value) {
	switch (cr) {
	case 0:
		{
			value|=CR0_FPUPRESENT;
			Bitu changed=cpu.cr0 ^ value;
			if (!changed) return;
			if (GCC_UNLIKELY(changed & CR0_WRITEPROTECT)) {
				if (CPU_ArchitectureType >= CPU_ARCHTYPE_486OLD)
					PAGING_SetWP((value&CR0_WRITEPROTECT)? true:false);
			}
			cpu.cr0=value;
			if (value & CR0_PROTECTION) {
				cpu.pmode=true;
				LOG(LOG_CPU,LOG_NORMAL)("Protected mode");
				PAGING_Enable((value&CR0_PAGING)? true:false);

				if (!(CPU_AutoDetermineMode&CPU_AUTODETERMINE_MASK)) break;

				if (CPU_AutoDetermineMode&CPU_AUTODETERMINE_CYCLES) {
					CPU_CycleAutoAdjust=true;
					CPU_CycleLeft=0;
					CPU_Cycles=0;
					CPU_OldCycleMax=CPU_CycleMax;
					GFX_SetTitle(CPU_CyclePercUsed,-1,-1,false);
					if(!printed_cycles_auto_info) {
						printed_cycles_auto_info = true;
						LOG_MSG("DOSBox switched to max cycles, because of the setting: cycles=auto. If the game runs too fast try a fixed cycles amount in DOSBox's options.");
					}
				} else {
					GFX_SetTitle(-1,-1,-1,false);
				}
#if (C_DYNAMIC_X86)
				if (CPU_AutoDetermineMode&CPU_AUTODETERMINE_CORE) {
					if (dosbox_enable_nonrecursive_page_fault) {
						dosbox_enable_nonrecursive_page_fault = false;
						_LOG(LOG_CPU,LOG_NORMAL)("nonrecursive page fault not compatible with dynamic core, switching it off");
					}

					CPU_Core_Dyn_X86_Cache_Init(true);
					cpudecoder=&CPU_Core_Dyn_X86_Run;
					strcpy(core_mode, "dynamic");
				}
#endif
				CPU_AutoDetermineMode<<=CPU_AUTODETERMINE_SHIFT;
			} else {
				cpu.pmode=false;
				if (value & CR0_PAGING) LOG_MSG("Paging requested without PE=1");
				PAGING_Enable(false);
				LOG(LOG_CPU,LOG_NORMAL)("Real mode");
			}
			break;
		}
	case 2:
		paging.cr2=value;
		break;
	case 3:
		PAGING_SetDirBase(value);
		break;
	default:
		LOG(LOG_CPU,LOG_ERROR)("Unhandled MOV CR%d,%X",cr,value);
		break;
	}
}

bool CPU_WRITE_CRX(Bitu cr,Bitu value) {
	/* Check if privileged to access control registers */
	if (cpu.pmode && (cpu.cpl>0)) return CPU_PrepareException(EXCEPTION_GP,0);
	if ((cr==1) || (cr>4)) return CPU_PrepareException(EXCEPTION_UD,0);
	if (CPU_ArchitectureType<CPU_ARCHTYPE_486OLD) {
		if (cr==4) return CPU_PrepareException(EXCEPTION_UD,0);
	}
	CPU_SET_CRX(cr,value);
	return false;
}

Bitu CPU_GET_CRX(Bitu cr) {
	switch (cr) {
	case 0:
		if (CPU_ArchitectureType>=CPU_ARCHTYPE_PENTIUM) return cpu.cr0;
		else if (CPU_ArchitectureType>=CPU_ARCHTYPE_486OLD) return (cpu.cr0 & 0xe005003f);
		else return (cpu.cr0 | 0x7ffffff0);
	case 2:
		return paging.cr2;
	case 3:
		return PAGING_GetDirBase() & 0xfffff000;
	default:
		LOG(LOG_CPU,LOG_ERROR)("Unhandled MOV XXX, CR%d",cr);
		break;
	}
	return 0;
}

bool CPU_READ_CRX(Bitu cr,Bit32u & retvalue) {
	/* Check if privileged to access control registers */
	if (cpu.pmode && (cpu.cpl>0)) return CPU_PrepareException(EXCEPTION_GP,0);
	if ((cr==1) || (cr>4)) return CPU_PrepareException(EXCEPTION_UD,0);
	if (CPU_ArchitectureType<CPU_ARCHTYPE_486OLD) {
		if (cr==4) return CPU_PrepareException(EXCEPTION_UD,0);
	}
	retvalue=CPU_GET_CRX(cr);
	return false;
}


bool CPU_WRITE_DRX(Bitu dr,Bitu value) {
	/* Check if privileged to access control registers */
	if (cpu.pmode && (cpu.cpl>0)) return CPU_PrepareException(EXCEPTION_GP,0);
	switch (dr) {
	case 0:
	case 1:
	case 2:
	case 3:
		cpu.drx[dr]=value;
		break;
	case 4:
	case 6:
		cpu.drx[6]=(value|0xffff0ff0) & 0xffffefff;
		break;
	case 5:
	case 7:
		if (CPU_ArchitectureType<CPU_ARCHTYPE_PENTIUM) {
			cpu.drx[7]=(value|0x400) & 0xffff2fff;
		} else {
			cpu.drx[7]=(value|0x400);
		}
		break;
	default:
		LOG(LOG_CPU,LOG_ERROR)("Unhandled MOV DR%d,%X",dr,value);
		break;
	}
	return false;
}

bool CPU_READ_DRX(Bitu dr,Bit32u & retvalue) {
	/* Check if privileged to access control registers */
	if (cpu.pmode && (cpu.cpl>0)) return CPU_PrepareException(EXCEPTION_GP,0);
	switch (dr) {
	case 0:
	case 1:
	case 2:
	case 3:
	case 6:
	case 7:
		retvalue=cpu.drx[dr];
		break;
	case 4:
		retvalue=cpu.drx[6];
		break;
	case 5:
		retvalue=cpu.drx[7];
		break;
	default:
		LOG(LOG_CPU,LOG_ERROR)("Unhandled MOV XXX, DR%d",dr);
		retvalue=0;
		break;
	}
	return false;
}

bool CPU_WRITE_TRX(Bitu tr,Bitu value) {
	/* Check if privileged to access control registers */
	if (cpu.pmode && (cpu.cpl>0)) return CPU_PrepareException(EXCEPTION_GP,0);
	switch (tr) {
//	case 3:
	case 6:
	case 7:
		cpu.trx[tr]=value;
		return false;
	default:
		LOG(LOG_CPU,LOG_ERROR)("Unhandled MOV TR%d,%X",tr,value);
		break;
	}
	return CPU_PrepareException(EXCEPTION_UD,0);
}

bool CPU_READ_TRX(Bitu tr,Bit32u & retvalue) {
	/* Check if privileged to access control registers */
	if (cpu.pmode && (cpu.cpl>0)) return CPU_PrepareException(EXCEPTION_GP,0);
	switch (tr) {
//	case 3:
	case 6:
	case 7:
		retvalue=cpu.trx[tr];
		return false;
	default:
		LOG(LOG_CPU,LOG_ERROR)("Unhandled MOV XXX, TR%d",tr);
		break;
	}
	return CPU_PrepareException(EXCEPTION_UD,0);
}


Bitu CPU_SMSW(void) {
	return cpu.cr0;
}

bool CPU_LMSW(Bitu word) {
	if (cpu.pmode && (cpu.cpl>0)) return CPU_PrepareException(EXCEPTION_GP,0);
	word&=0xf;
	if (cpu.cr0 & 1) word|=1; 
	word|=(cpu.cr0&0xfffffff0);
	CPU_SET_CRX(0,word);
	return false;
}

void CPU_ARPL(Bitu & dest_sel,Bitu src_sel) {
	FillFlags();
	if ((dest_sel & 3) < (src_sel & 3)) {
		dest_sel=(dest_sel & 0xfffc) + (src_sel & 3);
//		dest_sel|=0xff3f0000;
		SETFLAGBIT(ZF,true);
	} else {
		SETFLAGBIT(ZF,false);
	} 
}
	
void CPU_LAR(Bitu selector,Bitu & ar) {
	FillFlags();
	if (selector == 0) {
		SETFLAGBIT(ZF,false);
		return;
	}
	Descriptor desc;Bitu rpl=selector & 3;
	if (!cpu.gdt.GetDescriptor(selector,desc)){
		SETFLAGBIT(ZF,false);
		return;
	}
	switch (desc.Type()){
	case DESC_CODE_N_C_A:	case DESC_CODE_N_C_NA:
	case DESC_CODE_R_C_A:	case DESC_CODE_R_C_NA:
		break;

	case DESC_286_INT_GATE:		case DESC_286_TRAP_GATE:	{
	case DESC_386_INT_GATE:		case DESC_386_TRAP_GATE:
		SETFLAGBIT(ZF,false);
		return;
	}

	case DESC_LDT:
	case DESC_TASK_GATE:

	case DESC_286_TSS_A:		case DESC_286_TSS_B:
	case DESC_286_CALL_GATE:

	case DESC_386_TSS_A:		case DESC_386_TSS_B:
	case DESC_386_CALL_GATE:
	

	case DESC_DATA_EU_RO_NA:	case DESC_DATA_EU_RO_A:
	case DESC_DATA_EU_RW_NA:	case DESC_DATA_EU_RW_A:
	case DESC_DATA_ED_RO_NA:	case DESC_DATA_ED_RO_A:
	case DESC_DATA_ED_RW_NA:	case DESC_DATA_ED_RW_A:
	case DESC_CODE_N_NC_A:		case DESC_CODE_N_NC_NA:
	case DESC_CODE_R_NC_A:		case DESC_CODE_R_NC_NA:
		if (desc.DPL()<cpu.cpl || desc.DPL() < rpl) {
			SETFLAGBIT(ZF,false);
			return;
		}
		break;
	default:
		SETFLAGBIT(ZF,false);
		return;
	}
	/* Valid descriptor */
	ar=desc.saved.fill[1] & 0x00ffff00;
	SETFLAGBIT(ZF,true);
}

void CPU_LSL(Bitu selector,Bitu & limit) {
	FillFlags();
	if (selector == 0) {
		SETFLAGBIT(ZF,false);
		return;
	}
	Descriptor desc;Bitu rpl=selector & 3;
	if (!cpu.gdt.GetDescriptor(selector,desc)){
		SETFLAGBIT(ZF,false);
		return;
	}
	switch (desc.Type()){
	case DESC_CODE_N_C_A:	case DESC_CODE_N_C_NA:
	case DESC_CODE_R_C_A:	case DESC_CODE_R_C_NA:
		break;

	case DESC_LDT:
	case DESC_286_TSS_A:
	case DESC_286_TSS_B:
	
	case DESC_386_TSS_A:
	case DESC_386_TSS_B:

	case DESC_DATA_EU_RO_NA:	case DESC_DATA_EU_RO_A:
	case DESC_DATA_EU_RW_NA:	case DESC_DATA_EU_RW_A:
	case DESC_DATA_ED_RO_NA:	case DESC_DATA_ED_RO_A:
	case DESC_DATA_ED_RW_NA:	case DESC_DATA_ED_RW_A:
	
	case DESC_CODE_N_NC_A:		case DESC_CODE_N_NC_NA:
	case DESC_CODE_R_NC_A:		case DESC_CODE_R_NC_NA:
		if (desc.DPL()<cpu.cpl || desc.DPL() < rpl) {
			SETFLAGBIT(ZF,false);
			return;
		}
		break;
	default:
		SETFLAGBIT(ZF,false);
		return;
	}
	limit=desc.GetLimit();
	SETFLAGBIT(ZF,true);
}

void CPU_VERR(Bitu selector) {
	FillFlags();
	if (selector == 0) {
		SETFLAGBIT(ZF,false);
		return;
	}
	Descriptor desc;Bitu rpl=selector & 3;
	if (!cpu.gdt.GetDescriptor(selector,desc)){
		SETFLAGBIT(ZF,false);
		return;
	}
	switch (desc.Type()){
	case DESC_CODE_R_C_A:		case DESC_CODE_R_C_NA:	
		//Conforming readable code segments can be always read 
		break;
	case DESC_DATA_EU_RO_NA:	case DESC_DATA_EU_RO_A:
	case DESC_DATA_EU_RW_NA:	case DESC_DATA_EU_RW_A:
	case DESC_DATA_ED_RO_NA:	case DESC_DATA_ED_RO_A:
	case DESC_DATA_ED_RW_NA:	case DESC_DATA_ED_RW_A:

	case DESC_CODE_R_NC_A:		case DESC_CODE_R_NC_NA:
		if (desc.DPL()<cpu.cpl || desc.DPL() < rpl) {
			SETFLAGBIT(ZF,false);
			return;
		}
		break;
	default:
		SETFLAGBIT(ZF,false);
		return;
	}
	SETFLAGBIT(ZF,true);
}

void CPU_VERW(Bitu selector) {
	FillFlags();
	if (selector == 0) {
		SETFLAGBIT(ZF,false);
		return;
	}
	Descriptor desc;Bitu rpl=selector & 3;
	if (!cpu.gdt.GetDescriptor(selector,desc)){
		SETFLAGBIT(ZF,false);
		return;
	}
	switch (desc.Type()){
	case DESC_DATA_EU_RW_NA:	case DESC_DATA_EU_RW_A:
	case DESC_DATA_ED_RW_NA:	case DESC_DATA_ED_RW_A:
		if (desc.DPL()<cpu.cpl || desc.DPL() < rpl) {
			SETFLAGBIT(ZF,false);
			return;
		}
		break;
	default:
		SETFLAGBIT(ZF,false);
		return;
	}
	SETFLAGBIT(ZF,true);
}

bool CPU_SetSegGeneral(SegNames seg,Bitu value) {
	value &= 0xffff;
	if (!cpu.pmode || (reg_flags & FLAG_VM)) {
		Segs.val[seg]=value;
		Segs.phys[seg]=value << 4;
		if (seg==ss) {
			cpu.stack.big=false;
			cpu.stack.mask=0xffff;
			cpu.stack.notmask=0xffff0000;
		}

		/* real mode: loads do not change the limit. "Flat real mode" would not be possible otherwise.
		 * vm86: loads are fixed at 64KB (right?) */
		if (reg_flags & FLAG_VM)
			Segs.limit[seg] = 0xFFFF;

		return false;
	} else {
		if (seg==ss) {
			// Stack needs to be non-zero
			if ((value & 0xfffc)==0) {
				E_Exit("CPU_SetSegGeneral: Stack segment zero");
//				return CPU_PrepareException(EXCEPTION_GP,0);
			}
			Descriptor desc;
			if (!cpu.gdt.GetDescriptor(value,desc)) {
				E_Exit("CPU_SetSegGeneral: Stack segment beyond limits");
//				return CPU_PrepareException(EXCEPTION_GP,value & 0xfffc);
			}
			if (((value & 3)!=cpu.cpl) || (desc.DPL()!=cpu.cpl)) {
				E_Exit("CPU_SetSegGeneral: Stack segment with invalid privileges");
//				return CPU_PrepareException(EXCEPTION_GP,value & 0xfffc);
			}

			switch (desc.Type()) {
			case DESC_DATA_EU_RW_NA:		case DESC_DATA_EU_RW_A:
			case DESC_DATA_ED_RW_NA:		case DESC_DATA_ED_RW_A:
				break;
			default:
				//Earth Siege 1
				return CPU_PrepareException(EXCEPTION_GP,value & 0xfffc);
			}

			if (!desc.saved.seg.p) {
//				E_Exit("CPU_SetSegGeneral: Stack segment not present");	// or #SS(sel)
				return CPU_PrepareException(EXCEPTION_SS,value & 0xfffc);
			}

			Segs.val[seg]=value;
			Segs.phys[seg]=desc.GetBase();
			Segs.limit[seg]=do_seg_limits?desc.GetLimit():(~0UL);
			Segs.expanddown[seg]=desc.GetExpandDown();
			if (desc.Big()) {
				cpu.stack.big=true;
				cpu.stack.mask=0xffffffff;
				cpu.stack.notmask=0;
			} else {
				cpu.stack.big=false;
				cpu.stack.mask=0xffff;
				cpu.stack.notmask=0xffff0000;
			}
		} else {
			if ((value & 0xfffc)==0) {
				Segs.val[seg]=value;
				Segs.phys[seg]=0;	// ??
				return false;
			}
			Descriptor desc;
			if (!cpu.gdt.GetDescriptor(value,desc)) {
				return CPU_PrepareException(EXCEPTION_GP,value & 0xfffc);
			}
			switch (desc.Type()) {
			case DESC_DATA_EU_RO_NA:		case DESC_DATA_EU_RO_A:
			case DESC_DATA_EU_RW_NA:		case DESC_DATA_EU_RW_A:
			case DESC_DATA_ED_RO_NA:		case DESC_DATA_ED_RO_A:
			case DESC_DATA_ED_RW_NA:		case DESC_DATA_ED_RW_A:
			case DESC_CODE_R_NC_A:			case DESC_CODE_R_NC_NA:
				if (((value & 3)>desc.DPL()) || (cpu.cpl>desc.DPL())) {
					// extreme pinball
					return CPU_PrepareException(EXCEPTION_GP,value & 0xfffc);
				}
				break;
			case DESC_CODE_R_C_A:			case DESC_CODE_R_C_NA:
				break;
			default:
				// gabriel knight
				return CPU_PrepareException(EXCEPTION_GP,value & 0xfffc);

			}
			if (!desc.saved.seg.p) {
				// win
				return CPU_PrepareException(EXCEPTION_NP,value & 0xfffc);
			}

			Segs.val[seg]=value;
			Segs.phys[seg]=desc.GetBase();
			Segs.limit[seg]=do_seg_limits?desc.GetLimit():(~0UL);
			Segs.expanddown[seg]=desc.GetExpandDown();
		}

		return false;
	}
}

bool CPU_PopSeg(SegNames seg,bool use32) {
	Bitu val=mem_readw(SegPhys(ss) + (reg_esp & cpu.stack.mask));
	if (CPU_SetSegGeneral(seg,val)) return true;
	Bitu addsp=use32?0x04:0x02;
	reg_esp=(reg_esp&cpu.stack.notmask)|((reg_esp+addsp)&cpu.stack.mask);
	return false;
}

extern bool enable_fpu;

bool CPU_CPUID(void) {
	if (CPU_ArchitectureType < CPU_ARCHTYPE_486NEW) return false;
	switch (reg_eax) {
	case 0:	/* Vendor ID String and maximum level? */
		reg_eax=1;  /* Maximum level */ 
		reg_ebx='G' | ('e' << 8) | ('n' << 16) | ('u'<< 24); 
		reg_edx='i' | ('n' << 8) | ('e' << 16) | ('I'<< 24); 
		reg_ecx='n' | ('t' << 8) | ('e' << 16) | ('l'<< 24); 
		break;
	case 1:	/* get processor type/family/model/stepping and feature flags */
		if ((CPU_ArchitectureType == CPU_ARCHTYPE_486NEW) ||
			(CPU_ArchitectureType == CPU_ARCHTYPE_MIXED)) {
			reg_eax=0x402;		/* intel 486dx */
			reg_ebx=0;			/* Not Supported */
			reg_ecx=0;			/* No features */
			reg_edx=enable_fpu?1:0;	/* FPU */
		} else if (CPU_ArchitectureType == CPU_ARCHTYPE_PENTIUM) {
			reg_eax=0x513;		/* intel pentium */
			reg_ebx=0;			/* Not Supported */
			reg_ecx=0;			/* No features */
			reg_edx=0x00000010|(enable_fpu?1:0);	/* FPU+TimeStamp/RDTSC */
			if (enable_msr) reg_edx |= 0x20; /* ModelSpecific/MSR */
            if (enable_cmpxchg8b) reg_edx |= 0x100; /* CMPXCHG8B */
		} else if (CPU_ArchitectureType == CPU_ARCHTYPE_P55CSLOW) {
			reg_eax=0x543;		/* intel pentium mmx (P55C) */
			reg_ebx=0;			/* Not Supported */
			reg_ecx=0;			/* No features */
			reg_edx=0x00800010|(enable_fpu?1:0);	/* FPU+TimeStamp/RDTSC+MMX+ModelSpecific/MSR */
			if (enable_msr) reg_edx |= 0x20; /* ModelSpecific/MSR */
            if (enable_cmpxchg8b) reg_edx |= 0x100; /* CMPXCHG8B */
		} else if (CPU_ArchitectureType == CPU_ARCHTYPE_PPROSLOW) {
			reg_eax=0x612;		/* intel pentium pro */
			reg_ebx=0;			/* Not Supported */
			reg_ecx=0;			/* No features */
			reg_edx=0x00008011;	/* FPU+TimeStamp/RDTSC */
		} else {
			return false;
		}
		break;
	default:
		LOG(LOG_CPU,LOG_ERROR)("Unhandled CPUID Function %x",reg_eax);
		reg_eax=0;
		reg_ebx=0;
		reg_ecx=0;
		reg_edx=0;
		break;
	}
	return true;
}

Bits HLT_Decode(void) {
	/* Once an interrupt occurs, it should change cpu core */
	if (reg_eip!=cpu.hlt.eip || SegValue(cs) != cpu.hlt.cs) {
		cpudecoder=cpu.hlt.old_decoder;
	} else {
		CPU_IODelayRemoved += CPU_Cycles;
		CPU_Cycles=0;
	}
	return 0;
}

void CPU_HLT(Bitu oldeip) {
	/* Since cpu.hlt.old_decoder assigns the current decoder to old, and relies on restoring
	 * it back when finished, setting cpudecoder to HLT_Decode while already HLT_Decode effectively
	 * hangs DOSBox and makes it complete unresponsive. Don't want that! */
	if (cpudecoder == &HLT_Decode) E_Exit("CPU_HLT attempted to set HLT_Decode while CPU decoder already HLT_Decode");

	reg_eip=oldeip;
	CPU_IODelayRemoved += CPU_Cycles;
	CPU_Cycles=0;
	cpu.hlt.cs=SegValue(cs);
	cpu.hlt.eip=reg_eip;
	cpu.hlt.old_decoder=cpudecoder;
	cpudecoder=&HLT_Decode;
}

void CPU_ENTER(bool use32,Bitu bytes,Bitu level) {
	level&=0x1f;
	Bitu sp_index=reg_esp&cpu.stack.mask;
	Bitu bp_index=reg_ebp&cpu.stack.mask;
	if (!use32) {
		sp_index-=2;
		mem_writew(SegPhys(ss)+sp_index,reg_bp);
		reg_bp=(Bit16u)(reg_esp-2);
		if (level) {
			for (Bitu i=1;i<level;i++) {	
				sp_index-=2;bp_index-=2;
				mem_writew(SegPhys(ss)+sp_index,mem_readw(SegPhys(ss)+bp_index));
			}
			sp_index-=2;
			mem_writew(SegPhys(ss)+sp_index,reg_bp);
		}
	} else {
		sp_index-=4;
        mem_writed(SegPhys(ss)+sp_index,reg_ebp);
		reg_ebp=(reg_esp-4);
		if (level) {
			for (Bitu i=1;i<level;i++) {	
				sp_index-=4;bp_index-=4;
				mem_writed(SegPhys(ss)+sp_index,mem_readd(SegPhys(ss)+bp_index));
			}
			sp_index-=4;
			mem_writed(SegPhys(ss)+sp_index,reg_ebp);
		}
	}
	sp_index-=bytes;
	reg_esp=(reg_esp&cpu.stack.notmask)|((sp_index)&cpu.stack.mask);
}

void CPU_CycleIncrease(bool pressed) {
	if (!pressed) return;
	if (CPU_CycleAutoAdjust) {
		CPU_CyclePercUsed+=5;
		if (CPU_CyclePercUsed>105) CPU_CyclePercUsed=105;
		LOG_MSG("CPU speed: max %d percent.",CPU_CyclePercUsed);
		GFX_SetTitle(CPU_CyclePercUsed,-1,-1,false);
	} else {
		Bit32s old_cycles=CPU_CycleMax;
		if (CPU_CycleUp < 100) {
			CPU_CycleMax = (Bit32s)(CPU_CycleMax * (1 + (float)CPU_CycleUp / 100.0));
		} else {
			CPU_CycleMax = (Bit32s)(CPU_CycleMax + CPU_CycleUp);
		}
	    
		CPU_CycleLeft=0;CPU_Cycles=0;
		if (CPU_CycleMax==old_cycles) CPU_CycleMax++;
		if (CPU_AutoDetermineMode&CPU_AUTODETERMINE_CYCLES) {
		    LOG_MSG("CPU:%d cycles (auto)",CPU_CycleMax);
		} else {
		    CPU_CyclesSet=CPU_CycleMax;
		    if(CPU_CycleMax > 15000 )
			LOG_MSG("CPU speed: fixed %d cycles. If you need more than 20000, try core=dynamic in DOSBox's options.",CPU_CycleMax);
			else LOG_MSG("CPU speed: fixed %d cycles.",CPU_CycleMax);
		}
		GFX_SetTitle(CPU_CycleMax,-1,-1,false);
	}
}

void CPU_CycleDecrease(bool pressed) {
	if (!pressed) return;
	if (CPU_CycleAutoAdjust) {
		CPU_CyclePercUsed-=5;
		if (CPU_CyclePercUsed<=0) CPU_CyclePercUsed=1;
		if(CPU_CyclePercUsed <=70)
			LOG_MSG("CPU speed: max %d percent. If the game runs too fast, try a fixed cycles amount in DOSBox's options.",CPU_CyclePercUsed);
		else
			LOG_MSG("CPU speed: max %d percent.",CPU_CyclePercUsed);
		GFX_SetTitle(CPU_CyclePercUsed,-1,-1,false);
	} else {
		if (CPU_CycleDown < 100) {
			CPU_CycleMax = (Bit32s)(CPU_CycleMax / (1 + (float)CPU_CycleDown / 100.0));
		} else {
			CPU_CycleMax = (Bit32s)(CPU_CycleMax - CPU_CycleDown);
		}
		CPU_CycleLeft=0;CPU_Cycles=0;
		if (CPU_CycleMax <= 0) CPU_CycleMax=1;
		if (CPU_AutoDetermineMode&CPU_AUTODETERMINE_CYCLES) {
		    LOG_MSG("CPU:%d cycles (auto)",CPU_CycleMax);
		} else {
		    CPU_CyclesSet=CPU_CycleMax;
		    LOG_MSG("CPU speed: fixed %d cycles.",CPU_CycleMax);
		}
		GFX_SetTitle(CPU_CycleMax,-1,-1,false);
	}
}

static void CPU_ToggleAutoCycles(bool pressed) {
    if (!pressed)
	return;
    Section* sec=control->GetSection("cpu");
    if(sec) {
	std::string tmp("cycles=");
	if(CPU_CycleAutoAdjust) {
	    std::ostringstream str;
	    str << "fixed " << CPU_CyclesSet;
	    tmp.append(str.str());
	} else if(CPU_AutoDetermineMode&CPU_AUTODETERMINE_CYCLES) {
	    tmp.append("max");
	} else {
	    tmp.append("auto");
	}
	sec->HandleInputline(tmp);
    }
}

static void CPU_ToggleFullCore(bool pressed) {
    if (!pressed)
	return;
    Section* sec=control->GetSection("cpu");
    if(sec) {
	std::string tmp="core=full";
	sec->HandleInputline(tmp);
    }
}

static void CPU_ToggleNormalCore(bool pressed) {
    if (!pressed)
	return;
    Section* sec=control->GetSection("cpu");
    if(sec) {
	std::string tmp="core=normal";
	sec->HandleInputline(tmp);
    }
}

#if (C_DYNAMIC_X86)
static void CPU_ToggleDynamicCore(bool pressed) {
    if (!pressed)
	return;
    Section* sec=control->GetSection("cpu");
    if(sec) {
	std::string tmp="core=dynamic";
	sec->HandleInputline(tmp);
    }
}
#endif

static void CPU_ToggleSimpleCore(bool pressed) {
    if (!pressed)
	return;
    Section* sec=control->GetSection("cpu");
    std::string tmp="core=simple";
    if(sec) {
	sec->HandleInputline(tmp);
    }
}

void CPU_Enable_SkipAutoAdjust(void) {
	if (CPU_CycleAutoAdjust) {
		CPU_CycleMax /= 2;
		if (CPU_CycleMax < CPU_CYCLES_LOWER_LIMIT)
			CPU_CycleMax = CPU_CYCLES_LOWER_LIMIT;
	}
	CPU_SkipCycleAutoAdjust=true;
}

void CPU_Disable_SkipAutoAdjust(void) {
	CPU_SkipCycleAutoAdjust=false;
}


extern Bit32s ticksDone;
extern Bit32u ticksScheduled;
extern int dynamic_core_cache_block_size;

void CPU_Reset_AutoAdjust(void) {
	CPU_IODelayRemoved = 0;
	ticksDone = 0;
	ticksScheduled = 0;
}

class Weitek_PageHandler : public PageHandler {
public:
	Weitek_PageHandler(HostPt /*addr*/){
		flags=PFLAG_NOCODE;
	}

	~Weitek_PageHandler() {
	}

	Bitu readb(PhysPt addr);
	void writeb(PhysPt addr,Bitu val);
	Bitu readw(PhysPt addr);
	void writew(PhysPt addr,Bitu val);
	Bitu readd(PhysPt addr);
	void writed(PhysPt addr,Bitu val);
};

Bitu Weitek_PageHandler::readb(PhysPt addr) {
    LOG_MSG("Weitek stub: readb at 0x%lx",(unsigned long)addr);
	return (Bitu)-1;
}
void Weitek_PageHandler::writeb(PhysPt addr,Bitu val) {
    LOG_MSG("Weitek stub: writeb at 0x%lx val=0x%lx",(unsigned long)addr,(unsigned long)val);
}

Bitu Weitek_PageHandler::readw(PhysPt addr) {
    LOG_MSG("Weitek stub: readw at 0x%lx",(unsigned long)addr);
	return (Bitu)-1;
}

void Weitek_PageHandler::writew(PhysPt addr,Bitu val) {
    LOG_MSG("Weitek stub: writew at 0x%lx val=0x%lx",(unsigned long)addr,(unsigned long)val);
}

Bitu Weitek_PageHandler::readd(PhysPt addr) {
    LOG_MSG("Weitek stub: readd at 0x%lx",(unsigned long)addr);
	return (Bitu)-1;
}

void Weitek_PageHandler::writed(PhysPt addr,Bitu val) {
    LOG_MSG("Weitek stub: writed at 0x%lx val=0x%lx",(unsigned long)addr,(unsigned long)val);
}

Weitek_PageHandler weitek_pagehandler(0);

PageHandler* weitek_memio_cb(MEM_CalloutObject &co,Bitu phys_page) {
    return &weitek_pagehandler;
}

class CPU: public Module_base {
private:
	static bool inited;
public:
	CPU(Section* configuration):Module_base(configuration) {
		Section_prop * section=static_cast<Section_prop *>(configuration);

		if(inited) {
			Change_Config(configuration);
			return;
		}
//		Section_prop * section=static_cast<Section_prop *>(configuration);
		inited=true;
		reg_eax=0;
		reg_ebx=0;
		reg_ecx=0;
		reg_edx=0;
		reg_edi=0;
		reg_esi=0;
		reg_ebp=0;
		reg_esp=0;

		do_seg_limits = section->Get_bool("segment limits");
	
		SegSet16(cs,0); Segs.limit[cs] = do_seg_limits ? 0xFFFF : ~0UL; Segs.expanddown[cs] = false;
		SegSet16(ds,0); Segs.limit[ds] = do_seg_limits ? 0xFFFF : ~0UL; Segs.expanddown[ds] = false;
		SegSet16(es,0); Segs.limit[es] = do_seg_limits ? 0xFFFF : ~0UL; Segs.expanddown[es] = false;
		SegSet16(fs,0); Segs.limit[fs] = do_seg_limits ? 0xFFFF : ~0UL; Segs.expanddown[fs] = false;
		SegSet16(gs,0); Segs.limit[gs] = do_seg_limits ? 0xFFFF : ~0UL; Segs.expanddown[gs] = false;
		SegSet16(ss,0); Segs.limit[ss] = do_seg_limits ? 0xFFFF : ~0UL; Segs.expanddown[ss] = false;
	
		CPU_SetFlags(FLAG_IF,FMASK_ALL);		//Enable interrupts
		cpu.cr0=0xffffffff;
		CPU_SET_CRX(0,0);						//Initialize
		cpu.code.big=false;
		cpu.stack.mask=0xffff;
		cpu.stack.notmask=0xffff0000;
		cpu.stack.big=false;
		cpu.trap_skip=false;
		cpu.idt.SetBase(0);
		cpu.idt.SetLimit(1023);

		for (Bitu i=0; i<7; i++) {
			cpu.drx[i]=0;
			cpu.trx[i]=0;
		}
		if (CPU_ArchitectureType>=CPU_ARCHTYPE_PENTIUM) {
			cpu.drx[6]=0xffff0ff0;
		} else {
			cpu.drx[6]=0xffff1ff0;
		}
		cpu.drx[7]=0x00000400;

		/* Init the cpu cores */
		CPU_Core_Normal_Init();
		CPU_Core_Simple_Init();
		CPU_Core_Full_Init();
#if (C_DYNAMIC_X86)
		CPU_Core_Dyn_X86_Init();
#endif
		MAPPER_AddHandler(CPU_CycleDecrease,MK_f11,MMOD1,"cycledown","Dec Cycles");
		MAPPER_AddHandler(CPU_CycleIncrease,MK_f12,MMOD1,"cycleup"  ,"Inc Cycles");
		MAPPER_AddHandler(CPU_ToggleAutoCycles,MK_equals,MMOD1,"cycauto","Tog. Cycles Auto");
		MAPPER_AddHandler(CPU_ToggleNormalCore,MK_1,MMOD1,"normal"  ,"Tog. Normal Core");
		MAPPER_AddHandler(CPU_ToggleFullCore,MK_2,MMOD1,"full","Tog. Full Core");
#if (C_DYNAMIC_X86)
		MAPPER_AddHandler(CPU_ToggleDynamicCore,MK_3,MMOD1,"dynamic","Tog. Dyn. Core");
#endif
		MAPPER_AddHandler(CPU_ToggleSimpleCore,MK_4,MMOD1,"simple","Tog. Simple Core");
		Change_Config(configuration);	
		CPU_JMP(false,0,0,0);					//Setup the first cpu core
	}
	bool Change_Config(Section* newconfig){
		Section_prop * section=static_cast<Section_prop *>(newconfig);
		CPU_AutoDetermineMode=CPU_AUTODETERMINE_NONE;
		//CPU_CycleLeft=0;//needed ?
		CPU_Cycles=0;
		CPU_SkipCycleAutoAdjust=false;

		dosbox_enable_nonrecursive_page_fault = section->Get_bool("non-recursive page fault");
		ignore_opcode_63 = section->Get_bool("ignore opcode 63");
		cpu_double_fault_enable = section->Get_bool("double fault");
		cpu_triple_fault_reset = section->Get_bool("reset on triple fault");
		cpu_allow_big16 = section->Get_bool("realbig16");
		if (cpu_allow_big16) LOG(LOG_CPU,LOG_DEBUG)("Emulation of the B (big) bit in real mode enabled\n");

		always_report_double_fault = section->Get_bool("always report double fault");
		always_report_triple_fault = section->Get_bool("always report triple fault");

		dynamic_core_cache_block_size = section->Get_int("dynamic core cache block size");
		if (dynamic_core_cache_block_size < 1 || dynamic_core_cache_block_size > 65536) dynamic_core_cache_block_size = 32;

		Prop_multival* p = section->Get_multival("cycles");
		std::string type = p->GetSection()->Get_string("type");
		std::string str ;
		CommandLine cmd(0,p->GetSection()->Get_string("parameters"));
		if (type=="max") {
			CPU_CycleMax=0;
			CPU_CyclePercUsed=100;
			CPU_CycleAutoAdjust=true;
			CPU_CycleLimit=-1;
			for (Bitu cmdnum=1; cmdnum<=cmd.GetCount(); cmdnum++) {
				if (cmd.FindCommand(cmdnum,str)) {
					if (str.find('%')==str.length()-1) {
						str.erase(str.find('%'));
						int percval=0;
						std::istringstream stream(str);
						stream >> percval;
						if ((percval>0) && (percval<=105)) CPU_CyclePercUsed=(Bit32s)percval;
					} else if (str=="limit") {
						cmdnum++;
						if (cmd.FindCommand(cmdnum,str)) {
							int cyclimit=0;
							std::istringstream stream(str);
							stream >> cyclimit;
							if (cyclimit>0) CPU_CycleLimit=cyclimit;
						}
					}
				}
			}
		} else {
			if (type=="auto") {
				CPU_AutoDetermineMode|=CPU_AUTODETERMINE_CYCLES;
				CPU_CycleMax=3000;
				CPU_OldCycleMax=3000;
				CPU_CyclePercUsed=100;
				for (Bitu cmdnum=0; cmdnum<=cmd.GetCount(); cmdnum++) {
					if (cmd.FindCommand(cmdnum,str)) {
						if (str.find('%')==str.length()-1) {
							str.erase(str.find('%'));
							int percval=0;
							std::istringstream stream(str);
							stream >> percval;
							if ((percval>0) && (percval<=105)) CPU_CyclePercUsed=(Bit32s)percval;
						} else if (str=="limit") {
							cmdnum++;
							if (cmd.FindCommand(cmdnum,str)) {
								int cyclimit=0;
								std::istringstream stream(str);
								stream >> cyclimit;
								if (cyclimit>0) CPU_CycleLimit=cyclimit;
							}
						} else {
							int rmdval=0;
							std::istringstream stream(str);
							stream >> rmdval;
							if (rmdval>0) {
								CPU_CycleMax=(Bit32s)rmdval;
								CPU_OldCycleMax=(Bit32s)rmdval;
							}
						}
					}
				}
			} else if(type =="fixed") {
				cmd.FindCommand(1,str);
				int rmdval=0;
				std::istringstream stream(str);
				stream >> rmdval;
				CPU_CycleMax=(Bit32s)rmdval;
			} else {
				std::istringstream stream(type);
				int rmdval=0;
				stream >> rmdval;
				if(rmdval) CPU_CycleMax=(Bit32s)rmdval;
				if(rmdval) CPU_CyclesSet=(Bit32s)rmdval;
			}
			CPU_CycleAutoAdjust=false;
		}

		enable_fpu=section->Get_bool("fpu");
		cpu_rep_max=section->Get_int("interruptible rep string op");
		ignore_undefined_msr=section->Get_bool("ignore undefined msr");
		enable_msr=section->Get_bool("enable msr");
        enable_cmpxchg8b=section->Get_bool("enable cmpxchg8b");
		CPU_CycleUp=section->Get_int("cycleup");
		CPU_CycleDown=section->Get_int("cycledown");
		std::string core(section->Get_string("core"));
		cpudecoder=&CPU_Core_Normal_Run;
		safe_strncpy(core_mode,core.c_str(),15);
		core_mode[15] = '\0';
		if (core == "normal") {
			cpudecoder=&CPU_Core_Normal_Run;
		} else if (core =="simple") {
			cpudecoder=&CPU_Core_Simple_Run;
		} else if (core == "full") {
			cpudecoder=&CPU_Core_Full_Run;
#if defined(LINUX)
        } else if (core == "ptrace") {
			cpudecoder=&CPU_Core_Ptrace_Run;
#endif
		} else if (core == "auto") {
			cpudecoder=&CPU_Core_Normal_Run;
#if (C_DYNAMIC_X86)
			CPU_AutoDetermineMode|=CPU_AUTODETERMINE_CORE;
		}
		else if (core == "dynamic") {
			if (dosbox_enable_nonrecursive_page_fault) {
				dosbox_enable_nonrecursive_page_fault = false;
				_LOG(LOG_CPU,LOG_NORMAL)("nonrecursive page fault not compatible with dynamic core, switching it off");
			}

			cpudecoder=&CPU_Core_Dyn_X86_Run;
			CPU_Core_Dyn_X86_SetFPUMode(true);
		} else if (core == "dynamic_nodhfpu") {
			if (dosbox_enable_nonrecursive_page_fault) {
				dosbox_enable_nonrecursive_page_fault = false;
				_LOG(LOG_CPU,LOG_NORMAL)("nonrecursive page fault not compatible with dynamic core, switching it off");
			}

			cpudecoder=&CPU_Core_Dyn_X86_Run;
			CPU_Core_Dyn_X86_SetFPUMode(false);
#else
#endif
		} else {
			strcpy(core_mode,"normal");
			LOG_MSG("CPU:Unknown core type %s, switching back to normal.",core.c_str());
		}
  

#if (C_DYNAMIC_X86)
		CPU_Core_Dyn_X86_Cache_Init((core == "dynamic") || (core == "dynamic_nodhfpu"));
#endif

		CPU_ArchitectureType = CPU_ARCHTYPE_MIXED;
		std::string cputype(section->Get_string("cputype"));
		if (cputype == "auto") {
			CPU_ArchitectureType = CPU_ARCHTYPE_MIXED;
		} else if (cputype == "8086") {
			CPU_ArchitectureType = CPU_ARCHTYPE_8086;
			cpudecoder=&CPU_Core8086_Normal_Run;
		} else if (cputype == "8086_prefetch") { /* 6-byte prefetch queue ref [http://www.phatcode.net/res/224/files/html/ch11/11-02.html] */
			CPU_ArchitectureType = CPU_ARCHTYPE_8086;
			if (core == "normal") {
				cpudecoder=&CPU_Core_Prefetch_Run; /* TODO: Alternate 16-bit only decoder for 286 that does NOT include 386+ instructions */
				CPU_PrefetchQueueSize = 4; /* Emulate the 8088, which was more common in home PCs than having an 8086 */
			} else if (core == "auto") {
				cpudecoder=&CPU_Core_Prefetch_Run; /* TODO: Alternate 16-bit only decoder for 286 that does NOT include 386+ instructions */
				CPU_PrefetchQueueSize = 4; /* Emulate the 8088, which was more common in home PCs than having an 8086 */
				CPU_AutoDetermineMode&=(~CPU_AUTODETERMINE_CORE);
			} else {
				E_Exit("prefetch queue emulation requires the normal core setting.");
			}
		} else if (cputype == "80186") {
			CPU_ArchitectureType = CPU_ARCHTYPE_80186;
			cpudecoder=&CPU_Core286_Normal_Run;
		} else if (cputype == "80186_prefetch") { /* 6-byte prefetch queue ref [http://www.phatcode.net/res/224/files/html/ch11/11-02.html] */
			CPU_ArchitectureType = CPU_ARCHTYPE_80186;
			if (core == "normal") {
				cpudecoder=&CPU_Core_Prefetch_Run; /* TODO: Alternate 16-bit only decoder for 286 that does NOT include 386+ instructions */
				CPU_PrefetchQueueSize = 6;
			} else if (core == "auto") {
				cpudecoder=&CPU_Core_Prefetch_Run; /* TODO: Alternate 16-bit only decoder for 286 that does NOT include 386+ instructions */
				CPU_PrefetchQueueSize = 6;
				CPU_AutoDetermineMode&=(~CPU_AUTODETERMINE_CORE);
			} else {
				E_Exit("prefetch queue emulation requires the normal core setting.");
			}
		} else if (cputype == "286") {
			CPU_ArchitectureType = CPU_ARCHTYPE_286;
			cpudecoder=&CPU_Core286_Normal_Run;
		} else if (cputype == "286_prefetch") { /* 6-byte prefetch queue ref [http://www.phatcode.net/res/224/files/html/ch11/11-02.html] */
			CPU_ArchitectureType = CPU_ARCHTYPE_286;
			if (core == "normal") {
				cpudecoder=&CPU_Core_Prefetch_Run; /* TODO: Alternate 16-bit only decoder for 286 that does NOT include 386+ instructions */
				CPU_PrefetchQueueSize = 6;
			} else if (core == "auto") {
				cpudecoder=&CPU_Core_Prefetch_Run; /* TODO: Alternate 16-bit only decoder for 286 that does NOT include 386+ instructions */
				CPU_PrefetchQueueSize = 6;
				CPU_AutoDetermineMode&=(~CPU_AUTODETERMINE_CORE);
			} else {
				E_Exit("prefetch queue emulation requires the normal core setting.");
			}
		} else if (cputype == "386") {
			CPU_ArchitectureType = CPU_ARCHTYPE_386;
		} else if (cputype == "386_prefetch") {
			CPU_ArchitectureType = CPU_ARCHTYPE_386;
			if (core == "normal") {
				cpudecoder=&CPU_Core_Prefetch_Run;
				CPU_PrefetchQueueSize = 16;
			} else if (core == "auto") {
				cpudecoder=&CPU_Core_Prefetch_Run;
				CPU_PrefetchQueueSize = 16;
				CPU_AutoDetermineMode&=(~CPU_AUTODETERMINE_CORE);
			} else {
				E_Exit("prefetch queue emulation requires the normal core setting.");
			}
		} else if (cputype == "486") {
			CPU_ArchitectureType = CPU_ARCHTYPE_486NEW;
		} else if (cputype == "486_prefetch") {
			CPU_ArchitectureType = CPU_ARCHTYPE_486NEW;
			if (core == "normal") {
				cpudecoder=&CPU_Core_Prefetch_Run;
				CPU_PrefetchQueueSize = 32;
			} else if (core == "auto") {
				cpudecoder=&CPU_Core_Prefetch_Run;
				CPU_PrefetchQueueSize = 32;
				CPU_AutoDetermineMode&=(~CPU_AUTODETERMINE_CORE);
			} else {
				E_Exit("prefetch queue emulation requires the normal core setting.");
			}
		} else if (cputype == "pentium") {
			CPU_ArchitectureType = CPU_ARCHTYPE_PENTIUM;
		} else if (cputype == "pentium_mmx") {
			CPU_ArchitectureType = CPU_ARCHTYPE_P55CSLOW;
		} else if (cputype == "ppro_slow") {
			CPU_ArchitectureType = CPU_ARCHTYPE_PPROSLOW;
 		}

		/* WARNING */
		if (CPU_ArchitectureType == CPU_ARCHTYPE_8086) {
			LOG_MSG("CPU warning: 8086 cpu type is experimental at this time");
		}
		else if (CPU_ArchitectureType == CPU_ARCHTYPE_80186) {
			LOG_MSG("CPU warning: 80186 cpu type is experimental at this time");
		}

		if (CPU_ArchitectureType>=CPU_ARCHTYPE_486NEW) CPU_extflags_toggle=(FLAG_ID|FLAG_AC);
		else if (CPU_ArchitectureType>=CPU_ARCHTYPE_486OLD) CPU_extflags_toggle=(FLAG_AC);
		else CPU_extflags_toggle=0;

		if (cpudecoder == &CPU_Core_Normal_Run || cpudecoder == &CPU_Core_Prefetch_Run) {
			if (!dosbox_enable_nonrecursive_page_fault) {
				dosbox_enable_nonrecursive_page_fault = true;
				_LOG(LOG_CPU,LOG_NORMAL)("normal/prefetch core requires nonrecursive page fault handling, turning it on");
			}
		}

<<<<<<< HEAD
#if defined(LINUX)
        /* the ptrace core has some additional constraints */
		if (cpudecoder == &CPU_Core_Ptrace_Run) {
            /* If the memory was not allocated with shared memory or memfd, cancel the ptrace core */
        }
#endif
=======
    // weitek coprocessor emulation?
        if (CPU_ArchitectureType == CPU_ARCHTYPE_386 || CPU_ArchitectureType == CPU_ARCHTYPE_486OLD || CPU_ArchitectureType == CPU_ARCHTYPE_486NEW) {
	        Section_prop *dsection = static_cast<Section_prop *>(control->GetSection("dosbox"));

            enable_weitek = dsection->Get_bool("weitek");
            if (enable_weitek) {
                LOG_MSG("Weitek coprocessor emulation enabled");

                static Bitu weitek_lfb = 0xC0000000UL;
                static Bitu weitek_lfb_pages = 0x2000000UL >> 12UL; /* "The coprocessor will respond to memory addresses 0xC0000000-0xC1FFFFFF" */
                static MEM_Callout_t weitek_lfb_cb = MEM_Callout_t_none;

                if (weitek_lfb_cb == MEM_Callout_t_none) {
                    weitek_lfb_cb = MEM_AllocateCallout(MEM_TYPE_MB);
                    if (weitek_lfb_cb == MEM_Callout_t_none) E_Exit("Unable to allocate weitek cb for LFB");
                }

                {
                    MEM_CalloutObject *cb = MEM_GetCallout(weitek_lfb_cb);

                    assert(cb != NULL);

                    cb->Uninstall();

                    cb->Install(weitek_lfb>>12UL,MEMMASK_Combine(MEMMASK_FULL,MEMMASK_Range(weitek_lfb_pages)),weitek_memio_cb);

                    MEM_PutCallout(cb);
                }
            }
        }
        else {
            enable_weitek = false;
        }
>>>>>>> ae5cb85d

		if (cpu_rep_max < 0) cpu_rep_max = 4;	/* compromise to help emulation speed without too much loss of accuracy */

		if(CPU_CycleMax <= 0) CPU_CycleMax = 3000;
		if(CPU_CycleUp <= 0)   CPU_CycleUp = 500;
		if(CPU_CycleDown <= 0) CPU_CycleDown = 20;

        if (enable_cmpxchg8b && CPU_ArchitectureType >= CPU_ARCHTYPE_PENTIUM) LOG_MSG("Pentium CMPXCHG8B emulation is enabled");

		if (CPU_CycleAutoAdjust) GFX_SetTitle(CPU_CyclePercUsed,-1,-1,false);
		else GFX_SetTitle(CPU_CycleMax,-1,-1,false);
		return true;
	}
	~CPU(){ /* empty */};
};
	
static CPU * test;

void CPU_ShutDown(Section* sec) {
#if (C_DYNAMIC_X86)
	CPU_Core_Dyn_X86_Cache_Close();
#endif
	delete test;
}

void CPU_OnReset(Section* sec) {
	LOG(LOG_CPU,LOG_DEBUG)("CPU reset");

	CPU_Snap_Back_To_Real_Mode();
	CPU_Snap_Back_Forget();
	CPU_SetFlags(0,~0);

	Segs.limit[cs]=0xFFFF;
	Segs.expanddown[cs]=false;
	if (CPU_ArchitectureType >= CPU_ARCHTYPE_386) {
		/* 386 and later start at F000:FFF0 with CS base set to FFFF0000 (really?) */
		SegSet16(cs,0xF000);
		reg_eip=0xFFF0;
		Segs.phys[cs]=0xFFFF0000;
	}
	else if (CPU_ArchitectureType >= CPU_ARCHTYPE_286) {
		/* 286 start at F000:FFF0 (FFFF0) */
		SegSet16(cs,0xF000);
		reg_eip=0xFFF0;
	}
	else {
		/* 8086 start at FFFF:0000 (FFFF0) */
		SegSet16(cs,0xFFFF);
		reg_eip=0x0000;
	}
}

void CPU_OnSectionPropChange(Section *x) {
	if (test != NULL) test->Change_Config(x);
}

bool CoreRequiresMmap(void) {
#if defined(LINUX)
	if (cpudecoder == &CPU_Core_Ptrace_Run)
        return true;
#endif

    return false;
}

void CPU_PreInit() {
    Section_prop * section=static_cast<Section_prop *>(control->GetSection("cpu"));
    std::string core(section->Get_string("core"));

#if defined(LINUX)
    if (core == "ptrace")
        cpudecoder=&CPU_Core_Ptrace_Run;
#endif
}

void CPU_Init() {
	LOG(LOG_MISC,LOG_DEBUG)("Initializing CPU");

	control->GetSection("cpu")->onpropchange.push_back(&CPU_OnSectionPropChange);

	test = new CPU(control->GetSection("cpu"));
	AddExitFunction(AddExitFunctionFuncPair(CPU_ShutDown),true);
	AddVMEventFunction(VM_EVENT_RESET,AddVMEventFunctionFuncPair(CPU_OnReset));
}
//initialize static members
bool CPU::inited=false;


Bit16u CPU_FindDecoderType( CPU_Decoder *decoder )
{
	Bit16u decoder_idx;

	decoder_idx = 0xffff;


	if(0) {}
	else if( cpudecoder == &CPU_Core_Normal_Run ) decoder_idx = 0;
	else if( cpudecoder == &CPU_Core_Prefetch_Run ) decoder_idx = 1;
	else if( cpudecoder == &CPU_Core_Simple_Run ) decoder_idx = 2;
	else if( cpudecoder == &CPU_Core_Full_Run ) decoder_idx = 3;
#if C_DYNAMIC_X86
	else if( cpudecoder == &CPU_Core_Dyn_X86_Run ) decoder_idx = 4;
#endif
	else if( cpudecoder == &CPU_Core_Normal_Trap_Run ) decoder_idx = 100;
#if C_DYNAMIC_X86
	else if( cpudecoder == &CPU_Core_Dyn_X86_Trap_Run ) decoder_idx = 101;
#endif
	else if( cpudecoder == &HLT_Decode ) decoder_idx = 200;


	return decoder_idx;
}


CPU_Decoder *CPU_IndexDecoderType( Bit16u decoder_idx )
{
	CPU_Decoder *cpudecoder;


	cpudecoder = 0;
	switch( decoder_idx ) {
		case 0: cpudecoder = &CPU_Core_Normal_Run;
			if (!dosbox_enable_nonrecursive_page_fault) {
				dosbox_enable_nonrecursive_page_fault = true;
				_LOG(LOG_CPU,LOG_NORMAL)("normal/prefetch core requires nonrecursive page fault handling, turning it on");
			}
			break;
		case 1: cpudecoder = &CPU_Core_Prefetch_Run;
			if (!dosbox_enable_nonrecursive_page_fault) {
				dosbox_enable_nonrecursive_page_fault = true;
				_LOG(LOG_CPU,LOG_NORMAL)("normal/prefetch core requires nonrecursive page fault handling, turning it on");
			}
			break;
		case 2: cpudecoder = &CPU_Core_Simple_Run; break;
		case 3: cpudecoder = &CPU_Core_Full_Run; break;
#if C_DYNAMIC_X86
		case 4: cpudecoder = &CPU_Core_Dyn_X86_Run;
			if (dosbox_enable_nonrecursive_page_fault) {
				dosbox_enable_nonrecursive_page_fault = false;
				_LOG(LOG_CPU,LOG_NORMAL)("nonrecursive page fault not compatible with dynamic core, switching it off");
			}
			break;
#endif
		case 100: cpudecoder = &CPU_Core_Normal_Trap_Run; break;
#if C_DYNAMIC_X86
		case 101: cpudecoder = &CPU_Core_Dyn_X86_Trap_Run;
			if (dosbox_enable_nonrecursive_page_fault) {
				dosbox_enable_nonrecursive_page_fault = false;
				_LOG(LOG_CPU,LOG_NORMAL)("nonrecursive page fault not compatible with dynamic core, switching it off");
			}
			break;
#endif

		case 200: cpudecoder = &HLT_Decode; break;
	}


	return cpudecoder;
}

Bitu vm86_fake_io_seg = 0xF000;	/* unused area in BIOS for IO instruction */
Bitu vm86_fake_io_off = 0x0700;
Bitu vm86_fake_io_offs[3*2]={0};	/* offsets from base off because of dynamic core cache */

void init_vm86_fake_io() {
	Bitu phys = (vm86_fake_io_seg << 4) + vm86_fake_io_off;
	Bitu wo = 0;

	if (vm86_fake_io_offs[0] != 0)
		return;

	/* read */
	vm86_fake_io_offs[0] = vm86_fake_io_off + wo;
	phys_writeb(phys+wo+0x00,(Bit8u)0xEC);	/* IN AL,DX */
	phys_writeb(phys+wo+0x01,(Bit8u)0xCB);	/* RETF */
	wo += 2;

	vm86_fake_io_offs[1] = vm86_fake_io_off + wo;
	phys_writeb(phys+wo+0x00,(Bit8u)0xED);	/* IN AX,DX */
	phys_writeb(phys+wo+0x01,(Bit8u)0xCB);	/* RETF */
	wo += 2;

	vm86_fake_io_offs[2] = vm86_fake_io_off + wo;
	phys_writeb(phys+wo+0x00,(Bit8u)0x66);	/* IN EAX,DX */
	phys_writeb(phys+wo+0x01,(Bit8u)0xED);
	phys_writeb(phys+wo+0x02,(Bit8u)0xCB);	/* RETF */
	wo += 3;

	/* write */
	vm86_fake_io_offs[3] = vm86_fake_io_off + wo;
	phys_writeb(phys+wo+0x00,(Bit8u)0xEE);	/* OUT DX,AL */
	phys_writeb(phys+wo+0x01,(Bit8u)0xCB);	/* RETF */
	wo += 2;

	vm86_fake_io_offs[4] = vm86_fake_io_off + wo;
	phys_writeb(phys+wo+0x00,(Bit8u)0xEF);	/* OUT DX,AX */
	phys_writeb(phys+wo+0x01,(Bit8u)0xCB);	/* RETF */
	wo += 2;

	vm86_fake_io_offs[5] = vm86_fake_io_off + wo;
	phys_writeb(phys+wo+0x00,(Bit8u)0x66);	/* OUT DX,EAX */
	phys_writeb(phys+wo+0x01,(Bit8u)0xEF);
	phys_writeb(phys+wo+0x02,(Bit8u)0xCB);	/* RETF */
	wo += 3;
}

Bitu CPU_ForceV86FakeIO_In(Bitu port,Bitu len) {
	Bitu old_ax,old_dx,ret;

	/* save EAX:EDX and setup DX for IN instruction */
	old_ax = reg_eax;
	old_dx = reg_edx;

	reg_edx = port;

	/* make the CPU execute that instruction */
	CALLBACK_RunRealFar(vm86_fake_io_seg,vm86_fake_io_offs[(len==4?2:(len-1))+0]);

	/* take whatever the CPU or OS v86 trap left in EAX and return it */
	ret = reg_eax;
	if (len == 1) ret &= 0xFF;
	else if (len == 2) ret &= 0xFFFF;

	/* then restore EAX:EDX */
	reg_eax = old_ax;
	reg_edx = old_dx;

	return ret;
}

void CPU_ForceV86FakeIO_Out(Bitu port,Bitu val,Bitu len) {
	Bitu old_ax,old_dx;

	/* save EAX:EDX and setup DX/AX for OUT instruction */
	old_ax = reg_eax;
	old_dx = reg_edx;

	reg_edx = port;
	reg_eax = val;

	/* make the CPU execute that instruction */
	CALLBACK_RunRealFar(vm86_fake_io_seg,vm86_fake_io_offs[(len==4?2:(len-1))+3]);

	/* then restore EAX:EDX */
	reg_eax = old_ax;
	reg_edx = old_dx;
}

/* pentium machine-specific registers */
bool CPU_RDMSR() {
	if (!enable_msr) return false;

	switch (reg_ecx) {
		default:
			LOG(LOG_CPU,LOG_NORMAL)("RDMSR: Unknown register 0x%08lx",(unsigned long)reg_ecx);
			break;
	}

	if (ignore_undefined_msr) {
		/* wing it and hope nobody notices */
		reg_edx = reg_eax = 0;
		return true;
	}

	return false; /* unknown reg, signal illegal opcode */
}

bool CPU_WRMSR() {
	if (!enable_msr) return false;

	switch (reg_ecx) {
		default:
			LOG(LOG_CPU,LOG_NORMAL)("WRMSR: Unknown register 0x%08lx (write 0x%08lx:0x%08lx)",(unsigned long)reg_ecx,(unsigned long)reg_edx,(unsigned long)reg_eax);
			break;
	}

	if (ignore_undefined_msr) return true; /* ignore */
	return false; /* unknown reg, signal illegal opcode */
}

/* NTS: Hopefully by implementing this Windows ME can stop randomly crashing when cputype=pentium */
void CPU_CMPXCHG8B(PhysPt eaa) {
    uint32_t hi,lo;

    /* NTS: We assume that, if reading doesn't cause a page fault, writing won't either */
    hi = (uint32_t)mem_readd(eaa+(PhysPt)4);
    lo = (uint32_t)mem_readd(eaa);

    LOG_MSG("Experimental CMPXCHG8B implementation executed. EDX:EAX=0x%08lx%08lx ECX:EBX=0x%08lx%08lx EA=0x%08lx MEM64=0x%08lx%08lx",
        (unsigned long)reg_edx,
        (unsigned long)reg_eax,
        (unsigned long)reg_ecx,
        (unsigned long)reg_ebx,
        (unsigned long)eaa,
        (unsigned long)hi,
        (unsigned long)lo);

    /* Compare EDX:EAX with 64-bit DWORD at memaddr 'eaa'.
     * if they match, ZF=1 and write ECX:EBX to memaddr 'eaa'.
     * else, ZF=0 and load memaddr 'eaa' into EDX:EAX */
    if (reg_edx == hi && reg_eax == lo) {
        mem_writed(eaa+(PhysPt)4,reg_ecx);
        mem_writed(eaa,          reg_ebx);
		SETFLAGBIT(ZF,true);
    }
    else {
		SETFLAGBIT(ZF,false);
        reg_edx = hi;
        reg_eax = lo;
    }
}
<|MERGE_RESOLUTION|>--- conflicted
+++ resolved
@@ -3124,14 +3124,6 @@
 			}
 		}
 
-<<<<<<< HEAD
-#if defined(LINUX)
-        /* the ptrace core has some additional constraints */
-		if (cpudecoder == &CPU_Core_Ptrace_Run) {
-            /* If the memory was not allocated with shared memory or memfd, cancel the ptrace core */
-        }
-#endif
-=======
     // weitek coprocessor emulation?
         if (CPU_ArchitectureType == CPU_ARCHTYPE_386 || CPU_ArchitectureType == CPU_ARCHTYPE_486OLD || CPU_ArchitectureType == CPU_ARCHTYPE_486NEW) {
 	        Section_prop *dsection = static_cast<Section_prop *>(control->GetSection("dosbox"));
@@ -3165,7 +3157,6 @@
         else {
             enable_weitek = false;
         }
->>>>>>> ae5cb85d
 
 		if (cpu_rep_max < 0) cpu_rep_max = 4;	/* compromise to help emulation speed without too much loss of accuracy */
 
