/*
*
*  Copyright (c) 2018 Shane Krueger. Fixes and upgrades (c) 2023 maxpat78.
*
*  This program is free software; you can redistribute it and/or modify
*  it under the terms of the GNU General Public License as published by
*  the Free Software Foundation; either version 2 of the License, or
*  (at your option) any later version.
*
*  This program is distributed in the hope that it will be useful,
*  but WITHOUT ANY WARRANTY; without even the implied warranty of
*  MERCHANTABILITY or FITNESS FOR A PARTICULAR PURPOSE.  See the
*  GNU General Public License for more details.
*
 *  You should have received a copy of the GNU General Public License along
 *  with this program; if not, write to the Free Software Foundation, Inc.,
 *  51 Franklin Street, Fifth Floor, Boston, MA 02110-1301, USA.
*/

#include <assert.h>
#include <stdlib.h>
#include <time.h>
#include "dosbox.h"
#include "callback.h"
#include "bios.h"
#include "bios_disk.h"
#include "regs.h"
#include "mem.h"
#include "dos_inc.h" /* for Drives[] */
#include "../dos/drives.h"
#include "mapper.h"
#include "SDL.h"

/*
* imageDiskVHD supports fixed, dynamic, and differential VHD file formats
*
* Public members:  Open(), GetVHDType()
*
* Notes:
* - create instance using Open()
* - code assumes that c/h/s values stored within VHD file are accurate, and does not scan the MBR
* - VHDs with 511 byte footers are not yet supported
* - VHDX files are not supported
* - checksum values are verified; and the backup header is used if the footer cannot be found or has an invalid checksum
* - code does not prevent loading if the VHD is marked as being part of a saved state
* - code prevents loading if parent does not match correct guid
* - code does not prevent loading if parent does not match correct datestamp
* - for differencing disks, parent paths are converted to ASCII; unicode characters will cancel loading
* - differencing disks only support absolute paths on Windows platforms
*
*/

imageDiskVHD::ErrorCodes imageDiskVHD::Open(const char* fileName, const bool readOnly, imageDisk** disk) {
	return Open(fileName, readOnly, disk, 0);
}

FILE * fopen_lock(const char * fname, const char * mode, bool &readonly);
imageDiskVHD::ErrorCodes imageDiskVHD::Open(const char* fileName, const bool readOnly, imageDisk** disk, const uint8_t* matchUniqueId) {
	//validate input parameters
	if (fileName == NULL) return ERROR_OPENING;
	if (disk == NULL) return ERROR_OPENING;
	//verify that C++ didn't add padding to the structure layout
	assert(sizeof(VHDFooter) == 512);
	assert(sizeof(DynamicHeader) == 1024);
	//open file and clear C++ buffering
	bool roflag = readOnly;
	FILE* file = fopen_lock(fileName, readOnly ? "rb" : "rb+", roflag);
	if (!file) return ERROR_OPENING;
	setbuf(file, NULL);
	//check that length of file is > 512 bytes
	if (fseeko64(file, 0L, SEEK_END)) { fclose(file); return INVALID_DATA; }
	if (ftello64(file) < 512) { fclose(file); return INVALID_DATA; }
	//read footer
	if (fseeko64(file, -512L, SEEK_CUR)) { fclose(file); return INVALID_DATA; }
	uint64_t footerPosition = (uint64_t)((int64_t)ftello64(file)); /* make sure to sign extend! */
	if ((int64_t)footerPosition < 0LL) { fclose(file); return INVALID_DATA; }
	VHDFooter originalfooter;
	VHDFooter footer;
	if (fread(&originalfooter, 512, 1, file) != 1) { fclose(file); return INVALID_DATA; }
	//convert from big-endian if necessary
	footer = originalfooter;
	footer.SwapByteOrder();
	//verify checksum on footer
	if (!footer.IsValid()) {
		//if invalid, read header, and verify checksum on header
		if (fseeko64(file, 0L, SEEK_SET)) { fclose(file); return INVALID_DATA; }
		if (fread(&originalfooter, sizeof(uint8_t), 512, file) != 512) { fclose(file); return INVALID_DATA; }
		//convert from big-endian if necessary
		footer = originalfooter;
		footer.SwapByteOrder();
		//verify checksum on header
		if (!footer.IsValid()) { fclose(file); return INVALID_DATA; }
	}
	//check that uniqueId matches
	if (matchUniqueId && memcmp(matchUniqueId, footer.uniqueId, 16)) { fclose(file); return INVALID_MATCH; }
	//calculate disk size
	uint64_t calcDiskSize = (uint64_t)footer.geometry.cylinders * (uint64_t)footer.geometry.heads * (uint64_t)footer.geometry.sectors * (uint64_t)512;
    if (!calcDiskSize) { fclose(file); return INVALID_DATA; }
<<<<<<< HEAD

    //set up imageDiskVHD here
    imageDiskVHD* vhd = new imageDiskVHD();
    vhd->footerPosition = footerPosition;
    vhd->footer = footer;
    vhd->vhdType = footer.diskType;
    vhd->originalFooter = originalfooter;
    vhd->cylinders = footer.geometry.cylinders;
    vhd->heads = footer.geometry.heads;
    vhd->sectors = footer.geometry.sectors;
    vhd->sector_size = 512;
    vhd->diskSizeK = calcDiskSize / 1024;
    vhd->diskimg = file;
    vhd->diskname = fileName;
    vhd->hardDrive = true;
    vhd->active = true;
    //use delete vhd from now on to release the disk image upon failure

    //if fixed image, store a plain imageDisk also
=======
	//if fixed image, return plain imageDisk rather than imageDiskVFD
>>>>>>> afef284a
	if (footer.diskType == VHD_TYPE_FIXED) {
		//make sure that the image size is at least as big as the geometry
		if (calcDiskSize > footerPosition) {
			fclose(file);
			return INVALID_DATA;
		}
        vhd->fixedDisk = new imageDisk(file, fileName, footer.geometry.cylinders, footer.geometry.heads, footer.geometry.sectors, 512, true);
        *disk = vhd;
		return !readOnly && roflag ? UNSUPPORTED_WRITE : OPEN_SUCCESS;
	}

	//if not dynamic or differencing, fail
	if (footer.diskType != VHD_TYPE_DYNAMIC && footer.diskType != VHD_TYPE_DIFFERENCING) {
		delete vhd;
		return UNSUPPORTED_TYPE;
	}
	//read dynamic disk header (applicable for dynamic and differencing types)
	DynamicHeader dynHeader;
	if (fseeko64(file, (off_t)footer.dataOffset, SEEK_SET)) { delete vhd; return INVALID_DATA; }
	if (fread(&dynHeader, sizeof(uint8_t), 1024, file) != 1024) { delete vhd; return INVALID_DATA; }
	//swap byte order and validate checksum
	dynHeader.SwapByteOrder();
	if (!dynHeader.IsValid()) { delete vhd; return INVALID_DATA; }
	//check block size is valid (should be a power of 2, and at least equal to one sector)
	if (dynHeader.blockSize < 512 || (dynHeader.blockSize & (dynHeader.blockSize - 1))) { delete vhd; return INVALID_DATA; }

	//if differencing, try to open parent
	if (footer.diskType == VHD_TYPE_DIFFERENCING) {

		//loop through each reference and try to find one we can open
		for (int i = 0; i < 8; i++) {
			//ignore entries with platform code 'none'
			if (dynHeader.parentLocatorEntry[i].platformCode != 0) {
				//load the platform data, if there is any
				uint64_t dataOffset = dynHeader.parentLocatorEntry[i].platformDataOffset;
				uint32_t dataLength = dynHeader.parentLocatorEntry[i].platformDataLength;
				uint8_t* buffer = 0;
				if (dataOffset && dataLength && ((uint64_t)dataOffset + dataLength) <= footerPosition) {
					if (fseeko64(file, (off_t)dataOffset, SEEK_SET)) { delete vhd; return INVALID_DATA; }
					buffer = (uint8_t*)malloc(dataLength + 2);
					if (buffer == 0) { delete vhd; return INVALID_DATA; }
					if (fread(buffer, sizeof(uint8_t), dataLength, file) != dataLength) { free(buffer); delete vhd; return INVALID_DATA; }
					buffer[dataLength] = 0; //append null character, just in case
					buffer[dataLength + 1] = 0; //two bytes, because this might be UTF-16
				}
				ErrorCodes ret = TryOpenParent(fileName, dynHeader.parentLocatorEntry[i], buffer, buffer ? dataLength : 0, &(vhd->parentDisk), dynHeader.parentUniqueId);
				if (buffer) free(buffer);
				if (vhd->parentDisk) { //if successfully opened
					vhd->parentDisk->Addref();
					break;
				}
				if (ret != ERROR_OPENING) {
					delete vhd;
					return (ErrorCodes)(ret | PARENT_ERROR);
				}
			}
		}
		//check and see if we were successful in opening a file
		if (vhd->parentDisk == 0) { delete vhd; return ERROR_OPENING_PARENT; }
	}

	//calculate sectors per block
	uint32_t sectorsPerBlock = dynHeader.blockSize / 512;
	//calculate block map size
	uint32_t blockMapSectors = ((
		((sectorsPerBlock /* 4096 sectors/block (typ) = 4096 bits required */
		+ 7) / 8) /* convert to bytes and round up to nearest byte; 4096/8 = 512 bytes required */
		+ 511) / 512); /* convert to sectors and round up to nearest sector; 512/512 = 1 sector */
	//check that the BAT is large enough for the disk
	uint32_t tablesRequired = (uint32_t)((calcDiskSize + (dynHeader.blockSize - 1)) / dynHeader.blockSize);
	if (dynHeader.maxTableEntries < tablesRequired) { delete vhd; return INVALID_DATA; }
	//check that the BAT is contained within the file
	if (((uint64_t)dynHeader.tableOffset + ((uint64_t)dynHeader.maxTableEntries * (uint64_t)4)) > footerPosition) { delete vhd; return INVALID_DATA; }

	//set remaining variables
	vhd->dynamicHeader = dynHeader;
	vhd->blockMapSectors = blockMapSectors;
	vhd->blockMapSize = blockMapSectors * 512;
	vhd->sectorsPerBlock = sectorsPerBlock;
	vhd->currentBlockDirtyMap = (uint8_t*)malloc(vhd->blockMapSize);
	if (vhd->currentBlockDirtyMap == 0) { delete vhd; return INVALID_DATA; }

	//try loading the first block
	if (!vhd->loadBlock(0)) { 
		delete vhd; 
		return INVALID_DATA; 
	}

	*disk = vhd;
	return !readOnly && roflag ? UNSUPPORTED_WRITE : OPEN_SUCCESS;
}

int iso8859_1_encode(int utf32code) {
	return ((utf32code >= 32 && utf32code <= 126) || (utf32code >= 160 && utf32code <= 255)) ? utf32code : -1;
}

//this function (1) converts data from UTF-16 to a native string for fopen (depending on the host OS), and (2) converts slashes, if necessary
bool imageDiskVHD::convert_UTF16_for_fopen(std::string &string, const void* data, const uint32_t dataLength) {
	//note: data is UTF-16 and always little-endian, with no null terminator
	//dataLength is not the number of characters, but the number of bytes

	string.reserve((size_t)(string.size() + (dataLength / 2) + 10)); //allocate a few extra bytes
	char* indata = (char*)data;
    const char* lastchar = indata + dataLength;
#if !defined (WIN32) && !defined(OS2)
	char temp[10];
	char* tempout;
	char* tempout2;
	char* tempoutmax = &temp[10];
#endif
	while (indata < lastchar) {
		//decode the character
		int utf32code = utf16le_decode((const char**)&indata, lastchar);
		if (utf32code < 0) return false;
#if defined (WIN32) || defined(OS2)
		//MSDN docs define fopen to accept strings in the windows default code page, which is typically Windows-1252
		//convert unicode string to ISO-8859, which is a subset of Windows-1252, and a lot easier to implement
		int iso8859_1code = iso8859_1_encode(utf32code);
		if (iso8859_1code < 0) return false;
		//and note that backslashes stay as backslashes on windows
		string += (char)iso8859_1code;
#else
		//backslashes become slashes on Linux
		if (utf32code == '\\') utf32code = '/';
		//Linux ext3 filenames are byte strings, typically in UTF-8
		//encode the character to a temporary buffer
		tempout = temp;
		if (utf8_encode(&tempout, tempoutmax, (unsigned int)utf32code) < 0) return false;
		//and append the byte(s) to the string
		tempout2 = temp;
		while (tempout2 < tempout) string += *tempout2++;
#endif
	}
	return true;
}

imageDiskVHD::ErrorCodes imageDiskVHD::TryOpenParent(const char* childFileName, const imageDiskVHD::ParentLocatorEntry& entry, const uint8_t* data, const uint32_t dataLength, imageDisk** disk, const uint8_t* uniqueId) {
	std::string str = "";
	const char* slashpos = NULL;

	switch (entry.platformCode) {
	case 0x57327275:
		//Unicode relative pathname (UTF-16) on Windows

#if defined (WIN32) || defined(OS2)
		/* Windows */
		slashpos = strrchr(childFileName, '\\');
#else
		/* Linux */
		slashpos = strrchr(childFileName, '/');
#endif
		if (slashpos != NULL) {
			//copy all characters up to and including the slash, to str
            for (const char* pos = (char*)childFileName; pos <= slashpos; pos++) {
				str += *pos;
			}
		}

		//convert byte order, and UTF-16 to ASCII, and change backslashes to slashes if on Linux
		if (!convert_UTF16_for_fopen(str, data, dataLength)) break;

		return imageDiskVHD::Open(str.c_str(), true, disk, uniqueId);

	case 0x57326B75:
		//Unicode absolute pathname (UTF-16) on Windows

#if defined (WIN32) || defined(OS2)
		/* nothing */
#else
		// Linux
		// Todo: convert absolute pathname to something applicable for Linux
		break;
#endif

		//convert byte order, and UTF-16 to ASCII, and change backslashes to slashes if on Linux
		if (!convert_UTF16_for_fopen(str, data, dataLength)) break;

		return imageDiskVHD::Open(str.c_str(), true, disk, uniqueId);

	case 0x4D616320:
		//Mac OS alias stored as blob
		break;
	case 0x4D616358:
		//Mac OSX file url (RFC 2396)
		break;
	}
	return ERROR_OPENING; //return ERROR_OPENING if the file does not exist, cannot be accessed, etc
}

uint8_t imageDiskVHD::Read_AbsoluteSector(uint32_t sectnum, void * data) {
    if(vhdType == VHD_TYPE_FIXED) return fixedDisk->Read_AbsoluteSector(sectnum, data);
	uint32_t blockNumber = sectnum / sectorsPerBlock;
	uint32_t sectorOffset = sectnum % sectorsPerBlock;
	if (!loadBlock(blockNumber)) return 0x05; //can't load block
	if (currentBlockAllocated) {
		uint32_t byteNum = sectorOffset / 8;
		uint32_t bitNum = sectorOffset % 8;
		bool hasData = currentBlockDirtyMap[byteNum] & (1 << (7 - bitNum));
		if (hasData) {
			if (fseeko64(diskimg, (off_t)(((uint64_t)currentBlockSectorOffset + blockMapSectors + sectorOffset) * 512ull), SEEK_SET)) return 0x05; //can't seek
			if (fread(data, sizeof(uint8_t), 512, diskimg) != 512) return 0x05; //can't read
			return 0;
		}
	}
    //NOTE: should come first?
	if (parentDisk) {
		return parentDisk->Read_AbsoluteSector(sectnum, data);
	}
	else {
		memset(data, 0, 512);
		return 0;
	}
}

<<<<<<< HEAD
bool imageDiskVHD::is_zeroed_sector(const void* data) {
    uint32_t* p = (uint32_t*) data;
    uint8_t* q = ((uint8_t*)data + 512);
    while((void*)p < (void*)q && *p++ == 0);
    if((void*)p < (void*)q) return false;
=======
bool is_zeroed_sector(const void* data) {
    uint32_t *p = (uint32_t*) data;
    uint8_t* q = ((uint8_t*)data + 512);
    while((void*)p < (void*)q && *p++ == 0);
    if((void*)p < (void*)q)
        return false;
>>>>>>> afef284a
    return true;
}

uint8_t imageDiskVHD::Write_AbsoluteSector(uint32_t sectnum, const void * data) {
    if(vhdType == VHD_TYPE_FIXED) return fixedDisk->Write_AbsoluteSector(sectnum, data);
	uint32_t blockNumber = sectnum / sectorsPerBlock;
	uint32_t sectorOffset = sectnum % sectorsPerBlock;
	if (!loadBlock(blockNumber)) return 0x05; //can't load block
	if (!currentBlockAllocated) {
        //an unallocated block is kept virtualized until zeroed
        if(is_zeroed_sector(data)) return 0;

		if (!copiedFooter) {
			//write backup of footer at start of file (should already exist, but we never checked to be sure it is readable or matches the footer we used)
			if (fseeko64(diskimg, (off_t)0, SEEK_SET)) return 0x05;
			if (fwrite(&originalFooter, sizeof(uint8_t), 512, diskimg) != 512) return 0x05;
			copiedFooter = true;
			//flush the data to disk after writing the backup footer
			if (fflush(diskimg)) return 0x05;
		}
		//calculate new location of footer, and round up to nearest 512 byte increment "just in case"
        uint64_t newFooterPosition = (((footerPosition + blockMapSize + dynamicHeader.blockSize) + 511ull) / 512ull) * 512ull;
		//attempt to extend the length appropriately first (on some operating systems this will extend the file)
		if (fseeko64(diskimg, (off_t)newFooterPosition + 512, SEEK_SET)) return 0x05;
		//now write the footer
		if (fseeko64(diskimg, (off_t)newFooterPosition, SEEK_SET)) return 0x05;
		if (fwrite(&originalFooter, sizeof(uint8_t), 512, diskimg) != 512) return 0x05;
		//save the new block location and new footer position
		uint32_t newBlockSectorNumber = (uint32_t)((footerPosition + 511ul) / 512ul);
		footerPosition = newFooterPosition;
		//clear the dirty flags for the new footer position
		for (uint32_t i = 0; i < blockMapSize; i++) currentBlockDirtyMap[i] = 0;
		//write the dirty map
		if (fseeko64(diskimg, (off_t)(newBlockSectorNumber * 512ull), SEEK_SET)) return 0x05;
		if (fwrite(currentBlockDirtyMap, sizeof(uint8_t), blockMapSize, diskimg) != blockMapSize) return 0x05;
		//flush the data to disk after expanding the file, before allocating the block in the BAT
		if (fflush(diskimg)) return 0x05;
		//update the BAT
		if (fseeko64(diskimg, (off_t)(dynamicHeader.tableOffset + (blockNumber * 4ull)), SEEK_SET)) return 0x05;
		uint32_t newBlockSectorNumberBE = SDL_SwapBE32(newBlockSectorNumber);
		if (fwrite(&newBlockSectorNumberBE, sizeof(uint8_t), 4, diskimg) != 4) return false;
		currentBlockAllocated = true;
		currentBlockSectorOffset = newBlockSectorNumber;
		//flush the data to disk after allocating a block
		if (fflush(diskimg)) return 0x05;
	}
	//current block has now been allocated
	uint32_t byteNum = sectorOffset / 8;
	uint32_t bitNum = sectorOffset % 8;
	bool hasData = currentBlockDirtyMap[byteNum] & (1 << (7 - bitNum));
	//if the sector hasn't been marked as dirty, mark it as dirty
	if (!hasData) {
		currentBlockDirtyMap[byteNum] |= 1 << (7 - bitNum);
		if (fseeko64(diskimg, (off_t)(currentBlockSectorOffset * 512ull), SEEK_SET)) return 0x05; //can't seek
		if (fwrite(currentBlockDirtyMap, sizeof(uint8_t), blockMapSize, diskimg) != blockMapSize) return 0x05;
	}
	//current sector has now been marked as dirty
	//write the sector
	if (fseeko64(diskimg, (off_t)(((uint64_t)currentBlockSectorOffset + (uint64_t)blockMapSectors + (uint64_t)sectorOffset) * 512ull), SEEK_SET)) return 0x05; //can't seek
	if (fwrite(data, sizeof(uint8_t), 512, diskimg) != 512) return 0x05; //can't write
	return 0;
}

imageDiskVHD::VHDTypes imageDiskVHD::GetVHDType(void) const {
	return footer.diskType;
}

imageDiskVHD::VHDTypes imageDiskVHD::GetVHDType(const char* fileName) {
	imageDisk* disk;
	if (Open(fileName, true, &disk)) return VHD_TYPE_NONE;
	const imageDiskVHD* vhd = dynamic_cast<imageDiskVHD*>(disk);
	VHDTypes ret = VHD_TYPE_FIXED;
	if (vhd) ret = vhd->footer.diskType; //get the actual type
	delete disk;
	return ret;
}

bool imageDiskVHD::loadBlock(const uint32_t blockNumber) {
	if (currentBlock == blockNumber) return true;
	if (blockNumber >= dynamicHeader.maxTableEntries) return false;
	if (fseeko64(diskimg, (off_t)(dynamicHeader.tableOffset + (blockNumber * 4ull)), SEEK_SET)) return false;
	uint32_t blockSectorOffset;
	if (fread(&blockSectorOffset, sizeof(uint8_t), 4, diskimg) != 4) return false;
	blockSectorOffset = SDL_SwapBE32(blockSectorOffset);
	if (blockSectorOffset == 0xFFFFFFFFul) {
		currentBlock = blockNumber;
		currentBlockAllocated = false;
	}
	else {
		if (fseeko64(diskimg, (off_t)(blockSectorOffset * (uint64_t)512), SEEK_SET)) return false;
		currentBlock = 0xFFFFFFFFul;
		currentBlockAllocated = true;
		currentBlockSectorOffset = blockSectorOffset;
		if (fread(currentBlockDirtyMap, sizeof(uint8_t), blockMapSize, diskimg) != blockMapSize) return false;
		currentBlock = blockNumber;
	}
	return true;
}

imageDiskVHD::~imageDiskVHD() {
	if (currentBlockDirtyMap) {
		free(currentBlockDirtyMap);
		currentBlockDirtyMap = 0;
	}
	if (parentDisk) {
		parentDisk->Release();
		parentDisk = 0;
	}
}

void imageDiskVHD::VHDFooter::SwapByteOrder() {
	features = SDL_SwapBE32(features);
	fileFormatVersion = SDL_SwapBE32(fileFormatVersion);
	dataOffset = SDL_SwapBE64(dataOffset);
	timeStamp = SDL_SwapBE32(timeStamp);
	creatorVersion = SDL_SwapBE32(creatorVersion);
	creatorHostOS = SDL_SwapBE32(creatorHostOS);
	originalSize = SDL_SwapBE64(originalSize);
	currentSize = SDL_SwapBE64(currentSize);
	geometry.cylinders = SDL_SwapBE16(geometry.cylinders);
	diskType = (VHDTypes)SDL_SwapBE32((uint32_t)diskType);
	checksum = SDL_SwapBE32(checksum);
	//guid might need the byte order swapped also
	//however, for our purposes (comparing to the parent guid on differential disks),
	//  it doesn't matter so long as we are consistent
}

uint32_t imageDiskVHD::VHDFooter::CalculateChecksum() {
	//checksum is one's complement of sum of bytes excluding the checksum
	//because of that, the byte order doesn't matter when calculating the checksum
	//however, the checksum must be stored in the correct byte order or it will not match

	uint32_t ret = 0;
    const uint8_t* dat = (uint8_t*)this->cookie;
	uint32_t oldChecksum = checksum;
	checksum = 0;
	for (size_t i = 0; i < sizeof(VHDFooter); i++) {
		ret += dat[i];
	}
	checksum = oldChecksum;
	return ~ret;
}

bool imageDiskVHD::VHDFooter::IsValid() {
	return (
		memcmp(cookie, "conectix", 8) == 0 &&
		fileFormatVersion >= 0x00010000 &&
		fileFormatVersion <= 0x0001FFFF &&
		checksum == CalculateChecksum());
}

void imageDiskVHD::VHDFooter::SetDefaults() {
    memset(this, 0, 512);
    memcpy(cookie, "conectix", 8);
    features = 2;
    fileFormatVersion = 0x10000;
    dataOffset = 512;
    time_t T;
    time(&T);
    timeStamp = (uint32_t)T - 946681200;
    memcpy(creatorApp, "DBox", 4);
    creatorVersion = 0x10000;
    creatorHostOS = 0x5769326B; // Wi2k
}

void imageDiskVHD::DynamicHeader::SwapByteOrder() {
	dataOffset = SDL_SwapBE64(dataOffset);
	tableOffset = SDL_SwapBE64(tableOffset);
	headerVersion = SDL_SwapBE32(headerVersion);
	maxTableEntries = SDL_SwapBE32(maxTableEntries);
	blockSize = SDL_SwapBE32(blockSize);
	checksum = SDL_SwapBE32(checksum);
	parentTimeStamp = SDL_SwapBE32(parentTimeStamp);
	for (int i = 0; i < 256; i++) {
		parentUnicodeName[i] = SDL_SwapBE16(parentUnicodeName[i]);
	}
	for (int i = 0; i < 8; i++) {
		parentLocatorEntry[i].platformCode = SDL_SwapBE32(parentLocatorEntry[i].platformCode);
		parentLocatorEntry[i].platformDataSpace = SDL_SwapBE32(parentLocatorEntry[i].platformDataSpace);
		parentLocatorEntry[i].platformDataLength = SDL_SwapBE32(parentLocatorEntry[i].platformDataLength);
		parentLocatorEntry[i].reserved = SDL_SwapBE32(parentLocatorEntry[i].reserved);
		parentLocatorEntry[i].platformDataOffset = SDL_SwapBE64(parentLocatorEntry[i].platformDataOffset);
	}
	//parent guid might need the byte order swapped also
	//however, for our purposes (comparing to the parent guid on differential disks),
	//  it doesn't matter so long as we are consistent
}

uint32_t imageDiskVHD::DynamicHeader::CalculateChecksum() {
	//checksum is one's complement of sum of bytes excluding the checksum
	//because of that, the byte order doesn't matter when calculating the checksum
	//however, the checksum must be stored in the correct byte order or it will not match

	uint32_t ret = 0;
    const uint8_t* dat = (uint8_t*)this->cookie;
	uint32_t oldChecksum = checksum;
	checksum = 0;
	for (size_t i = 0; i < sizeof(DynamicHeader); i++) {
		ret += dat[i];
	}
	checksum = oldChecksum;
	return ~ret;
}

bool imageDiskVHD::DynamicHeader::IsValid() {
<<<<<<< HEAD
    return (
        memcmp(cookie, "cxsparse", 8) == 0 &&
        headerVersion >= 0x00010000 &&
        headerVersion <= 0x0001FFFF &&
        checksum == CalculateChecksum());
}

void imageDiskVHD::DynamicHeader::SetDefaults() {
    memset(this, 0, 1024);
    memcpy(cookie, "cxsparse", 8);
    dataOffset = 0xFFFFFFFFFFFFFFFF;
    tableOffset = 1536;
    headerVersion = 0x10000;
    blockSize = (2 << 20);
}

//fills a buffer with a random 16-bytes UUID
void imageDiskVHD::mk_uuid(uint8_t* buf) {
    srand(time(NULL));
    for(uint16_t* r = (uint16_t*)buf; r < (uint16_t*)(buf + 16); r++)
        *r = rand();
}
//updates UUID (i.e. for a merged parent disk)
bool imageDiskVHD::UpdateUUID() {
    mk_uuid((uint8_t*)footer.uniqueId);
    footer.checksum = footer.CalculateChecksum();
    footer.SwapByteOrder();
    memcpy(&originalFooter, &footer, 512);
    footer.SwapByteOrder();
    if (fseeko64(diskimg, footerPosition, SEEK_SET)) return false;
    if (fwrite(&originalFooter, 1, 512, diskimg) != 512) return false;
    if(vhdType != VHD_TYPE_FIXED) {
        if(fseeko64(diskimg, 0, SEEK_SET)) return false;
        if(fwrite(&originalFooter, 1, 512, diskimg) != 512) return false;
    }
    return true;
}

//computates pseudo CHS geometry according to MS VHD specification
void imageDiskVHD::SizeToCHS(uint64_t size, uint16_t* c, uint8_t* h, uint8_t* s)
=======
	return (
		memcmp(cookie, "cxsparse", 8) == 0 &&
		headerVersion >= 0x00010000 &&
		headerVersion <= 0x0001FFFF &&
		checksum == CalculateChecksum());
}

// Computates VHD CRC on Footer/Header
uint32_t imageDiskVHD::mk_crc(uint8_t* s, uint32_t size) {
    uint32_t crc = 0;
    for(size_t i = 0; i < size; i++)
        crc += s[i];
    return ~crc;
}

//computates pseudo CHS geometry according to MS VHD specification
void imageDiskVHD::PseudoCHSFromSize(uint64_t size, uint32_t* c, uint32_t* h, uint32_t* s)
>>>>>>> afef284a
{
    uint32_t sectors = size / 512;
    uint8_t spt, hh;
    uint16_t cth, cyls;

    if(sectors > 65535 * 16 * 255)
        sectors = 65535 * 16 * 255;
    if(sectors >= 65535 * 16 * 63) {
        spt = 255;
        hh = 16;
        cth = sectors / spt;
    }
    else {
        spt = 17;
        cth = sectors / spt;
        hh = (cth + 1023) / 1024;
        if(hh < 4) hh = 4;
        if(cth >= hh * 1024 || hh > 16) {
            spt = 31;
            hh = 16;
            cth = sectors / spt;
        }
        if(cth >= hh * 1024) {
            spt = 63;
            hh = 16;
            cth = sectors / spt;
        }
    }
    cyls = cth / hh;
    *c = cyls;
    *h = hh;
    *s = spt;
}

<<<<<<< HEAD
//creates a Dynamic VHD image
uint32_t imageDiskVHD::CreateDynamic(const char* filename, uint64_t size) {
    uint32_t STATUS = OPEN_SUCCESS;
    if(filename == NULL) return ERROR_OPENING;
    if(size < 3145728 || size > 2190433320960) // 2040GB is the Windows 11 mounter limit
        return UNSUPPORTED_SIZE;
    FILE* vhd = fopen(filename, "wb");
    if(!vhd) return ERROR_OPENING;

    //setup footer
    VHDFooter footer;
    footer.SetDefaults();
    footer.originalSize = footer.currentSize = size;
    SizeToCHS(size, &footer.geometry.cylinders, &footer.geometry.heads, &footer.geometry.sectors);
    footer.diskType = VHD_TYPE_DYNAMIC;
    mk_uuid((uint8_t*)footer.uniqueId);
    footer.checksum = footer.CalculateChecksum();
    footer.SwapByteOrder();

    //write footer copy
    if (fwrite(&footer, 1, 512, vhd) != 512) STATUS = ERROR_WRITING;

    //setup dynamic header
    DynamicHeader header;
    header.SetDefaults();
    header.maxTableEntries = (size + (header.blockSize - 1)) / header.blockSize;
    header.checksum = header.CalculateChecksum();
    header.SwapByteOrder();

    //write dynamic header
    if (fwrite(&header, 1, 1024, vhd) != 1024) STATUS = ERROR_WRITING;

    //creates the empty BAT (max 4MB) - must span sectors
    uint8_t sect[512];
    memset(sect, 255, 512);
    uint32_t table_size = (4 * header.maxTableEntries + 511) / 512 * 512;
    while(table_size && STATUS == OPEN_SUCCESS) {
        if(fwrite(sect, 1, 512, vhd) != 512) {
            STATUS = ERROR_WRITING;
            break;
        }
        table_size -= 512;
    }

    //write main footer
    if(fwrite(&footer, 1, 512, vhd) != 512) STATUS = ERROR_WRITING;
    fclose(vhd);
    return STATUS;
=======
// Default VHD Footer
unsigned char footer_head[64] = {
    0x63, 0x6F, 0x6E, 0x65, 0x63, 0x74, 0x69, 0x78, 0x00, 0x00, 0x00, 0x02,
    0x00, 0x01, 0x00, 0x00, 0x00, 0x00, 0x00, 0x00, 0x00, 0x00, 0x02, 0x00,
    0x00, 0x00, 0x00, 0x00, 0x44, 0x42, 0x4F, 0x58, 0x00, 0x01, 0x00, 0x00,
    0x57, 0x69, 0x32, 0x6B, 0x00, 0x00, 0x00, 0x00, 0x00, 0x00, 0x00, 0x00,
    0x00, 0x00, 0x00, 0x00, 0x00, 0x00, 0x00, 0x00, 0x00, 0x00, 0x00, 0x00,
    0x00, 0x00, 0x00, 0x03
};

// Default Dynamic VHD Header
unsigned char dyn_head[48] = {
    0x63, 0x78, 0x73, 0x70, 0x61, 0x72, 0x73, 0x65, 0xFF, 0xFF, 0xFF, 0xFF,
    0xFF, 0xFF, 0xFF, 0xFF, 0x00, 0x00, 0x00, 0x00, 0x00, 0x00, 0x06, 0x00,
    0x00, 0x01, 0x00, 0x00, 0x00, 0x00, 0x00, 0x00, 0x00, 0x20, 0x00, 0x00,
    0x00, 0x00, 0x00, 0x00, 0x00, 0x00, 0x00, 0x00, 0x00, 0x00, 0x00, 0x00
};

//creates a Dynamic VHD image
uint32_t imageDiskVHD::CreateDynamic(const char* filename, uint64_t size) {
    if(filename == NULL) return ERROR_OPENING;
    if(size < 3145728 || size > 2190433320960) // 2040GB is the Windows 11 mounter limit
        return UNSUPPORTED_SIZE;

    FILE* vhd = fopen(filename, "wb");
    if(!vhd) return ERROR_OPENING;

    // Setup main VHD structures with default values
    char* Footer = (char*)malloc(1536);
    char* Header = Footer + 512;
    memset(Footer, 0, 1536);
    memcpy(Footer, footer_head, sizeof(footer_head));
    memcpy(Header, dyn_head, sizeof(dyn_head));

    time_t T;
    time(&T);
    *((uint32_t*)(Footer + 24)) = SDL_SwapBE32((uint32_t)T - 946681200);

    srand(time(NULL));
    *((uint64_t*)(Footer + 40)) = SDL_SwapBE64((uint64_t)size);  // u64OriginalSize
    *((uint64_t*)(Footer + 48)) = SDL_SwapBE64((uint64_t)size);  // u64CurrentSize
    *((uint16_t*)(Footer + 68)) = rand();                        // UUID
    *((uint16_t*)(Footer + 70)) = rand();
    *((uint16_t*)(Footer + 72)) = rand();
    *((uint16_t*)(Footer + 74)) = rand();
    *((uint16_t*)(Footer + 76)) = rand();
    *((uint16_t*)(Footer + 78)) = rand();
    *((uint16_t*)(Footer + 80)) = rand();
    *((uint16_t*)(Footer + 82)) = rand();

    uint32_t c, h, s;
    PseudoCHSFromSize(size,&c,&h,&s);
    *((uint16_t*)(Footer + 56)) = SDL_SwapBE16((uint16_t)c);
    *((uint16_t*)(Footer + 58)) = (uint8_t)h;
    *((uint16_t*)(Footer + 59)) = (uint8_t)s;
    *((uint32_t*)(Footer + 64)) = SDL_SwapBE32(mk_crc((uint8_t*)Footer, 512));

    // Footer copy
    if (fwrite(Footer, 1, 512, vhd) != 512) return ERROR_WRITING;

    uint32_t dwMaxTableEntries = (size + ((2 << 20) - 1)) / (2 << 20);

    *((uint32_t*)(Header + 28)) = SDL_SwapBE32(dwMaxTableEntries);    // dwMaxTableEntries
    *((uint32_t*)(Header + 36)) = SDL_SwapBE32(mk_crc((uint8_t*)Header, 1024));

    // Dynamic Header
    if (fwrite(Header, 1, 1024, vhd) != 1024) return ERROR_WRITING;

    // Creates the empty BAT (max 4MB)
    uint32_t table_size = (4 * dwMaxTableEntries + 511) / 512 * 512;  // must span sectors
    void* table = malloc(table_size);
    memset(table, 0xFF, table_size);
    if (fwrite(table, 1, table_size, vhd) != table_size) return ERROR_WRITING;

    // Main Footer
    if(fwrite(Footer, 1, 512, vhd) != 512) return ERROR_WRITING;

    free(Footer);
    free(table);
    fclose(vhd);

    return OPEN_SUCCESS;
>>>>>>> afef284a
}

//creates a Differencing VHD image
uint32_t imageDiskVHD::CreateDifferencing(const char* filename, const char* basename) {
<<<<<<< HEAD
    if(filename == NULL || basename == NULL) return ERROR_OPENING;
    imageDiskVHD* base_vhd;
    if(Open(basename, true, (imageDisk**)&base_vhd) != OPEN_SUCCESS) return ERROR_OPENING_PARENT;
    FILE* vhd = fopen(filename, "wb");
    if(!vhd) return ERROR_OPENING;
    uint32_t STATUS = OPEN_SUCCESS;

    //clone parent's VHD structures
    VHDFooter footer;
    memcpy(&footer, &base_vhd->footer, 512);
    DynamicHeader header;
    if(base_vhd->vhdType != VHD_TYPE_FIXED) {
        memcpy(&header, &base_vhd->dynamicHeader, 1024);
    }
    else {
        footer.dataOffset = 512;
        header.SetDefaults();
        header.maxTableEntries = (base_vhd->diskSizeK + 2047) / 2048;
    }
    //update
    footer.diskType = VHD_TYPE_DIFFERENCING;
    memcpy(header.parentUniqueId, footer.uniqueId, 16);
    mk_uuid((uint8_t*)footer.uniqueId);
    header.parentTimeStamp = footer.timeStamp;
    time_t T;
    time(&T);
    footer.timeStamp = (uint32_t)T - 946681200;
    footer.checksum = footer.CalculateChecksum();
    footer.SwapByteOrder();

    //write footer copy
    if(fwrite(&footer, 1, 512, vhd) != 512) STATUS = ERROR_WRITING;

    //BAT size
    uint32_t table_size = (4 * header.maxTableEntries + 511) / 512 * 512;

    //Locators - Windows 11 wants at least the relative W2ru locator, or won't mount!
    uint32_t l_basename = strlen(basename);
    uint32_t platsize = (2 * l_basename + 511) / 512 * 512;
    header.parentLocatorEntry[0].platformCode = 0x57326B75; //W2ku
    header.parentLocatorEntry[0].platformDataLength = 2 * l_basename;
    header.parentLocatorEntry[0].platformDataSpace = platsize;
    header.parentLocatorEntry[0].platformDataOffset = 1536 + table_size;

    header.parentLocatorEntry[1].platformCode = 0x57327275; // W2ru
    header.parentLocatorEntry[1].platformDataLength = 2 * l_basename;
    header.parentLocatorEntry[1].platformDataSpace = platsize;
    header.parentLocatorEntry[1].platformDataOffset = 2048 + table_size;

    //write dynamic Header
    header.checksum = header.CalculateChecksum();
    header.SwapByteOrder();
    if(fwrite(&header, 1, 1024, vhd) != 1024) STATUS = ERROR_WRITING;

    //write BAT sectors
    uint8_t sect[512];
    memset(sect, 255, 512);
    while(table_size && STATUS == OPEN_SUCCESS) {
        if(fwrite(sect, 1, 512, vhd) != 512) {
            STATUS = ERROR_WRITING;
            break;
        }
        table_size -= 512;
    }
    //write Parent Locator sectors
    wchar_t* w_basename = (wchar_t*)malloc(platsize);
    memset(w_basename, 0, platsize);
    for(uint32_t i = 0; i < l_basename; i++)
        //dirty hack to quickly convert ASCII -> UTF-16 *LE* and fix slashes
        w_basename[i] = SDL_SwapLE16(basename[i]=='/'? (uint16_t)'\\' : (uint16_t)basename[i]);
    if (fwrite(w_basename, 1, platsize, vhd) != platsize) STATUS = ERROR_WRITING;
    if (fwrite(w_basename, 1, platsize, vhd) != platsize) STATUS = ERROR_WRITING;
 
    //write footer copy
    if(fwrite(&footer, 1, 512, vhd) != 512) STATUS = ERROR_WRITING;

    delete base_vhd;
    free(w_basename);
    fclose(vhd);
    return STATUS;
}

//converts a raw hard disk image into a Fixed VHD
=======
    if(filename == NULL || basename == NULL)
        return ERROR_OPENING;

    imageDiskVHD* base_vhd;
    if(Open(basename, true, (imageDisk**)&base_vhd) != OPEN_SUCCESS)
        return ERROR_OPENING_PARENT;

    FILE* vhd = fopen(filename, "wb");
    if(!vhd) return ERROR_OPENING;

    char* Footer = (char*)malloc(1536);
    char* Header = Footer + 512;
    // Handle a Fixed VHD
    if(((imageDisk*)base_vhd)->class_id != ID_VHD) {
        imageDisk* ima = base_vhd;
        fseeko64(ima->diskimg, -512, SEEK_END);
        if (fread(Footer, 1, 512, ima->diskimg) != 512)
            return ERROR_OPENING_PARENT;
        //fill presets
        *((uint64_t*)(Footer + 16)) = SDL_SwapBE64(512); //u64DataOffset
        memset(Header, 0, 1024);
        memcpy(Header, dyn_head, sizeof(dyn_head));
        *((uint64_t*)(Header + 16)) = SDL_SwapBE64(1536); //u64TableOffset
        *(uint32_t*)(Header + 0x1C) = SDL_SwapBE32((ima->diskSizeK + 2047) / 2048); //dwMaxTableEntries
    }
    else {
        // Clones parent's VHD structures
        memcpy(Footer, &base_vhd->originalFooter, 512);
        base_vhd->dynamicHeader.SwapByteOrder();
        memcpy(Header, &base_vhd->dynamicHeader, 1024);
    }
    // Updates
    memcpy(Header + 0x28, Footer + 0x44, 16); // sParentUniqueId
    memcpy(Header + 0x38, Footer + 0x18, 4);  // dwParentTimeStamp

    *((uint32_t*)(Footer + 0x3C)) = SDL_SwapBE32(4); // dwDiskType

    time_t T;
    time(&T);
    *((uint32_t*)(Footer + 24)) = SDL_SwapBE32((uint32_t)T - 946681200);

    srand(time(NULL));
    *((uint16_t*)(Footer + 68)) = rand(); // UUID
    *((uint16_t*)(Footer + 70)) = rand();
    *((uint16_t*)(Footer + 72)) = rand();
    *((uint16_t*)(Footer + 74)) = rand();
    *((uint16_t*)(Footer + 76)) = rand();
    *((uint16_t*)(Footer + 78)) = rand();
    *((uint16_t*)(Footer + 80)) = rand();
    *((uint16_t*)(Footer + 82)) = rand();

    // Blanks old CRC and computates new one
    *((uint32_t*)(Footer + 64)) = 0;
    *((uint32_t*)(Footer + 64)) = SDL_SwapBE32(mk_crc((uint8_t*)Footer, 512));

    // Footer copy
    if (fwrite(Footer, 1, 512, vhd) != 512) return ERROR_WRITING;

    // BAT size
    uint32_t dwMaxTableEntries = SDL_SwapBE32(*(uint32_t*)(Header + 0x1C));
    uint32_t table_size = (4 * dwMaxTableEntries + 511) / 512 * 512;

    // Windows 11 wants at least the relative W2ru locator, or won't mount!
    // sParentLocatorEntries[0]
    *((uint32_t*)(Header + 0x240)) = SDL_SwapBE32(basename[1]==':'? 0x57326B75 : 0x57327275); // W2ku : W2ru
    uint32_t l_basename = strlen(basename);
    uint32_t platsize = (2 * l_basename + 511) / 512 * 512;
    *((uint32_t*)(Header + 0x244)) = SDL_SwapBE32(platsize);                  // dwPlatformDataSpace (1+ sectors)
    *((uint32_t*)(Header + 0x248)) = SDL_SwapBE32(2*l_basename);              // dwPlatformDataLength
    *((uint64_t*)(Header + 0x250)) = SDL_SwapBE64((uint64_t)1536+table_size); // u64PlatformDataOffset

    // Dynamic Header
    *((uint32_t*)(Header + 36)) = 0;
    *((uint32_t*)(Header + 36)) = SDL_SwapBE32(mk_crc((uint8_t*)Header, 1024));
    if(fwrite(Header, 1, 1024, vhd) != 1024) return ERROR_WRITING;

    // BAT
    void* table = malloc(table_size);
    memset(table, 0xFF, table_size);
    if(fwrite(table, 1, table_size, vhd) != table_size) return ERROR_WRITING;

    // Relative Parent Locator sector(s)
    wchar_t* w_basename = (wchar_t*)malloc(platsize);
    memset(w_basename, 0, platsize);
    for(uint32_t i = 0; i < l_basename; i++)
        // dirty hack to quickly convert ASCII -> UTF-16 *LE* and fix slashes
        w_basename[i] = SDL_SwapLE16(basename[i]=='/'? (uint16_t)'\\' : (uint16_t)basename[i]);
    if (fwrite(w_basename, 1, platsize, vhd) != platsize) return ERROR_WRITING;
 
    // Footer copy
    if(fwrite(Footer, 1, 512, vhd) != 512) return ERROR_WRITING;

    delete base_vhd;
    fclose(vhd);
    free(Footer);
    free(table);
    free(w_basename);

    return OPEN_SUCCESS;
}

// Converts a raw fixed hard disk image into a Fixed VHD
>>>>>>> afef284a
uint32_t imageDiskVHD::ConvertFixed(const char* filename) {
    if(filename == NULL) return ERROR_OPENING;
    FILE* vhd = fopen(filename, "r+b");
    if(vhd == NULL) return ERROR_OPENING;
    fseeko64(vhd, 0, SEEK_END);
    uint64_t size = ftello64(vhd);
    if(size < 3145728 || size > 2190433320960) {
        LOG_MSG("Bad VHD size: valid range 3 MB - 2040 GB");
        fclose(vhd);
        return UNSUPPORTED_SIZE;
    }

<<<<<<< HEAD
    uint8_t mbr[512];
    uint32_t STATUS = OPEN_SUCCESS;
=======
    char* Footer = (char*)malloc(512);
>>>>>>> afef284a

    //since IMGMOUNT fails when VHD pseudo CHS does not match BPB,
    //we're coerced doing detection ourselves...
 
<<<<<<< HEAD
    //detects FAT recorded geometry (MBR only)
    fseeko64(vhd, 0, SEEK_SET);
    if(fread(mbr, 1, 512, vhd) != 512) STATUS = ERROR_OPENING;
    //prefer LBA, if present (PC-DOS 2.0+ FDISK)
    //CAVE: search effective slot!
    if(*((uint32_t*)(mbr + 0x1C6))) {
        uint64_t lba = SDL_SwapLE32(*((uint32_t*)(mbr + 0x1C6))) * 512;
        if(lba > (size - 512)) {
            LOG_MSG("Bad LBA partition start in MBR");
            STATUS = ERROR_OPENING;
        }
        if (fseeko64(vhd, (uint64_t) lba, SEEK_SET)) STATUS = ERROR_OPENING;
    }
    else { // CHS
        uint32_t c, h, s, heads, spc;
        //partition end
        h = (unsigned)*(mbr + 0x1C3);
        s = (unsigned)*(mbr + 0x1C4) & 0x3F;
        c = (unsigned)*(mbr + 0x1C4) & 0xC0 | *(mbr + 0x1C5);
        //since a MBR partition *should* be aligned to a cylinder boundary,
        //the last sector CHS reveals total heads and sectors per cylinder
        heads = h + 1;
        spc = s;
        // partition start (0,1,1... what?)
        h = (unsigned)*(mbr + 0x1BF);
        s = (unsigned)*(mbr + 0x1C0) & 0x3F;
        c = (unsigned)*(mbr + 0x1C0) & 0xC0 | *(mbr + 0x1C1);
        uint64_t lba = ((c * heads + h) * spc + s - 1) * 512;
        if(lba > (size - 512)) {
            LOG_MSG("Bad MBR partition start in MBR");
            STATUS = ERROR_OPENING;
        }
        if(fseeko64(vhd, (uint64_t)lba, SEEK_SET)) STATUS = ERROR_OPENING;
    }

    if(fread(mbr, 1, 512, vhd) != 512) STATUS = ERROR_OPENING;
    uint16_t s = *((uint16_t*)(mbr + 0x18));
    uint16_t h = *((uint16_t*)(mbr + 0x1A));
    if(s == 0 || h == 0 || s > 63 || h > 255) {
        LOG_MSG("Bad geometry detected in FAT BPB");
        STATUS = ERROR_OPENING;
    }

    //new VHD Footer initialization
    VHDFooter footer;
    footer.SetDefaults();
    footer.dataOffset = 0xFFFFFFFFFFFFFFFF;
    footer.originalSize = footer.currentSize = size;
    uint16_t c = size / 512 / (h * s);
    footer.geometry.cylinders = c;
    footer.geometry.heads = h;
    footer.geometry.sectors = s;
    footer.diskType = VHD_TYPE_FIXED;
    mk_uuid((uint8_t*)footer.uniqueId);
    footer.checksum = footer.CalculateChecksum();
    footer.SwapByteOrder();

    if(STATUS == OPEN_SUCCESS) {
        if(fseeko64(vhd, 0, SEEK_END)) STATUS = ERROR_WRITING;
        if(fwrite(&footer, 1, 512, vhd) != 512) STATUS = ERROR_WRITING;
    }
    fclose(vhd);
    return STATUS;
}

uint32_t imageDiskVHD::GetInfo(VHDInfo* info) {
    uint32_t STATUS = 0;
    if(info == NULL) info = new VHDInfo();
    info->vhdType = vhdType;
    info->vhdSizeMB = (float)diskSizeK / 1024.0;
    info->diskname = diskname;
    if(vhdType != VHD_TYPE_FIXED) {
        info->blockSize = dynamicHeader.blockSize;
        info->totalBlocks = dynamicHeader.maxTableEntries;
        fseeko64(diskimg, dynamicHeader.tableOffset, SEEK_SET);
        for(int i = 0; i < info->totalBlocks; i++) {
            uint32_t n;
            if(fread(&n, 1, 4, diskimg) != 4) return ERROR_OPENING;
            if(n != 0xFFFFFFFF) info->allocatedBlocks++;
        }
    }
    else {
        info->blockSize = info->totalBlocks = info->allocatedBlocks = 0;
    }
    if(vhdType == VHD_TYPE_DIFFERENCING) {
        info->parentInfo = new VHDInfo();
        STATUS = ((imageDiskVHD*)parentDisk)->GetInfo(info->parentInfo);
    }
    return STATUS;
}

uint32_t imageDiskVHD::GetInfo(const char* filename, VHDInfo** info) {
    imageDiskVHD* vhd;
    if (filename == NULL)
        return ERROR_OPENING;
    if(imageDiskVHD::Open(filename, true, (imageDisk**)&vhd) != imageDiskVHD::OPEN_SUCCESS) {
        return ERROR_OPENING;
    }
    *info = new VHDInfo();
    uint32_t ret = vhd->GetInfo(*info);
    delete vhd;
    return ret;
}

//merge a Differencing disk to its parent
bool imageDiskVHD::MergeSnapshot(uint32_t* totalSectorsMerged, uint32_t* totalBlocksUpdated) {
    if(totalSectorsMerged == NULL || totalBlocksUpdated == NULL) return false;
    if(vhdType != VHD_TYPE_DIFFERENCING) {
        LOG_MSG("VHD is not Differencing, can't merge!");
        return false;
    }
    std::string name = parentDisk->diskname;
    parentDisk->Release();
    if(Open(name.c_str(), false, &parentDisk) != OPEN_SUCCESS) {
        LOG_MSG("Couldn't re-open parent in RW mode!");
        return false;
    }
    parentDisk->Addref();
    //scan BAT
    uint32_t sectorsPerBlock = dynamicHeader.blockSize / 512;
    *totalSectorsMerged = 0;
    *totalBlocksUpdated = 0;
    for(uint32_t block = 0; block < dynamicHeader.maxTableEntries; block++) {
        uint32_t n;
        fseeko64(diskimg, dynamicHeader.tableOffset+block*4, SEEK_SET);
        if(fread(&n, 1, 4, diskimg) != 4) { return false; }
        if(n == 0xFFFFFFFF) continue;
        loadBlock(block);
        bool blockUpdated = false;
        //scan bitmap
        for(uint32_t sector = 0; sector < sectorsPerBlock; sector++) {
            uint32_t byteNum = sector / 8;
            uint32_t bitNum = sector % 8;
            bool hasData = currentBlockDirtyMap[byteNum] & (1 << (7 - bitNum));
            if(hasData) {
                uint8_t data[512];
                if(fseeko64(diskimg, (off_t)(((uint64_t)currentBlockSectorOffset + blockMapSectors + sector) * 512ull), SEEK_SET)) return false;
                if(fread(data, sizeof(uint8_t), 512, diskimg) != 512) return false;
                uint32_t absoluteSector = block * sectorsPerBlock + sector;
                //LOG_MSG("Merging sector %d", absoluteSector);
                (*totalSectorsMerged)++;
                blockUpdated = true;
                if(parentDisk->Write_AbsoluteSector(absoluteSector, data)) {
                    LOG_MSG("Couldn't update parent's sector %d, merging aborted!", absoluteSector);
                    return false;
                }
            }
        }
        if(blockUpdated) (*totalBlocksUpdated)++;
    }
    LOG_MSG("Merged %d sectors in %d blocks", *totalSectorsMerged, *totalBlocksUpdated);
    if (! ((imageDiskVHD*)parentDisk)->UpdateUUID() )
        LOG_MSG("Warning: parent UUID not updated, invalid childs could exist around!");
    return true;
}

//creates a snapshot of current VHD state, with a random name
uint32_t imageDiskVHD::CreateSnapshot() {
    uint8_t buf[16];
    mk_uuid(buf);
    char name[255];
    sprintf(name, "{%08x-%08x-%08x-%08x}.vhd", *((uint32_t*)(buf)), *((uint32_t*)(buf+4)), *((uint32_t*)(buf+8)), *((uint32_t*)(buf+12)));
    uint32_t ret = CreateDifferencing(name, diskname.c_str());
    return ret;
=======
    //detects FAT recorded geometry (MBR LBA only)
    fseeko64(vhd, 0, SEEK_SET);
    if(fread(Footer, 1, 512, vhd) != 512) {
        free(Footer);
        fclose(vhd);
        return ERROR_OPENING;
    }
    if(*((uint32_t*)(Footer + 0x1C6))) {
        uint32_t lba = *((uint32_t*)(Footer + 0x1C6)) * 512;
        if(lba > (size - 512)) {
            LOG_MSG("Bad LBA partition start in MBR");
            free(Footer);
            fclose(vhd);
            return ERROR_OPENING;
        }
        fseeko64(vhd, (uint64_t) lba, SEEK_SET);
    }
    else { // CHS
        LOG_MSG("CHS partition start not supported during VHD conversion");
        free(Footer);
        fclose(vhd);
        return ERROR_OPENING;
    }

    fread(Footer, 1, 512, vhd);
    uint16_t s = *((uint16_t*)(Footer + 0x18));
    uint16_t h = *((uint16_t*)(Footer + 0x1A));
    if(s > 63 || h > 255) {
        LOG_MSG("Bad geometry detected in FAT BPB");
        free(Footer);
        fclose(vhd);
        return ERROR_OPENING;
    }

    //new VHD Footer initialization
    memset(Footer, 0, 512);
    memcpy(Footer, footer_head, sizeof(footer_head));

    *((uint64_t*)(Footer + 0x10)) = 0xFFFFFFFFFFFFFFFF; // Fixed type
    *((uint32_t*)(Footer + 0x3C)) = SDL_SwapBE32(2);

    time_t T;
    time(&T);
    *((uint32_t*)(Footer + 24)) = SDL_SwapBE32((uint32_t)T - 946681200);

    srand(time(NULL));
    *((uint64_t*)(Footer + 40)) = SDL_SwapBE64((uint64_t)size);  // u64OriginalSize
    *((uint64_t*)(Footer + 48)) = SDL_SwapBE64((uint64_t)size);  // u64CurrentSize
    *((uint16_t*)(Footer + 68)) = rand();                        // UUID
    *((uint16_t*)(Footer + 70)) = rand();
    *((uint16_t*)(Footer + 72)) = rand();
    *((uint16_t*)(Footer + 74)) = rand();
    *((uint16_t*)(Footer + 76)) = rand();
    *((uint16_t*)(Footer + 78)) = rand();
    *((uint16_t*)(Footer + 80)) = rand();
    *((uint16_t*)(Footer + 82)) = rand();

#if 0
    //things could be easier
    uint32_t c, h, s;
    PseudoCHSFromSize(size, &c, &h, &s);
#endif
    uint16_t c = size / 512 / (h * s);
    *((uint16_t*)(Footer + 56)) = SDL_SwapBE16((uint16_t)c);
    *((uint16_t*)(Footer + 58)) = (uint8_t)h;
    *((uint16_t*)(Footer + 59)) = (uint8_t)s;
    *((uint32_t*)(Footer + 64)) = SDL_SwapBE32(mk_crc((uint8_t*)Footer, 512));

    fseeko64(vhd, 0, SEEK_END);
    if(fwrite(Footer, 1, 512, vhd) != 512) return ERROR_WRITING;
    fclose(vhd);
    free(Footer);
    return OPEN_SUCCESS;
>>>>>>> afef284a
}<|MERGE_RESOLUTION|>--- conflicted
+++ resolved
@@ -96,7 +96,6 @@
 	//calculate disk size
 	uint64_t calcDiskSize = (uint64_t)footer.geometry.cylinders * (uint64_t)footer.geometry.heads * (uint64_t)footer.geometry.sectors * (uint64_t)512;
     if (!calcDiskSize) { fclose(file); return INVALID_DATA; }
-<<<<<<< HEAD
 
     //set up imageDiskVHD here
     imageDiskVHD* vhd = new imageDiskVHD();
@@ -116,9 +115,6 @@
     //use delete vhd from now on to release the disk image upon failure
 
     //if fixed image, store a plain imageDisk also
-=======
-	//if fixed image, return plain imageDisk rather than imageDiskVFD
->>>>>>> afef284a
 	if (footer.diskType == VHD_TYPE_FIXED) {
 		//make sure that the image size is at least as big as the geometry
 		if (calcDiskSize > footerPosition) {
@@ -333,20 +329,11 @@
 	}
 }
 
-<<<<<<< HEAD
 bool imageDiskVHD::is_zeroed_sector(const void* data) {
     uint32_t* p = (uint32_t*) data;
     uint8_t* q = ((uint8_t*)data + 512);
     while((void*)p < (void*)q && *p++ == 0);
     if((void*)p < (void*)q) return false;
-=======
-bool is_zeroed_sector(const void* data) {
-    uint32_t *p = (uint32_t*) data;
-    uint8_t* q = ((uint8_t*)data + 512);
-    while((void*)p < (void*)q && *p++ == 0);
-    if((void*)p < (void*)q)
-        return false;
->>>>>>> afef284a
     return true;
 }
 
@@ -552,7 +539,6 @@
 }
 
 bool imageDiskVHD::DynamicHeader::IsValid() {
-<<<<<<< HEAD
     return (
         memcmp(cookie, "cxsparse", 8) == 0 &&
         headerVersion >= 0x00010000 &&
@@ -593,25 +579,6 @@
 
 //computates pseudo CHS geometry according to MS VHD specification
 void imageDiskVHD::SizeToCHS(uint64_t size, uint16_t* c, uint8_t* h, uint8_t* s)
-=======
-	return (
-		memcmp(cookie, "cxsparse", 8) == 0 &&
-		headerVersion >= 0x00010000 &&
-		headerVersion <= 0x0001FFFF &&
-		checksum == CalculateChecksum());
-}
-
-// Computates VHD CRC on Footer/Header
-uint32_t imageDiskVHD::mk_crc(uint8_t* s, uint32_t size) {
-    uint32_t crc = 0;
-    for(size_t i = 0; i < size; i++)
-        crc += s[i];
-    return ~crc;
-}
-
-//computates pseudo CHS geometry according to MS VHD specification
-void imageDiskVHD::PseudoCHSFromSize(uint64_t size, uint32_t* c, uint32_t* h, uint32_t* s)
->>>>>>> afef284a
 {
     uint32_t sectors = size / 512;
     uint8_t spt, hh;
@@ -646,7 +613,6 @@
     *s = spt;
 }
 
-<<<<<<< HEAD
 //creates a Dynamic VHD image
 uint32_t imageDiskVHD::CreateDynamic(const char* filename, uint64_t size) {
     uint32_t STATUS = OPEN_SUCCESS;
@@ -695,95 +661,10 @@
     if(fwrite(&footer, 1, 512, vhd) != 512) STATUS = ERROR_WRITING;
     fclose(vhd);
     return STATUS;
-=======
-// Default VHD Footer
-unsigned char footer_head[64] = {
-    0x63, 0x6F, 0x6E, 0x65, 0x63, 0x74, 0x69, 0x78, 0x00, 0x00, 0x00, 0x02,
-    0x00, 0x01, 0x00, 0x00, 0x00, 0x00, 0x00, 0x00, 0x00, 0x00, 0x02, 0x00,
-    0x00, 0x00, 0x00, 0x00, 0x44, 0x42, 0x4F, 0x58, 0x00, 0x01, 0x00, 0x00,
-    0x57, 0x69, 0x32, 0x6B, 0x00, 0x00, 0x00, 0x00, 0x00, 0x00, 0x00, 0x00,
-    0x00, 0x00, 0x00, 0x00, 0x00, 0x00, 0x00, 0x00, 0x00, 0x00, 0x00, 0x00,
-    0x00, 0x00, 0x00, 0x03
-};
-
-// Default Dynamic VHD Header
-unsigned char dyn_head[48] = {
-    0x63, 0x78, 0x73, 0x70, 0x61, 0x72, 0x73, 0x65, 0xFF, 0xFF, 0xFF, 0xFF,
-    0xFF, 0xFF, 0xFF, 0xFF, 0x00, 0x00, 0x00, 0x00, 0x00, 0x00, 0x06, 0x00,
-    0x00, 0x01, 0x00, 0x00, 0x00, 0x00, 0x00, 0x00, 0x00, 0x20, 0x00, 0x00,
-    0x00, 0x00, 0x00, 0x00, 0x00, 0x00, 0x00, 0x00, 0x00, 0x00, 0x00, 0x00
-};
-
-//creates a Dynamic VHD image
-uint32_t imageDiskVHD::CreateDynamic(const char* filename, uint64_t size) {
-    if(filename == NULL) return ERROR_OPENING;
-    if(size < 3145728 || size > 2190433320960) // 2040GB is the Windows 11 mounter limit
-        return UNSUPPORTED_SIZE;
-
-    FILE* vhd = fopen(filename, "wb");
-    if(!vhd) return ERROR_OPENING;
-
-    // Setup main VHD structures with default values
-    char* Footer = (char*)malloc(1536);
-    char* Header = Footer + 512;
-    memset(Footer, 0, 1536);
-    memcpy(Footer, footer_head, sizeof(footer_head));
-    memcpy(Header, dyn_head, sizeof(dyn_head));
-
-    time_t T;
-    time(&T);
-    *((uint32_t*)(Footer + 24)) = SDL_SwapBE32((uint32_t)T - 946681200);
-
-    srand(time(NULL));
-    *((uint64_t*)(Footer + 40)) = SDL_SwapBE64((uint64_t)size);  // u64OriginalSize
-    *((uint64_t*)(Footer + 48)) = SDL_SwapBE64((uint64_t)size);  // u64CurrentSize
-    *((uint16_t*)(Footer + 68)) = rand();                        // UUID
-    *((uint16_t*)(Footer + 70)) = rand();
-    *((uint16_t*)(Footer + 72)) = rand();
-    *((uint16_t*)(Footer + 74)) = rand();
-    *((uint16_t*)(Footer + 76)) = rand();
-    *((uint16_t*)(Footer + 78)) = rand();
-    *((uint16_t*)(Footer + 80)) = rand();
-    *((uint16_t*)(Footer + 82)) = rand();
-
-    uint32_t c, h, s;
-    PseudoCHSFromSize(size,&c,&h,&s);
-    *((uint16_t*)(Footer + 56)) = SDL_SwapBE16((uint16_t)c);
-    *((uint16_t*)(Footer + 58)) = (uint8_t)h;
-    *((uint16_t*)(Footer + 59)) = (uint8_t)s;
-    *((uint32_t*)(Footer + 64)) = SDL_SwapBE32(mk_crc((uint8_t*)Footer, 512));
-
-    // Footer copy
-    if (fwrite(Footer, 1, 512, vhd) != 512) return ERROR_WRITING;
-
-    uint32_t dwMaxTableEntries = (size + ((2 << 20) - 1)) / (2 << 20);
-
-    *((uint32_t*)(Header + 28)) = SDL_SwapBE32(dwMaxTableEntries);    // dwMaxTableEntries
-    *((uint32_t*)(Header + 36)) = SDL_SwapBE32(mk_crc((uint8_t*)Header, 1024));
-
-    // Dynamic Header
-    if (fwrite(Header, 1, 1024, vhd) != 1024) return ERROR_WRITING;
-
-    // Creates the empty BAT (max 4MB)
-    uint32_t table_size = (4 * dwMaxTableEntries + 511) / 512 * 512;  // must span sectors
-    void* table = malloc(table_size);
-    memset(table, 0xFF, table_size);
-    if (fwrite(table, 1, table_size, vhd) != table_size) return ERROR_WRITING;
-
-    // Main Footer
-    if(fwrite(Footer, 1, 512, vhd) != 512) return ERROR_WRITING;
-
-    free(Footer);
-    free(table);
-    fclose(vhd);
-
-    return OPEN_SUCCESS;
->>>>>>> afef284a
 }
 
 //creates a Differencing VHD image
 uint32_t imageDiskVHD::CreateDifferencing(const char* filename, const char* basename) {
-<<<<<<< HEAD
     if(filename == NULL || basename == NULL) return ERROR_OPENING;
     imageDiskVHD* base_vhd;
     if(Open(basename, true, (imageDisk**)&base_vhd) != OPEN_SUCCESS) return ERROR_OPENING_PARENT;
@@ -867,110 +748,6 @@
 }
 
 //converts a raw hard disk image into a Fixed VHD
-=======
-    if(filename == NULL || basename == NULL)
-        return ERROR_OPENING;
-
-    imageDiskVHD* base_vhd;
-    if(Open(basename, true, (imageDisk**)&base_vhd) != OPEN_SUCCESS)
-        return ERROR_OPENING_PARENT;
-
-    FILE* vhd = fopen(filename, "wb");
-    if(!vhd) return ERROR_OPENING;
-
-    char* Footer = (char*)malloc(1536);
-    char* Header = Footer + 512;
-    // Handle a Fixed VHD
-    if(((imageDisk*)base_vhd)->class_id != ID_VHD) {
-        imageDisk* ima = base_vhd;
-        fseeko64(ima->diskimg, -512, SEEK_END);
-        if (fread(Footer, 1, 512, ima->diskimg) != 512)
-            return ERROR_OPENING_PARENT;
-        //fill presets
-        *((uint64_t*)(Footer + 16)) = SDL_SwapBE64(512); //u64DataOffset
-        memset(Header, 0, 1024);
-        memcpy(Header, dyn_head, sizeof(dyn_head));
-        *((uint64_t*)(Header + 16)) = SDL_SwapBE64(1536); //u64TableOffset
-        *(uint32_t*)(Header + 0x1C) = SDL_SwapBE32((ima->diskSizeK + 2047) / 2048); //dwMaxTableEntries
-    }
-    else {
-        // Clones parent's VHD structures
-        memcpy(Footer, &base_vhd->originalFooter, 512);
-        base_vhd->dynamicHeader.SwapByteOrder();
-        memcpy(Header, &base_vhd->dynamicHeader, 1024);
-    }
-    // Updates
-    memcpy(Header + 0x28, Footer + 0x44, 16); // sParentUniqueId
-    memcpy(Header + 0x38, Footer + 0x18, 4);  // dwParentTimeStamp
-
-    *((uint32_t*)(Footer + 0x3C)) = SDL_SwapBE32(4); // dwDiskType
-
-    time_t T;
-    time(&T);
-    *((uint32_t*)(Footer + 24)) = SDL_SwapBE32((uint32_t)T - 946681200);
-
-    srand(time(NULL));
-    *((uint16_t*)(Footer + 68)) = rand(); // UUID
-    *((uint16_t*)(Footer + 70)) = rand();
-    *((uint16_t*)(Footer + 72)) = rand();
-    *((uint16_t*)(Footer + 74)) = rand();
-    *((uint16_t*)(Footer + 76)) = rand();
-    *((uint16_t*)(Footer + 78)) = rand();
-    *((uint16_t*)(Footer + 80)) = rand();
-    *((uint16_t*)(Footer + 82)) = rand();
-
-    // Blanks old CRC and computates new one
-    *((uint32_t*)(Footer + 64)) = 0;
-    *((uint32_t*)(Footer + 64)) = SDL_SwapBE32(mk_crc((uint8_t*)Footer, 512));
-
-    // Footer copy
-    if (fwrite(Footer, 1, 512, vhd) != 512) return ERROR_WRITING;
-
-    // BAT size
-    uint32_t dwMaxTableEntries = SDL_SwapBE32(*(uint32_t*)(Header + 0x1C));
-    uint32_t table_size = (4 * dwMaxTableEntries + 511) / 512 * 512;
-
-    // Windows 11 wants at least the relative W2ru locator, or won't mount!
-    // sParentLocatorEntries[0]
-    *((uint32_t*)(Header + 0x240)) = SDL_SwapBE32(basename[1]==':'? 0x57326B75 : 0x57327275); // W2ku : W2ru
-    uint32_t l_basename = strlen(basename);
-    uint32_t platsize = (2 * l_basename + 511) / 512 * 512;
-    *((uint32_t*)(Header + 0x244)) = SDL_SwapBE32(platsize);                  // dwPlatformDataSpace (1+ sectors)
-    *((uint32_t*)(Header + 0x248)) = SDL_SwapBE32(2*l_basename);              // dwPlatformDataLength
-    *((uint64_t*)(Header + 0x250)) = SDL_SwapBE64((uint64_t)1536+table_size); // u64PlatformDataOffset
-
-    // Dynamic Header
-    *((uint32_t*)(Header + 36)) = 0;
-    *((uint32_t*)(Header + 36)) = SDL_SwapBE32(mk_crc((uint8_t*)Header, 1024));
-    if(fwrite(Header, 1, 1024, vhd) != 1024) return ERROR_WRITING;
-
-    // BAT
-    void* table = malloc(table_size);
-    memset(table, 0xFF, table_size);
-    if(fwrite(table, 1, table_size, vhd) != table_size) return ERROR_WRITING;
-
-    // Relative Parent Locator sector(s)
-    wchar_t* w_basename = (wchar_t*)malloc(platsize);
-    memset(w_basename, 0, platsize);
-    for(uint32_t i = 0; i < l_basename; i++)
-        // dirty hack to quickly convert ASCII -> UTF-16 *LE* and fix slashes
-        w_basename[i] = SDL_SwapLE16(basename[i]=='/'? (uint16_t)'\\' : (uint16_t)basename[i]);
-    if (fwrite(w_basename, 1, platsize, vhd) != platsize) return ERROR_WRITING;
- 
-    // Footer copy
-    if(fwrite(Footer, 1, 512, vhd) != 512) return ERROR_WRITING;
-
-    delete base_vhd;
-    fclose(vhd);
-    free(Footer);
-    free(table);
-    free(w_basename);
-
-    return OPEN_SUCCESS;
-}
-
-// Converts a raw fixed hard disk image into a Fixed VHD
->>>>>>> afef284a
 uint32_t imageDiskVHD::ConvertFixed(const char* filename) {
     if(filename == NULL) return ERROR_OPENING;
     FILE* vhd = fopen(filename, "r+b");
@@ -983,17 +760,12 @@
         return UNSUPPORTED_SIZE;
     }
 
-<<<<<<< HEAD
     uint8_t mbr[512];
     uint32_t STATUS = OPEN_SUCCESS;
-=======
-    char* Footer = (char*)malloc(512);
->>>>>>> afef284a
 
     //since IMGMOUNT fails when VHD pseudo CHS does not match BPB,
     //we're coerced doing detection ourselves...
  
-<<<<<<< HEAD
     //detects FAT recorded geometry (MBR only)
     fseeko64(vhd, 0, SEEK_SET);
     if(fread(mbr, 1, 512, vhd) != 512) STATUS = ERROR_OPENING;
@@ -1158,47 +930,85 @@
     sprintf(name, "{%08x-%08x-%08x-%08x}.vhd", *((uint32_t*)(buf)), *((uint32_t*)(buf+4)), *((uint32_t*)(buf+8)), *((uint32_t*)(buf+12)));
     uint32_t ret = CreateDifferencing(name, diskname.c_str());
     return ret;
-=======
-    //detects FAT recorded geometry (MBR LBA only)
-    fseeko64(vhd, 0, SEEK_SET);
-    if(fread(Footer, 1, 512, vhd) != 512) {
-        free(Footer);
-        fclose(vhd);
-        return ERROR_OPENING;
-    }
-    if(*((uint32_t*)(Footer + 0x1C6))) {
-        uint32_t lba = *((uint32_t*)(Footer + 0x1C6)) * 512;
-        if(lba > (size - 512)) {
-            LOG_MSG("Bad LBA partition start in MBR");
-            free(Footer);
-            fclose(vhd);
-            return ERROR_OPENING;
+}
+
+// Computates VHD CRC on Footer/Header
+uint32_t imageDiskVHD::mk_crc(uint8_t* s, uint32_t size) {
+    uint32_t crc = 0;
+    for(size_t i = 0; i < size; i++)
+        crc += s[i];
+    return ~crc;
+}
+
+//computates pseudo CHS geometry according to MS VHD specification
+void imageDiskVHD::PseudoCHSFromSize(uint64_t size, uint32_t* c, uint32_t* h, uint32_t* s)
+{
+    uint32_t sectors = size / 512;
+    uint8_t spt, hh;
+    uint16_t cth, cyls;
+
+    if(sectors > 65535 * 16 * 255)
+        sectors = 65535 * 16 * 255;
+    if(sectors >= 65535 * 16 * 63) {
+        spt = 255;
+        hh = 16;
+        cth = sectors / spt;
+    }
+    else {
+        spt = 17;
+        cth = sectors / spt;
+        hh = (cth + 1023) / 1024;
+        if(hh < 4) hh = 4;
+        if(cth >= hh * 1024 || hh > 16) {
+            spt = 31;
+            hh = 16;
+            cth = sectors / spt;
         }
-        fseeko64(vhd, (uint64_t) lba, SEEK_SET);
-    }
-    else { // CHS
-        LOG_MSG("CHS partition start not supported during VHD conversion");
-        free(Footer);
-        fclose(vhd);
-        return ERROR_OPENING;
-    }
-
-    fread(Footer, 1, 512, vhd);
-    uint16_t s = *((uint16_t*)(Footer + 0x18));
-    uint16_t h = *((uint16_t*)(Footer + 0x1A));
-    if(s > 63 || h > 255) {
-        LOG_MSG("Bad geometry detected in FAT BPB");
-        free(Footer);
-        fclose(vhd);
-        return ERROR_OPENING;
-    }
-
-    //new VHD Footer initialization
-    memset(Footer, 0, 512);
+        if(cth >= hh * 1024) {
+            spt = 63;
+            hh = 16;
+            cth = sectors / spt;
+        }
+    }
+    cyls = cth / hh;
+    *c = cyls;
+    *h = hh;
+    *s = spt;
+}
+
+// Default VHD Footer
+unsigned char footer_head[64] = {
+    0x63, 0x6F, 0x6E, 0x65, 0x63, 0x74, 0x69, 0x78, 0x00, 0x00, 0x00, 0x02,
+    0x00, 0x01, 0x00, 0x00, 0x00, 0x00, 0x00, 0x00, 0x00, 0x00, 0x02, 0x00,
+    0x00, 0x00, 0x00, 0x00, 0x44, 0x42, 0x4F, 0x58, 0x00, 0x01, 0x00, 0x00,
+    0x57, 0x69, 0x32, 0x6B, 0x00, 0x00, 0x00, 0x00, 0x00, 0x00, 0x00, 0x00,
+    0x00, 0x00, 0x00, 0x00, 0x00, 0x00, 0x00, 0x00, 0x00, 0x00, 0x00, 0x00,
+    0x00, 0x00, 0x00, 0x03
+};
+
+// Default Dynamic VHD Header
+unsigned char dyn_head[48] = {
+    0x63, 0x78, 0x73, 0x70, 0x61, 0x72, 0x73, 0x65, 0xFF, 0xFF, 0xFF, 0xFF,
+    0xFF, 0xFF, 0xFF, 0xFF, 0x00, 0x00, 0x00, 0x00, 0x00, 0x00, 0x06, 0x00,
+    0x00, 0x01, 0x00, 0x00, 0x00, 0x00, 0x00, 0x00, 0x00, 0x20, 0x00, 0x00,
+    0x00, 0x00, 0x00, 0x00, 0x00, 0x00, 0x00, 0x00, 0x00, 0x00, 0x00, 0x00
+};
+
+//creates a Dynamic VHD image
+uint32_t imageDiskVHD::CreateDynamic(const char* filename, uint64_t size) {
+    if(filename == NULL) return ERROR_OPENING;
+    if(size < 3145728 || size > 2190433320960) // 2040GB is the Windows 11 mounter limit
+        return UNSUPPORTED_SIZE;
+
+    FILE* vhd = fopen(filename, "wb");
+    if(!vhd) return ERROR_OPENING;
+
+    // Setup main VHD structures with default values
+    char* Footer = (char*)malloc(1536);
+    char* Header = Footer + 512;
+    memset(Footer, 0, 1536);
     memcpy(Footer, footer_head, sizeof(footer_head));
-
-    *((uint64_t*)(Footer + 0x10)) = 0xFFFFFFFFFFFFFFFF; // Fixed type
-    *((uint32_t*)(Footer + 0x3C)) = SDL_SwapBE32(2);
+    memcpy(Header, dyn_head, sizeof(dyn_head));
 
     time_t T;
     time(&T);
@@ -1216,6 +1026,218 @@
     *((uint16_t*)(Footer + 80)) = rand();
     *((uint16_t*)(Footer + 82)) = rand();
 
+    uint32_t c, h, s;
+    PseudoCHSFromSize(size,&c,&h,&s);
+    *((uint16_t*)(Footer + 56)) = SDL_SwapBE16((uint16_t)c);
+    *((uint16_t*)(Footer + 58)) = (uint8_t)h;
+    *((uint16_t*)(Footer + 59)) = (uint8_t)s;
+    *((uint32_t*)(Footer + 64)) = SDL_SwapBE32(mk_crc((uint8_t*)Footer, 512));
+
+    // Footer copy
+    if (fwrite(Footer, 1, 512, vhd) != 512) return ERROR_WRITING;
+
+    uint32_t dwMaxTableEntries = (size + ((2 << 20) - 1)) / (2 << 20);
+
+    *((uint32_t*)(Header + 28)) = SDL_SwapBE32(dwMaxTableEntries);    // dwMaxTableEntries
+    *((uint32_t*)(Header + 36)) = SDL_SwapBE32(mk_crc((uint8_t*)Header, 1024));
+
+    // Dynamic Header
+    if (fwrite(Header, 1, 1024, vhd) != 1024) return ERROR_WRITING;
+
+    // Creates the empty BAT (max 4MB)
+    uint32_t table_size = (4 * dwMaxTableEntries + 511) / 512 * 512;  // must span sectors
+    void* table = malloc(table_size);
+    memset(table, 0xFF, table_size);
+    if (fwrite(table, 1, table_size, vhd) != table_size) return ERROR_WRITING;
+
+    // Main Footer
+    if(fwrite(Footer, 1, 512, vhd) != 512) return ERROR_WRITING;
+
+    free(Footer);
+    free(table);
+    fclose(vhd);
+
+    return OPEN_SUCCESS;
+}
+
+//creates a Differencing VHD image
+uint32_t imageDiskVHD::CreateDifferencing(const char* filename, const char* basename) {
+    if(filename == NULL || basename == NULL)
+        return ERROR_OPENING;
+
+    imageDiskVHD* base_vhd;
+    if(Open(basename, true, (imageDisk**)&base_vhd) != OPEN_SUCCESS)
+        return ERROR_OPENING_PARENT;
+
+    FILE* vhd = fopen(filename, "wb");
+    if(!vhd) return ERROR_OPENING;
+
+    char* Footer = (char*)malloc(1536);
+    char* Header = Footer + 512;
+    // Handle a Fixed VHD
+    if(((imageDisk*)base_vhd)->class_id != ID_VHD) {
+        imageDisk* ima = base_vhd;
+        fseeko64(ima->diskimg, -512, SEEK_END);
+        if (fread(Footer, 1, 512, ima->diskimg) != 512)
+            return ERROR_OPENING_PARENT;
+        //fill presets
+        *((uint64_t*)(Footer + 16)) = SDL_SwapBE64(512); //u64DataOffset
+        memset(Header, 0, 1024);
+        memcpy(Header, dyn_head, sizeof(dyn_head));
+        *((uint64_t*)(Header + 16)) = SDL_SwapBE64(1536); //u64TableOffset
+        *(uint32_t*)(Header + 0x1C) = SDL_SwapBE32((ima->diskSizeK + 2047) / 2048); //dwMaxTableEntries
+    }
+    else {
+        // Clones parent's VHD structures
+        memcpy(Footer, &base_vhd->originalFooter, 512);
+        base_vhd->dynamicHeader.SwapByteOrder();
+        memcpy(Header, &base_vhd->dynamicHeader, 1024);
+    }
+    // Updates
+    memcpy(Header + 0x28, Footer + 0x44, 16); // sParentUniqueId
+    memcpy(Header + 0x38, Footer + 0x18, 4);  // dwParentTimeStamp
+
+    *((uint32_t*)(Footer + 0x3C)) = SDL_SwapBE32(4); // dwDiskType
+
+    time_t T;
+    time(&T);
+    *((uint32_t*)(Footer + 24)) = SDL_SwapBE32((uint32_t)T - 946681200);
+
+    srand(time(NULL));
+    *((uint16_t*)(Footer + 68)) = rand(); // UUID
+    *((uint16_t*)(Footer + 70)) = rand();
+    *((uint16_t*)(Footer + 72)) = rand();
+    *((uint16_t*)(Footer + 74)) = rand();
+    *((uint16_t*)(Footer + 76)) = rand();
+    *((uint16_t*)(Footer + 78)) = rand();
+    *((uint16_t*)(Footer + 80)) = rand();
+    *((uint16_t*)(Footer + 82)) = rand();
+
+    // Blanks old CRC and computates new one
+    *((uint32_t*)(Footer + 64)) = 0;
+    *((uint32_t*)(Footer + 64)) = SDL_SwapBE32(mk_crc((uint8_t*)Footer, 512));
+
+    // Footer copy
+    if (fwrite(Footer, 1, 512, vhd) != 512) return ERROR_WRITING;
+
+    // BAT size
+    uint32_t dwMaxTableEntries = SDL_SwapBE32(*(uint32_t*)(Header + 0x1C));
+    uint32_t table_size = (4 * dwMaxTableEntries + 511) / 512 * 512;
+
+    // Windows 11 wants at least the relative W2ru locator, or won't mount!
+    // sParentLocatorEntries[0]
+    *((uint32_t*)(Header + 0x240)) = SDL_SwapBE32(basename[1]==':'? 0x57326B75 : 0x57327275); // W2ku : W2ru
+    uint32_t l_basename = strlen(basename);
+    uint32_t platsize = (2 * l_basename + 511) / 512 * 512;
+    *((uint32_t*)(Header + 0x244)) = SDL_SwapBE32(platsize);                  // dwPlatformDataSpace (1+ sectors)
+    *((uint32_t*)(Header + 0x248)) = SDL_SwapBE32(2*l_basename);              // dwPlatformDataLength
+    *((uint64_t*)(Header + 0x250)) = SDL_SwapBE64((uint64_t)1536+table_size); // u64PlatformDataOffset
+
+    // Dynamic Header
+    *((uint32_t*)(Header + 36)) = 0;
+    *((uint32_t*)(Header + 36)) = SDL_SwapBE32(mk_crc((uint8_t*)Header, 1024));
+    if(fwrite(Header, 1, 1024, vhd) != 1024) return ERROR_WRITING;
+
+    // BAT
+    void* table = malloc(table_size);
+    memset(table, 0xFF, table_size);
+    if(fwrite(table, 1, table_size, vhd) != table_size) return ERROR_WRITING;
+
+    // Relative Parent Locator sector(s)
+    wchar_t* w_basename = (wchar_t*)malloc(platsize);
+    memset(w_basename, 0, platsize);
+    for(uint32_t i = 0; i < l_basename; i++)
+        // dirty hack to quickly convert ASCII -> UTF-16 *LE* and fix slashes
+        w_basename[i] = SDL_SwapLE16(basename[i]=='/'? (uint16_t)'\\' : (uint16_t)basename[i]);
+    if (fwrite(w_basename, 1, platsize, vhd) != platsize) return ERROR_WRITING;
+ 
+    // Footer copy
+    if(fwrite(Footer, 1, 512, vhd) != 512) return ERROR_WRITING;
+
+    delete base_vhd;
+    fclose(vhd);
+    free(Footer);
+    free(table);
+    free(w_basename);
+
+    return OPEN_SUCCESS;
+}
+
+// Converts a raw fixed hard disk image into a Fixed VHD
+uint32_t imageDiskVHD::ConvertFixed(const char* filename) {
+    if(filename == NULL) return ERROR_OPENING;
+    FILE* vhd = fopen(filename, "r+b");
+    if(vhd == NULL) return ERROR_OPENING;
+    fseeko64(vhd, 0, SEEK_END);
+    uint64_t size = ftello64(vhd);
+    if(size < 3145728 || size > 2190433320960) {
+        LOG_MSG("Bad VHD size: valid range 3 MB - 2040 GB");
+        fclose(vhd);
+        return UNSUPPORTED_SIZE;
+    }
+
+    char* Footer = (char*)malloc(512);
+
+    //since IMGMOUNT fails when VHD pseudo CHS does not match BPB,
+    //we're coerced doing detection ourselves...
+ 
+    //detects FAT recorded geometry (MBR LBA only)
+    fseeko64(vhd, 0, SEEK_SET);
+    if(fread(Footer, 1, 512, vhd) != 512) {
+        free(Footer);
+        fclose(vhd);
+        return ERROR_OPENING;
+    }
+    if(*((uint32_t*)(Footer + 0x1C6))) {
+        uint32_t lba = *((uint32_t*)(Footer + 0x1C6)) * 512;
+        if(lba > (size - 512)) {
+            LOG_MSG("Bad LBA partition start in MBR");
+            free(Footer);
+            fclose(vhd);
+            return ERROR_OPENING;
+        }
+        fseeko64(vhd, (uint64_t) lba, SEEK_SET);
+    }
+    else { // CHS
+        LOG_MSG("CHS partition start not supported during VHD conversion");
+        free(Footer);
+        fclose(vhd);
+        return ERROR_OPENING;
+    }
+
+    fread(Footer, 1, 512, vhd);
+    uint16_t s = *((uint16_t*)(Footer + 0x18));
+    uint16_t h = *((uint16_t*)(Footer + 0x1A));
+    if(s > 63 || h > 255) {
+        LOG_MSG("Bad geometry detected in FAT BPB");
+        free(Footer);
+        fclose(vhd);
+        return ERROR_OPENING;
+    }
+
+    //new VHD Footer initialization
+    memset(Footer, 0, 512);
+    memcpy(Footer, footer_head, sizeof(footer_head));
+
+    *((uint64_t*)(Footer + 0x10)) = 0xFFFFFFFFFFFFFFFF; // Fixed type
+    *((uint32_t*)(Footer + 0x3C)) = SDL_SwapBE32(2);
+
+    time_t T;
+    time(&T);
+    *((uint32_t*)(Footer + 24)) = SDL_SwapBE32((uint32_t)T - 946681200);
+
+    srand(time(NULL));
+    *((uint64_t*)(Footer + 40)) = SDL_SwapBE64((uint64_t)size);  // u64OriginalSize
+    *((uint64_t*)(Footer + 48)) = SDL_SwapBE64((uint64_t)size);  // u64CurrentSize
+    *((uint16_t*)(Footer + 68)) = rand();                        // UUID
+    *((uint16_t*)(Footer + 70)) = rand();
+    *((uint16_t*)(Footer + 72)) = rand();
+    *((uint16_t*)(Footer + 74)) = rand();
+    *((uint16_t*)(Footer + 76)) = rand();
+    *((uint16_t*)(Footer + 78)) = rand();
+    *((uint16_t*)(Footer + 80)) = rand();
+    *((uint16_t*)(Footer + 82)) = rand();
+
 #if 0
     //things could be easier
     uint32_t c, h, s;
@@ -1232,5 +1254,4 @@
     fclose(vhd);
     free(Footer);
     return OPEN_SUCCESS;
->>>>>>> afef284a
 }