--- conflicted
+++ resolved
@@ -4409,15 +4409,11 @@
 #endif
 		0 };
 #ifdef __WIN32__
-<<<<<<< HEAD
-		Pstring = sdl_sec->Add_string("output",Property::Changeable::Always,"direct3d");	/* <- Direct3D doesn't like being a child window */
-=======
 # ifdef __MINGW32__
 		Pstring = sdl_sec->Add_string("output", Property::Changeable::Always, "opengl"); /* MinGW builds do not yet have Direct3D */
 # else
 		Pstring = sdl_sec->Add_string("output", Property::Changeable::Always, "direct3d");
 #endif
->>>>>>> ed0fe359
 #else
 		Pstring = sdl_sec->Add_string("output", Property::Changeable::Always, "surface");
 #endif
