--- conflicted
+++ resolved
@@ -2126,14 +2126,6 @@
 	// (re-)assign menu to window
     void DOSBox_SetSysMenu(void);
     DOSBox_SetSysMenu();
-<<<<<<< HEAD
-=======
-
-	if (full && menu.gui) {
-        NonUserResizeCounter=1;
-        SetMenu(GetHWND(), nullptr);
-    }
->>>>>>> 86150179
 #endif
 
 	// ensure mouse capture when fullscreen || (re-)capture if user said so when windowed
@@ -5384,12 +5376,6 @@
 #if !defined(C_SDL2)
                 void DOSBox_SetSysMenu(void);
                 DOSBox_SetSysMenu();
-<<<<<<< HEAD
-=======
-
-                NonUserResizeCounter=1;
-                SetMenu(GetHWND(),NULL);
->>>>>>> 86150179
 #endif
 				//only switch if not already in fullscreen
 				if (!sdl.desktop.fullscreen) GFX_SwitchFullScreen();
