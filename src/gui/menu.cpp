--- conflicted
+++ resolved
@@ -1698,21 +1698,6 @@
 
 	if (!menu.gui || GetSetSDLValue(1, "desktop.fullscreen", 0)) return;
 	if (!GetMenu(GetHWND())) return;
-<<<<<<< HEAD
-	MSG Message;
-	while (PeekMessage(&Message, GetSurfaceHWND(), 0, 0, PM_REMOVE)) {
-		switch (Message.message) {
-		case WM_SYSCHAR:
-			break;
-		case WM_COMMAND:
-			switch (LOWORD(Message.wParam)) {
-			case ID_USESCANCODES: {
-				Section* sec = control->GetSection("sdl");
-				Section_prop * section = static_cast<Section_prop *>(sec);
-				SetVal("sdl", "usescancodes", section->Get_bool("usescancodes") ? "false" : "true");
-				}
-				break;
-=======
 	if (Message.msg != WM_COMMAND) return;
 
 	switch (LOWORD(Message.wParam)) {
@@ -1722,7 +1707,6 @@
 			SetVal("sdl", "usescancodes", section->Get_bool("usescancodes") ? "false" : "true");
 		}
 		break;
->>>>>>> 65f3cea2
 			case ID_WAITONERR:
 				if (GetSetSDLValue(1, "wait_on_error", 0)) {
 					SetVal("sdl", "waitonerror", "false");
@@ -2507,16 +2491,6 @@
 				SetWindowPos(GetHWND(), top, 0, 0, 0, 0, SWP_SHOWWINDOW | SWP_NOMOVE | SWP_NOSIZE);
 				break;
 			}
-<<<<<<< HEAD
-		default: {
-			if (!TranslateAccelerator(GetSurfaceHWND(), 0, &Message)) {
-				TranslateMessage(&Message);
-				DispatchMessage(&Message);
-			}
-			}
-		}
-=======
->>>>>>> 65f3cea2
 	}
 }
 
