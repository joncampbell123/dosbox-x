/*
    SDL - Simple DirectMedia Layer
    Copyright (C) 1997-2012 Sam Lantinga

    This library is free software; you can redistribute it and/or
    modify it under the terms of the GNU Lesser General Public
    License as published by the Free Software Foundation; either
    version 2.1 of the License, or (at your option) any later version.

    This library is distributed in the hope that it will be useful,
    but WITHOUT ANY WARRANTY; without even the implied warranty of
    MERCHANTABILITY or FITNESS FOR A PARTICULAR PURPOSE.  See the GNU
    Lesser General Public License for more details.

    You should have received a copy of the GNU Lesser General Public
    License along with this library; if not, write to the Free Software
    Foundation, Inc., 51 Franklin St, Fifth Floor, Boston, MA  02110-1301  USA

    Sam Lantinga
    slouken@libsdl.org
*/
#include "SDL_config.h"

#define WIN32_LEAN_AND_MEAN
#include <windows.h>

/* Make sure XBUTTON stuff is defined that isn't in older Platform SDKs... */
#ifndef WM_XBUTTONDOWN
#define WM_XBUTTONDOWN 0x020B
#endif
#ifndef WM_XBUTTONUP
#define WM_XBUTTONUP 0x020C
#endif
#ifndef GET_XBUTTON_WPARAM
#define GET_XBUTTON_WPARAM(w) (HIWORD(w))
#endif

#include "SDL_events.h"
#include "SDL_video.h"
#include "SDL_syswm.h"
#include "../SDL_sysvideo.h"
#include "../../events/SDL_sysevents.h"
#include "../../events/SDL_events_c.h"
#include "SDL_lowvideo.h"
#include "SDL_syswm_c.h"
#include "SDL_main.h"
#include "SDL_loadso.h"

#ifdef WMMSG_DEBUG
#include "wmmsg.h"
#endif

#include "../windib/SDL_gapidibvideo.h"

#ifdef SDL_VIDEO_DRIVER_GAPI
#include "../gapi/SDL_gapivideo.h"
#endif

#ifdef _WIN32_WCE
#define IsZoomed(HWND) 1
#define NO_GETKEYBOARDSTATE
#if _WIN32_WCE < 420
#define NO_CHANGEDISPLAYSETTINGS
#endif
#endif

/* The window we use for everything... */
#ifdef _WIN32_WCE
LPWSTR SDL_Appname = NULL;
#else
LPSTR SDL_AppnameParent = "SDLParent";
LPSTR SDL_Appname = NULL;
#endif
Uint32 SDL_Appstyle = 0;
HINSTANCE SDL_Instance = NULL;
HWND SDL_Window = NULL;
RECT SDL_bounds = {0, 0, 0, 0};
int SDL_windowX = 0;
int SDL_windowY = 0;
int SDL_resizing = 0;
int mouse_relative = 0;
int posted = 0;
#ifndef NO_CHANGEDISPLAYSETTINGS
DEVMODE SDL_desktop_mode;
DEVMODE SDL_fullscreen_mode;
#endif
WORD *gamma_saved = NULL;


/* Functions called by the message processing function */
LONG (*HandleMessage)(_THIS, HWND hwnd, UINT msg, WPARAM wParam, LPARAM lParam)=NULL;
void (*WIN_Activate)(_THIS, BOOL active, BOOL iconic);
void (*WIN_RealizePalette)(_THIS);
void (*WIN_PaletteChanged)(_THIS, HWND window);
void (*WIN_WinPAINT)(_THIS, HDC hdc);
extern void DIB_SwapGamma(_THIS);

#ifndef NO_GETKEYBOARDSTATE
#ifndef _WIN64
/* Variables and support functions for SDL_ToUnicode() */
static int codepage;
static int Is9xME();
static int GetCodePage();
static int WINAPI ToUnicode9xME(UINT vkey, UINT scancode, const BYTE *keystate, LPWSTR wchars, int wsize, UINT flags);

ToUnicodeFN SDL_ToUnicode = ToUnicode9xME;
#endif
#endif /* !NO_GETKEYBOARDSTATE */


#if defined(_WIN32_WCE)

//AdjustWindowRect is not available under WinCE 2003
#define AdjustWindowRect(a,b,c) (AdjustWindowRectEx((a),(b),(c),0))

// dynamically load aygshell dll because we want SDL to work on HPC and be300
HINSTANCE aygshell = NULL;
BOOL (WINAPI *SHFullScreen)(HWND hwndRequester, DWORD dwState) = 0;

#define SHFS_SHOWTASKBAR            0x0001
#define SHFS_HIDETASKBAR            0x0002
#define SHFS_SHOWSIPBUTTON          0x0004
#define SHFS_HIDESIPBUTTON          0x0008
#define SHFS_SHOWSTARTICON          0x0010
#define SHFS_HIDESTARTICON          0x0020

static void LoadAygshell(void)
{
	if( !aygshell )
		 aygshell = SDL_LoadObject("aygshell.dll");
	if( (aygshell != 0) && (SHFullScreen == 0) )
	{
		SHFullScreen = (int (WINAPI *)(struct HWND__ *,unsigned long)) SDL_LoadFunction(aygshell, "SHFullScreen");
	}
}

#endif

extern HWND	ParentWindowHWND;

/* JC 14 Mar 2006
   This is used all over the place, in the windib driver and in the dx5 driver
   So we may as well stick it here instead of having multiple copies scattered
   about
*/
void WIN_FlushMessageQueue()
{
	MSG  msg;
	while ( PeekMessage(&msg, NULL, 0, 0, PM_REMOVE) ) {
		if ( msg.message == WM_QUIT ) break;
		TranslateMessage( &msg );
		DispatchMessage( &msg );
	}
}

static void SDL_RestoreGameMode(void)
{
#ifdef _WIN32_WCE //Under ce we don't minimize, therefore no restore
	
#ifdef SDL_VIDEO_DRIVER_GAPI
	SDL_VideoDevice *this = current_video;
	if(SDL_strcmp(this->name, "gapi") == 0)
	{
		if( this->hidden->gapiInfo->suspended )
		{
			this->hidden->gapiInfo->suspended = 0;
		}
	}
#endif
	
#else
	ShowWindow(ParentWindowHWND, SW_RESTORE);
#endif

#ifndef NO_CHANGEDISPLAYSETTINGS
#ifndef _WIN32_WCE
//	ChangeDisplaySettings(&SDL_fullscreen_mode, CDS_FULLSCREEN);
#endif
#endif /* NO_CHANGEDISPLAYSETTINGS */
}
static void SDL_RestoreDesktopMode(void)
{

#ifdef _WIN32_WCE
	
#ifdef SDL_VIDEO_DRIVER_GAPI
	SDL_VideoDevice *this = current_video;
	if(SDL_strcmp(this->name, "gapi") == 0)
	{
		if( !this->hidden->gapiInfo->suspended )
		{
			this->hidden->gapiInfo->suspended = 1;
		}
	}
#endif
	
#else
	/* WinCE does not have a taskbar, so minimizing is not convenient */
<<<<<<< HEAD
	ShowWindow(ParentWindowHWND, SW_MINIMIZE);
=======
	ShowWindow(SDL_Window, SW_RESTORE);
>>>>>>> 6830f5e0
#endif

#ifndef NO_CHANGEDISPLAYSETTINGS
#ifndef _WIN32_WCE
//	ChangeDisplaySettings(NULL, 0);
#endif
#endif /* NO_CHANGEDISPLAYSETTINGS */
}

#ifdef WM_MOUSELEAVE
/* 
   Special code to handle mouse leave events - this sucks...
   http://support.microsoft.com/support/kb/articles/q183/1/07.asp

   TrackMouseEvent() is only available on Win98 and WinNT.
   _TrackMouseEvent() is available on Win95, but isn't yet in the mingw32
   development environment, and only works on systems that have had IE 3.0
   or newer installed on them (which is not the case with the base Win95).
   Therefore, we implement our own version of _TrackMouseEvent() which
   uses our own implementation if TrackMouseEvent() is not available.
*/
static BOOL (WINAPI *_TrackMouseEvent)(TRACKMOUSEEVENT *ptme) = NULL;

static VOID CALLBACK
TrackMouseTimerProc(HWND hWnd, UINT uMsg, UINT idEvent, DWORD dwTime)
{
	union { RECT rect; POINT pt; } rectpt;  /* prevent type-punning issue. */
	POINT pt;

	GetClientRect(hWnd, &rectpt.rect);
	MapWindowPoints(hWnd, NULL, &rectpt.pt, 2);
	GetCursorPos(&pt);
	if ( !PtInRect(&rectpt.rect, pt) || (WindowFromPoint(pt) != hWnd) ) {
		if ( !KillTimer(hWnd, idEvent) ) {
			/* Error killing the timer! */
		}
		PostMessage(hWnd, WM_MOUSELEAVE, 0, 0);
	}
}
static BOOL WINAPI WIN_TrackMouseEvent(TRACKMOUSEEVENT *ptme)
{
	if ( ptme->dwFlags == TME_LEAVE ) {
		return SetTimer(ptme->hwndTrack, ptme->dwFlags, 100,
		                (TIMERPROC)TrackMouseTimerProc) != 0;
	}
	return FALSE;
}
#endif /* WM_MOUSELEAVE */

int sysevents_mouse_pressed = 0;
unsigned int SDL1_hax_inhibit_WM_PAINT = 0;

LRESULT CALLBACK ParentWinMessage(HWND hwnd, UINT msg, WPARAM wParam, LPARAM lParam);

/* The main Win32 event handler
DJM: This is no longer static as (DX5/DIB)_CreateWindow needs it
*/
LRESULT CALLBACK WinMessage(HWND hwnd, UINT msg, WPARAM wParam, LPARAM lParam)
{
	SDL_VideoDevice *this = current_video;	
#ifdef WMMSG_DEBUG
	fprintf(stderr, "Received windows message:  ");
	if ( msg > MAX_WMMSG ) {
		fprintf(stderr, "%d", msg);
	} else {
		fprintf(stderr, "%s", wmtab[msg]);
	}
	fprintf(stderr, " -- 0x%X, 0x%X\n", wParam, lParam);
#endif
	switch (msg) {

		case WM_ACTIVATE: {
			SDL_VideoDevice *this = current_video;
			BOOL active, minimized;
			Uint8 appstate;

			minimized = HIWORD(wParam);
			active = (LOWORD(wParam) != WA_INACTIVE) && !minimized;
			if ( active ) {
				/* Gain the following states */
				appstate = SDL_APPACTIVE|SDL_APPINPUTFOCUS;
				if ( !(SDL_GetAppState() & SDL_APPINPUTFOCUS) ) {
					if ( this->input_grab != SDL_GRAB_OFF ) {
						WIN_GrabInput(this, SDL_GRAB_ON);
					}
					if ( ! DDRAW_FULLSCREEN() ) {
						DIB_SwapGamma(this);
					}
					if ( WINDIB_FULLSCREEN() ) {
						SDL_RestoreGameMode();
					}
				}
#if defined(_WIN32_WCE)
				if ( WINDIB_FULLSCREEN() ) {
					LoadAygshell();
					if( SHFullScreen )
						SHFullScreen(SDL_Window, SHFS_HIDESTARTICON|SHFS_HIDETASKBAR|SHFS_HIDESIPBUTTON);
					else
						ShowWindow(FindWindow(TEXT("HHTaskBar"),NULL),SW_HIDE);
				}
#endif
				posted = SDL_PrivateAppActive(1, appstate);
			} else {
				/* Lose the following states */
				appstate = SDL_APPINPUTFOCUS;
				if ( minimized ) {
					appstate |= SDL_APPACTIVE;
				}

				if ( SDL_GetAppState() & SDL_APPINPUTFOCUS ) {
					if ( this->input_grab != SDL_GRAB_OFF ) {
						WIN_GrabInput(this, SDL_GRAB_OFF);
					}
					if ( ! DDRAW_FULLSCREEN() ) {
						DIB_SwapGamma(this);
					}
					if ( WINDIB_FULLSCREEN() ) {
						appstate |= SDL_APPMOUSEFOCUS;
						SDL_RestoreDesktopMode();
						/* A fullscreen app gets hidden but will not get a minimize event */
						appstate |= (SDL_APPACTIVE | SDL_APPMOUSEFOCUS);
#if defined(_WIN32_WCE)
						LoadAygshell();
						if( SHFullScreen ) 
							SHFullScreen(SDL_Window, SHFS_SHOWSTARTICON|SHFS_SHOWTASKBAR|SHFS_SHOWSIPBUTTON);
						else
							ShowWindow(FindWindow(TEXT("HHTaskBar"),NULL),SW_SHOW);
#endif
					}
				}
				posted = SDL_PrivateAppActive(0, appstate);
			}
			WIN_Activate(this, active, minimized);
			return(0);
		}
		break;

		case WM_MOUSEMOVE: {

#ifdef WM_MOUSELEAVE
			if ( SDL_VideoSurface ) {
				/* mouse has entered the window */

				if ( !(SDL_GetAppState() & SDL_APPMOUSEFOCUS) ) {
					TRACKMOUSEEVENT tme;

					tme.cbSize = sizeof(tme);
					tme.dwFlags = TME_LEAVE;
					tme.hwndTrack = SDL_Window;
					_TrackMouseEvent(&tme);
				}
			}
#endif /* WM_MOUSELEAVE */

			/* Mouse motion is handled in DIB_PumpEvents or
			 * DX5_PumpEvents, depending on the video driver
			 * in use */

			posted = SDL_PrivateAppActive(1, SDL_APPMOUSEFOCUS);
		}
		return(0);

#ifdef WM_MOUSELEAVE
		case WM_MOUSELEAVE: {

			if ( SDL_VideoSurface ) {
				/* mouse has left the window */
				posted = SDL_PrivateAppActive(0, SDL_APPMOUSEFOCUS);
			}
		}
		return(0);
#endif /* WM_MOUSELEAVE */

		case WM_LBUTTONDOWN:
		case WM_LBUTTONUP:
		case WM_MBUTTONDOWN:
		case WM_MBUTTONUP:
		case WM_RBUTTONDOWN:
		case WM_RBUTTONUP:
		case WM_XBUTTONDOWN:
		case WM_XBUTTONUP: {
			/* Mouse is handled by DirectInput when fullscreen */
			if ( SDL_VideoSurface && ! DINPUT() ) {
				WORD xbuttonval = 0;
				Uint8 button, state;
                int x, y;

				/* We need to register mouse cursor position FIRST before registering button position.
				   It causes problems with DOSBox-X guest pointer integration for SDL to report a button
				   event before reporting that the cursor moved to that position.
				   
				   Of course, Windows 10 considers holding your finger on the screen as something to withhold
				   from the window until released, to signal right-click, so touchscreen interaction is a
				   little funny where drag & drop is desired in the guest. */
				if (1/*TODO: If windib or any other driver that needs this*/) {
					void DIB_CheckMouse(void);
					DIB_CheckMouse();
				}

				/* DJM:
				   We want the SDL window to take focus so that
				   it acts like a normal windows "component"
				   (e.g. gains keyboard focus on a mouse click).
				 */
				SetFocus(SDL_Window);

				/* Figure out which button to use */
				switch (msg) {
					case WM_LBUTTONDOWN:
						button = SDL_BUTTON_LEFT;
						state = SDL_PRESSED;
						break;
					case WM_LBUTTONUP:
						button = SDL_BUTTON_LEFT;
						state = SDL_RELEASED;
						break;
					case WM_MBUTTONDOWN:
						button = SDL_BUTTON_MIDDLE;
						state = SDL_PRESSED;
						break;
					case WM_MBUTTONUP:
						button = SDL_BUTTON_MIDDLE;
						state = SDL_RELEASED;
						break;
					case WM_RBUTTONDOWN:
						button = SDL_BUTTON_RIGHT;
						state = SDL_PRESSED;
						break;
					case WM_RBUTTONUP:
						button = SDL_BUTTON_RIGHT;
						state = SDL_RELEASED;
						break;
					case WM_XBUTTONDOWN:
						xbuttonval = GET_XBUTTON_WPARAM(wParam);
						button = SDL_BUTTON_X1 + xbuttonval - 1;
						state = SDL_PRESSED;
						break;
					case WM_XBUTTONUP:
						xbuttonval = GET_XBUTTON_WPARAM(wParam);
						button = SDL_BUTTON_X1 + xbuttonval - 1;
						state = SDL_RELEASED;
						break;
					default:
						/* Eh? Unknown button? */
						return(0);
				}
				if ( state == SDL_PRESSED ) {
					/* Grab mouse so we get up events */
					if ( ++sysevents_mouse_pressed > 0 ) {
						SetCapture(hwnd);
					}
				} else {
					/* Release mouse after all up events */
					if ( --sysevents_mouse_pressed <= 0 ) {
						ReleaseCapture();
						sysevents_mouse_pressed = 0;
					}
				}
				if ( mouse_relative ) {
				/*	RJR: March 28, 2000
					report internal mouse position if in relative mode */
					x = 0; y = 0;
				} else {
					x = (Sint16)LOWORD(lParam);
					y = (Sint16)HIWORD(lParam);
#ifdef _WIN32_WCE
					if (SDL_VideoSurface)
						GapiTransform(this->hidden->userOrientation,
this->hidden->hiresFix, &x, &y);
#endif
				}
				posted = SDL_PrivateMouseButton(
							state, button, x, y);

				/*
				 * MSDN says:
				 *  "Unlike the WM_LBUTTONUP, WM_MBUTTONUP, and WM_RBUTTONUP
				 *   messages, an application should return TRUE from [an 
				 *   XBUTTON message] if it processes it. Doing so will allow
				 *   software that simulates this message on Microsoft Windows
				 *   systems earlier than Windows 2000 to determine whether
				 *   the window procedure processed the message or called
				 *   DefWindowProc to process it.
				 */
				if (xbuttonval > 0)
					return(TRUE);
			}
		}
		return(0);


#if (_WIN32_WINNT >= 0x0400) || (_WIN32_WINDOWS > 0x0400)
		case WM_MOUSEWHEEL: 
			if ( SDL_VideoSurface && ! DINPUT() ) {
				int move = (short)HIWORD(wParam);
				if ( move ) {
					Uint8 button;
					if ( move > 0 )
						button = SDL_BUTTON_WHEELUP;
					else
						button = SDL_BUTTON_WHEELDOWN;
					posted = SDL_PrivateMouseButton(
						SDL_PRESSED, button, 0, 0);
					posted |= SDL_PrivateMouseButton(
						SDL_RELEASED, button, 0, 0);
				}
			}
			return(0);
#endif

#ifdef WM_GETMINMAXINFO
		/* This message is sent as a way for us to "check" the values
		 * of a position change.  If we don't like it, we can adjust
		 * the values before they are changed.
		 */
		case WM_GETMINMAXINFO: {
			MINMAXINFO *info;
			RECT        size;
			int x, y;
			int style;
			int width;
			int height;

			/* We don't want to clobber an internal resize */
			if ( SDL_resizing )
				return(0);

			/* We allow resizing with the SDL_RESIZABLE flag */
			if ( SDL_PublicSurface &&
				(SDL_PublicSurface->flags & SDL_RESIZABLE) ) {
				return(0);
			}

			/* Get the current position of our window */
			GetWindowRect(SDL_Window, &size);
			x = size.left;
			y = size.top;

			/* Calculate current width and height of our window */
			size.top = 0;
			size.left = 0;
			if ( SDL_PublicSurface != NULL ) {
				size.bottom = SDL_PublicSurface->h;
				size.right = SDL_PublicSurface->w;
			} else {
				size.bottom = 0;
				size.right = 0;
			}

			/* DJM - according to the docs for GetMenu(), the
			   return value is undefined if hwnd is a child window.
			   Aparently it's too difficult for MS to check
			   inside their function, so I have to do it here.
          		 */
         		style = GetWindowLong(hwnd, GWL_STYLE);
         		AdjustWindowRect(
				&size,
				style,
            			style & WS_CHILDWINDOW ? FALSE
						       : GetMenu(hwnd) != NULL);

			width = size.right - size.left;
			height = size.bottom - size.top;

			/* Fix our size to the current size */
			info = (MINMAXINFO *)lParam;
			info->ptMaxSize.x = width;
			info->ptMaxSize.y = height;
			info->ptMaxPosition.x = x;
			info->ptMaxPosition.y = y;
			info->ptMinTrackSize.x = width;
			info->ptMinTrackSize.y = height;
			info->ptMaxTrackSize.x = width;
			info->ptMaxTrackSize.y = height;
		}
		return(0);
#endif /* WM_GETMINMAXINFO */

		case WM_WINDOWPOSCHANGING: {
			WINDOWPOS *windowpos = (WINDOWPOS*)lParam;

			/* When menu is at the side or top, Windows likes
			   to try to reposition the fullscreen window when
			   changing video modes.
			 */
			if ( !SDL_resizing &&
			     SDL_PublicSurface &&
			     (SDL_PublicSurface->flags & SDL_FULLSCREEN) ) {
				windowpos->x = 0;
				windowpos->y = 0;
			}
		}
		return(0);

		case WM_WINDOWPOSCHANGED: {
			SDL_VideoDevice *this = current_video;
			POINT pt;
			int w, h;

			GetClientRect(SDL_Window, &SDL_bounds);

			/* avoiding type-punning here... */
			pt.x = SDL_bounds.left;
			pt.y = SDL_bounds.top;
			ClientToScreen(SDL_Window, &pt);
			SDL_bounds.left = pt.x;
			SDL_bounds.top = pt.y;

			pt.x = SDL_bounds.right;
			pt.y = SDL_bounds.bottom;
			ClientToScreen(SDL_Window, &pt);
			SDL_bounds.right = pt.x;
			SDL_bounds.bottom = pt.y;

			if ( !SDL_resizing && !IsZoomed(SDL_Window) &&
			     SDL_PublicSurface &&
				!(SDL_PublicSurface->flags & SDL_FULLSCREEN) ) {
				SDL_windowX = SDL_bounds.left;
				SDL_windowY = SDL_bounds.top;
			}
			w = SDL_bounds.right-SDL_bounds.left;
			h = SDL_bounds.bottom-SDL_bounds.top;
			if ( this->input_grab != SDL_GRAB_OFF ) {
				ClipCursor(&SDL_bounds);
			}
			if ( SDL_PublicSurface && 
				(SDL_PublicSurface->flags & SDL_RESIZABLE) ) {
				SDL_PrivateResize(w, h);
			}
		}
		break;

		/* We need to set the cursor */
		case WM_SETCURSOR: {
			Uint16 hittest;

			hittest = LOWORD(lParam);
			if ( hittest == HTCLIENT ) {
				SetCursor(SDL_hcursor);
				return(TRUE);
			}
		}
		break;

		/* We are about to get palette focus! */
		case WM_QUERYNEWPALETTE: {
			WIN_RealizePalette(current_video);
			return(TRUE);
		}
		break;

		/* Another application changed the palette */
		case WM_PALETTECHANGED: {
			WIN_PaletteChanged(current_video, (HWND)wParam);
		}
		break;

		/* We were occluded, refresh our display */
		case WM_PAINT: {
			HDC hdc;
			PAINTSTRUCT ps;

			hdc = BeginPaint(SDL_Window, &ps);
			if (  !SDL1_hax_inhibit_WM_PAINT &&
				   current_video->screen &&
			     !(current_video->screen->flags & SDL_OPENGL) ) {
				WIN_WinPAINT(current_video, hdc);
			}
			EndPaint(SDL_Window, &ps);
		}
		return(0);

		/* DJM: Send an expose event in this case */
		case WM_ERASEBKGND: {
			posted = SDL_PrivateExpose();
		}
		return(0);

		case WM_CLOSE: {
			if ( (posted = SDL_PrivateQuit()) )
				PostQuitMessage(0);
		}
		return(0);

		case WM_DESTROY: {
			PostQuitMessage(0);
		}
		return(0);

#ifndef NO_GETKEYBOARDSTATE
		case WM_INPUTLANGCHANGE:
#ifndef _WIN64
			codepage = GetCodePage();
#endif
		return(TRUE);
#endif

		default: {
			/* Special handling by the video driver */
			if (HandleMessage) {
				return(HandleMessage(current_video,
			                     hwnd, msg, wParam, lParam));
			}
		}
		break;
	}
	return(DefWindowProc(hwnd, msg, wParam, lParam));
}

/* Allow the application handle to be stored and retrieved later */
static void *SDL_handle = NULL;

void SDL_SetModuleHandle(void *handle)
{
	SDL_handle = handle;
}
void *SDL_GetModuleHandle(void)
{
	void *handle;

	if ( SDL_handle ) {
		handle = SDL_handle;
	} else {
		handle = GetModuleHandle(NULL);
	}
	return(handle);
}

/* This allows the SDL_WINDOWID hack */
BOOL SDL_windowid = FALSE;

static int app_registered = 0;

/* Register the class for this application -- exported for winmain.c */
int SDL_RegisterApp(char *name, Uint32 style, void *hInst)
{
	WNDCLASS class;
#ifdef WM_MOUSELEAVE
	HMODULE handle;
#endif

	/* Only do this once... */
	if ( app_registered ) {
		++app_registered;
		return(0);
	}

#ifndef CS_BYTEALIGNCLIENT
#define CS_BYTEALIGNCLIENT	0
#endif
	if ( ! name && ! SDL_Appname ) {
		name = "SDL_app";
		SDL_Appstyle = CS_BYTEALIGNCLIENT;
		SDL_Instance = hInst ? hInst : SDL_GetModuleHandle();
	}

	if ( name ) {
#ifdef _WIN32_WCE
		/* WinCE uses the UNICODE version */
		SDL_Appname = SDL_iconv_utf8_ucs2(name);
#else
		SDL_Appname = SDL_iconv_utf8_locale(name);
#endif /* _WIN32_WCE */
		SDL_Appstyle = style;
		SDL_Instance = hInst ? hInst : SDL_GetModuleHandle();
	}

	/* Register the application class */
	class.hCursor		= NULL;
	class.hIcon		= LoadImage(SDL_Instance, SDL_Appname,
				            IMAGE_ICON,
	                                    0, 0, LR_DEFAULTCOLOR);
	class.lpszMenuName	= NULL;
	class.lpszClassName	= SDL_Appname;
	class.hbrBackground	= NULL;
	class.hInstance		= SDL_Instance;
	class.style		= SDL_Appstyle;
#if SDL_VIDEO_OPENGL
	class.style		|= CS_OWNDC;
#endif
	class.lpfnWndProc	= WinMessage;
	class.cbWndExtra	= 0;
	class.cbClsExtra	= 0;
	if ( ! RegisterClass(&class) ) {
		SDL_SetError("Couldn't register application class");
		return(-1);
	}


	/* another for the DIB parent window*/
	class.hCursor = NULL;
	class.hIcon = LoadImage(SDL_Instance, SDL_Appname,
		IMAGE_ICON,
		0, 0, LR_DEFAULTCOLOR);
	class.lpszMenuName = NULL;
	class.lpszClassName = SDL_AppnameParent;
	class.hbrBackground = GetStockObject(BLACK_BRUSH);
	class.hInstance = SDL_Instance;
	class.style = SDL_Appstyle;
#if SDL_VIDEO_OPENGL
	class.style |= CS_OWNDC;
#endif
	class.lpfnWndProc = ParentWinMessage;
	class.cbWndExtra = 0;
	class.cbClsExtra = 0;
	if (!RegisterClass(&class)) {
		SDL_SetError("Couldn't register application class");
		return(-1);
	}


#ifdef WM_MOUSELEAVE
	/* Get the version of TrackMouseEvent() we use */
	_TrackMouseEvent = NULL;
	handle = GetModuleHandle("USER32.DLL");
	if ( handle ) {
		_TrackMouseEvent = (BOOL (WINAPI *)(TRACKMOUSEEVENT *))GetProcAddress(handle, "TrackMouseEvent");
	}
	if ( _TrackMouseEvent == NULL ) {
		_TrackMouseEvent = WIN_TrackMouseEvent;
	}
#endif /* WM_MOUSELEAVE */

#ifndef NO_GETKEYBOARDSTATE
#ifndef _WIN64
	/* Initialise variables for SDL_ToUnicode() */
	codepage = GetCodePage();

	/* Cygwin headers don't match windows.h, so we have to cast around a
	   const issue here... */
	SDL_ToUnicode = Is9xME() ? ToUnicode9xME : (ToUnicodeFN) ToUnicode;
#endif
#endif /* NO_GETKEYBOARDSTATE */

	app_registered = 1;
	return(0);
}

/* Unregisters the windowclass registered in SDL_RegisterApp above. */
void SDL_UnregisterApp()
{
	WNDCLASS class;

	/* SDL_RegisterApp might not have been called before */
	if ( !app_registered ) {
		return;
	}
	--app_registered;
	if ( app_registered == 0 ) {
		/* Check for any registered window classes. */
		if ( GetClassInfo(SDL_Instance, SDL_Appname, &class) ) {
			UnregisterClass(SDL_Appname, SDL_Instance);
		}
		SDL_free(SDL_Appname);
		SDL_Appname = NULL;
	}
}

#ifndef NO_GETKEYBOARDSTATE
#ifndef _WIN64
/* JFP: Implementation of ToUnicode() that works on 9x/ME/2K/XP */

static int Is9xME()
{
	OSVERSIONINFO   info;

	SDL_memset(&info, 0, sizeof(info));
	info.dwOSVersionInfoSize = sizeof(info);
	if (!GetVersionEx(&info)) {
		return 0;
	}
	return (info.dwPlatformId == VER_PLATFORM_WIN32_WINDOWS);
}

static int GetCodePage()
{
	char	buff[8];
	int	lcid = MAKELCID(LOWORD(GetKeyboardLayout(0)), SORT_DEFAULT);
	int	cp = GetACP();

	if (GetLocaleInfo(lcid, LOCALE_IDEFAULTANSICODEPAGE, buff, sizeof(buff))) {
		cp = SDL_atoi(buff);
	}
	return cp;
}

static int WINAPI ToUnicode9xME(UINT vkey, UINT scancode, const BYTE *keystate, LPWSTR wchars, int wsize, UINT flags)
{
	BYTE	chars[2];

	/* arg #3 should be const BYTE *, but cygwin lists it as PBYTE. */
	if (ToAsciiEx(vkey, scancode, (PBYTE) keystate, (WORD*)chars, 0, GetKeyboardLayout(0)) == 1) {
		return MultiByteToWideChar(codepage, 0, (LPCSTR) chars, 1, wchars, wsize);
	}
	return 0;
}
#endif
#endif /* !NO_GETKEYBOARDSTATE */<|MERGE_RESOLUTION|>--- conflicted
+++ resolved
@@ -196,11 +196,8 @@
 	
 #else
 	/* WinCE does not have a taskbar, so minimizing is not convenient */
-<<<<<<< HEAD
-	ShowWindow(ParentWindowHWND, SW_MINIMIZE);
-=======
-	ShowWindow(SDL_Window, SW_RESTORE);
->>>>>>> 6830f5e0
+	ShowWindow(ParentWindowHWND, SW_RESTORE);
+    ShowWindow(SDL_Window, SW_RESTORE);
 #endif
 
 #ifndef NO_CHANGEDISPLAYSETTINGS
