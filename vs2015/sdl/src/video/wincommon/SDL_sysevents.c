--- conflicted
+++ resolved
@@ -201,11 +201,7 @@
 	
 #else
 	/* WinCE does not have a taskbar, so minimizing is not convenient */
-<<<<<<< HEAD
-	ShowWindow(ParentWindowHWND, SW_MINIMIZE);
-=======
 	ShowWindow(SDL_Window, SW_RESTORE);
->>>>>>> 524ae075
 #endif
 
 #ifndef NO_CHANGEDISPLAYSETTINGS
