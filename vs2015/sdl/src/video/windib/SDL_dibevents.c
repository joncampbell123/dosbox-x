--- conflicted
+++ resolved
@@ -186,7 +186,6 @@
 #endif
 
 	switch (msg) {
-<<<<<<< HEAD
 		case WM_KILLFOCUS:
 			if (!SDL_resizing &&
 				 SDL_PublicSurface &&
@@ -195,16 +194,6 @@
 				ShowWindow(ParentWindowHWND, SW_RESTORE);
 			}
 			break;
-		/* FIXME: I like how Microsoft defines a perfectly reasonable message but does not send it to us
-		          when the user selects a different language from the language bar. >:( */
-		case WM_INPUTLANGCHANGE:
-			hLayout = (HKL)wParam;
-			return(1);
-		case WM_INPUTLANGCHANGEREQUEST: /* We must use DefWindowProc() or else Windows will not notify us of input layout changes */
-			return DefWindowProc(hwnd, msg, wParam, lParam);
-
-=======
->>>>>>> eea5c0bb
 		case WM_SYSKEYDOWN:
 		case WM_KEYDOWN: {
 			SDL_keysym keysym;
