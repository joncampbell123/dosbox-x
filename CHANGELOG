--- conflicted
+++ resolved
@@ -1,7467 +1,7464 @@
-0.83.26
-<<<<<<< HEAD
-  - Fix FPU operations using the top of stack on
-    32-bit VS builds (cimarronm)
-  - Add IDE ATAPI command MECHANISM STATUS for
-    Windows NT 4.0 because that system seems
-    to want to know if your CD-ROM drive is a
-    CD changer (joncampbell123)
-=======
-  - IDE Plug & Play resource descriptor changed to use
-    2-byte structure for listing IRQ resource instead of
-    3 bytes. This (for some reason) fixes problems with
-    the IDE driver in Windows NT 4.0, Windows 2000, and
-    Windows XP and allows them to boot properly.
-    (joncampbell123)
-  - INT 13h extensions function 48h is supposed to
-    return physical geometry, not the logical geometry
-    normally returned by function 08h. This means for
-    IDE devices, to return the geometry the IDE controller
-    is using. (joncampbell123)
->>>>>>> b7daefcc
-  - Enhanced the Mapper Editor interface. The Mapper UI
-    has been greatly improved. (aybe)
-  - Add IDE ATAPI command MECHANISM STATUS for Windows
-    NT 4.0 because that system seems to want to know if
-    your CD-ROM drive is a CD changer. (joncampbell123)
-  - Fix IDE devices to start up with the drive ready
-    bit set for OSes that expect it when probing IDE
-    devices. This allows the Linux kernel to see IDE
-    ATA drives emulated by DOSBox-X. (joncampbell123)
-  - Fix IDE ATAPI emulation to correctly handle CD
-    READ across one or more DRQ block transfers. Use
-    block size given by guest in consideration of DRQ
-    block size, which allows ATAPI CD-ROM emulation to
-    work properly with the Linux kernel. (joncampbell123)
-  - Add debug command to show PC-98 color palettes.
-    Corrected typo. (joncampbell123)
-  - Add support for PC-98 monochrome graphics mode.
-    (joncampbell123)
-  - IDE emulation now handles implementation events per
-    IDE device instead of per IDE controller, which
-    may resolve IDE controller issues with some guests.
-    (joncampbell123)
-  - Added PC-98 GDC drawing commands, which is
-    based on Neko Project II source code (nanshiki)
-  - Added PC-98 LIO BIOS interface, which is based on
-    Neko Project II source code (nanshiki)
-  - INT 21h AH=31h Terminate And Stay Resident: If the
-    program called INT 21h to free its own PSP segment,
-    reassign the block back to the program as allocated
-    and then resize as expected. Needed for PC-98 game
-    "Yu No" in which PLAY6.EXE, one of the resident
-    drivers used for music, does just that. (joncampbell123)
-  - Add a hack to enable read access to port 0xa460 on PC-98 which 
-    returns Sound ID to detect the sound board available.
-    Note that the current hack returns Sound ID of PC-9801-86 board
-    regardless of the board selected to emulate. (maron2000)
-  - Adds WINCHECK to list of programs which should not
-    return a valid installation check for WinOldAp
-    (AX=1700h/int2fh) so it doesn't mistakenly believe
-    Windows is running (cimarronm)
-  - Add minimal support for IDE SET FEATURES command EFh.
-    (joncampbell123)
-  - Fix CMPXCHG8B to change only the ZF flag, instead of
-    changing ZF with other flags in an undefined state
-    afterwards. This fixes problems with the Windows 2000
-    kernel booting up and cputype=pentium (though I am
-    unable to get past the INACCESSIBLE_BOOT_DEVICE error).
-    (joncampbell123)
-  - Updates XADD instruction to set appropriate flags
-    (cimarronm)
-  - Updates to FPU to handle opcode size prefix (66h)
-    on FSTENV/FLDENV/FSAVE/FRSTOR instructions (cimarronm)
-  - Update FLD constant FPU instructions to more
-    accurately match FPU implementations (cimarronm)
-  - Fixed dynamic_dynrec being displayed as dynamic_x86
-    in menu, and PREFETCH instruction breakage in the
-    dynamic core. (Jookia)
-  - Fixed crash if no dynamic cores available (Jookia)
-  - Fixed TTF mode breaking a guest not running the
-    DOS kernel. (Jookia)
-  - Fix DBCS table initialization on reset and
-    restart (cimarronm)
-  - Fixed some guest systems may not work as expected
-    in non-TTF outputs. (Wengier)
-  - Fixed IME input not working in MinGW builds, and
-    FluidSynth in MinGW-lowend builds. (Wengier)
-  - Fixed resizable OpenGL Voodoo window not working
-    properly on Windows in previous version. (Wengier)
-  - Fixed commands "CHOICE /N /C:123" and "MIXER /GUI"
-    not working properly in previous version. (Wengier)
-  - Integrated commits from mainline (Allofich)
-    - Disable leading directory validity check in
-    DOS_FindDevice.
-0.83.25
-  - XGA: Do not register XGA I/O ports unless emulating
-    S3 chipset (such as machine=svga_s3) (joncampbell123)
-  - Menu options "Force scaler" and "Print text screen"
-    can now be assigned to keyboard shortcuts from the
-    Mapper Editor. (Wengier)
-  - Allowed to boot from Toshiba DOS image file for the
-    Toshiba J-3100 emulation. (nanshiki)
-  - Default S3 machine types now support XGA/SXGA VText
-    in DOS/V, in addition to svga_et4000. (nanshiki)
-  - Added "j3100backcolor" and "j300textcolor" config
-    options (in [dosv] section) to specify background
-    and text colors in J-3100 mode. (nanshiki)
-  - Added config option "aspect_ratio" (in [render]
-    section) which when set will force the specified
-    aspect ratio (e.g. 16:9 or 3:2) in the aspect ratio
-    correction mode (i.e. aspect=true). A menu group
-    "Aspect ratio" is added to "Video" menu for users
-    to select or set an aspect ratio, including an
-    original ratio option. (Wengier)
-  - Added config option "show recorded filename" (in
-    [dosbox] section) which when set to true (default)
-    will show message boxes with recorded filenames
-    when making audio or video captures. (Wengier)
-  - Added config option "allow quit after warning" (in
-    [dosbox] section) which when set to false DOSBox-X
-    will disallow the quit option after displaying a
-    warning message. (Wengier)
-  - Added config option "turbo last second" (in [cpu]
-    section) which allows to stop the Turbo function
-    after specified number of seconds. (Wengier)
-  - Updated FLAC, MP3, and WAV decoder libraries to the
-    latest versions (v0.12.38, v0.6.32, and v0.13.6)
-    respectively; per David Reid). (Wengier)
-  - Added support for upper case characters (A-Z) for
-    AUTOTYPE command. (kcgen)
-  - Added /T option for CHOICE command to set a default
-    choice as in DOS, e.g. CHOICE /T:Y,3 (Wengier)
-  - Added Korean language option in Windows installer.
-    Also, language option page will be shown regardless
-    of the output option selected. (Wengier)
-  - Add stub INT 10h handler at F000:F065 if
-    machine=vgaonly and using a VGA ROM BIOS image.
-    The IBM VGA ROM BIOS image points INT 42h at that
-    fixed address and calls it for any function it does
-    not understand. (joncampbell123)
-  - Set int33 event status bit 8 when passing absolute
-    mouse coordinates, which is useful in emulation or
-    virtualization environments where the mouse may be
-    integrated with the host cursor. (javispedro)
-  - Added support for Pentium Pro hinting NOPs and
-    related multi-byte NOPs. (Jookia)
-  - Updated HX DOS Extender to latest version 2.19 for
-    HX-DOS builds. (Wengier)
-  - DOSBox-X returns 1 instead of 0 when E_Exit occurs
-    or unit tests fail. (Wengier)
-  - Fixed built-in IPX and Modem emulation unavailable
-    in MinGW builds. (Wengier)
-  - Fixed -machine command-line option (as listed by
-    "INTRO USAGE" command) not working. (Wengier)
-  - Fixed lockup in classic Jumpman. (maron2000)
-  - Fixed color in some modes under x86-64 macOS SDL2
-    builds. (myon98)
-  - Fixed extra INT 10h call during BIOS screen. The
-    extra call caused crashes when combined with a ROM
-    image of the stock IBM VGA BIOS. (joncampbell123)
-  - Fixed fscale FPU operation and updated FPU status
-    word. Also fixed FPU stack value log messages on
-    x86-based builds. (cimarronm)
-  - Fixed bug that OpenGL Voodoo window may not appear
-    correctly if the DOSBox-X window was previously in
-    full-screen mode in some builds. DOSBox-X will now
-    ensure a switch to window mode (or maximized window
-    mode) in this case. Also fixed some menu options
-    including rebooting DOSBox-X while Voodoo emulation
-    is currently active. (Wengier)
-  - Fixed crash when switching to dynamic_rec core from
-    menu when dynamic_x86 is also available. Also fixed
-    the dynamic_rec core may not be displayed correctly
-    in the menu when a language file is used. (Wengier)
-  - Fixed Windows resource information. (Wengier)
-  - Fixed a buffer overflow when launching a program.
-    (Jookia)
-  - Fixed bug where DOS IOCTL would call device control
-    channel on devices which did not advertise support
-    for IOCTL. (cimarronm)
-  - Clean up of DOS device and attribute flag usage
-    (cimarronm)
-  - Integrated commits from mainline (Allofich)
-    - Use real pointer with font data for reading
-    characters. Also ignore page number for modes with
-    only one page.
-0.83.24
-  - Release notes for this version:
-    https://dosbox-x.com/release-0.83.24.html
-  - PC-98: Search for FONT.ROM in resources directory
-    in addition to the working directory. (bsdf)
-  - Add S3 Vision964 and Vision968, based on existing
-    support for the Vision864/868 chips (rderooy).
-  - APM BIOS: When the guest calls the APM BIOS to go
-    into suspend or standby mode, emulate a suspended
-    or standby mode. Spacebar resumes the guest machine.
-    Blank the display (if VGA/SVGA machine type) upon
-    suspend/standby and unblank upon leaving it.
-    (joncampbell123)
-  - APM BIOS: Add dosbox-x.conf option to control
-    whether the power button triggers a suspend or
-    standby event. (joncampbell123)
-  - APM BIOS: Add power button mapper event, tie
-    power button to APM BIOS, return power button as
-    APM suspend event, add code to APM BIOS to handle
-    suspend and resume events. Windows 98 no longer
-    complains about the inability to suspend or go to
-    standby. (joncampbell123)
-  - APM BIOS: Limit debug logging of APM BIOS function
-    AH=05h (CPU IDLE) because Windows 98 likes to call
-    that function way too often. Once a millisecond, in
-    fact! The log spam makes it difficult to see
-    anything important scroll by while debugging.
-    (joncampbell123).
-  - Revise S3 Trio64 XGA line drawing code to
-    add comments, and obey the "skip last pixel" bit
-    so that the Windows drivers can better draw polygon
-    line segments. This fixes broken XOR polylines in
-    Windows 3.1 and Microsoft Word 2.0. (joncampbell123)
-  - Add S3 ViRGE accelerated XGA line drawing function.
-    Windows 3.1 through Windows 98 can now draw lines
-    with hardware acceleration. (joncampbell123)
-  - Merge code to help preserve long filename when
-    older program writes/overwrites the 8.3 filename.
-  - Change "fpu" config setting to an enumeration
-    that still accepts true and false, but now also
-    accepts auto, 287, and 387. It is now possible to
-    specify fpu=287 and cputype=386 to emulate a 386
-    paired with a 287 chip as is said to be how early
-    386 Compaq systems were wired, for example.
-    (joncampbell123)
-  - 3Dfx Voodoo window is now resizable (inc. maximized
-    window) when using OpenGL mode, in addition to the
-    software mode. (MartyShepard, kekko, Wengier)
-  - Menu options "CJK: Switch between DBCS/SBCS modes",
-    CJK: Auto-detect box-drawing characters", and "Reset
-    color scheme" (in "Video" -> "TTF options") are now
-    assignable in Mapper Editor. (Wengier)
-  - The "colors" config setting now allows a leading
-    "+" character to stay the specified color scheme when
-    switching from another output. (Wengier)
-  - SETCOLOR command allows a syntax like "SETCOLOR 1 +"
-    to return the specified color number to the preset
-    value (as specified by "colors" setting). (Wengier)
-  - When using TTF output, DOSBox-X will dim the topmost
-    line when the window is inactive in full-screen or
-    menuless mode as in vDosPlus. (emendelson)
-  - IMGMOUNT command now accepts wildcards, such as
-    "IMGMOUNT A disk*.img" to mount image files matching
-    the given pattern. (Wengier)
-  - Added CuteMouse wheel mouse extension so that DOS
-    programs such as DOS Navigator 2 can make use of it.
-    It is enabled when mouse wheel movement conversion is
-    currently disabled. (FeralChild & Wengier)
-  - Implemented basic support for VMware mouse protocol
-    so that when used together with e.g. the VMware mouse
-    driver for Windows 3.x, the mouse will be seamlessly
-    integrated with the host system, and can enter/exit
-    the DOSBox-X window without having to capture/release
-    the mouse. Config option "vmware" is added (in [dos]
-    section) which allows to disable VMware mouse guest
-    integration. (FeralChild, Wengier, joncampbell123)
-  - When country number is not specified and cannot be
-    obtained from system, DOSBox-X will try to map the
-    keyboard layout to country number. The country list
-    is also extended. (Wengier & FeralChild)
-  - Added "-nolog" command-line option to disable logging
-    output completely, and "Disable logging output" menu
-    option in "Debug" menu to toggle this. (Wengier)
-  - Updated EGA?.CPX and KEYBOARD.SYS/KEYBRD?.SYS to the
-    latest version from FreeDOS. The CPX files now appear
-    in CPI directory of Z drive, which can be replaced by
-    files provided by the user. (FeralChild & Wengier)
-  - Fix lockup when printing in dBase IV. (Wengier)
-  - Fix crash/restart when running Wing Commander with
-    EMS memory enabled. (grapeli)
-  - Fix possible buffer overflow issue that may happen
-    in certain conditions. (maron2000)
-  - Fix NewWadTool 1.3 unable to play music by ensuring
-    that periodic timer interrupt is triggered on every
-    cmos_timerevent. (cimarronm)
-  - Fix handling of some DOS file I/O device drivers that
-    expect a pre-filled input-buffer on READ function and
-    also do not like to be called for every single byte
-    in that buffer may not work correctly. (leecher1337)
-  - Fix FPU emulation to use 8087 FENI/FDISI behavior
-    when cputype=8086 or cputype=80186. (joncampbell123)
-  - Fix FPU emulation to correctly emulate 80287 -/+inf
-    compare behavior even if compiled for x86 targets
-    where C_FPU_X86 uses the host FPU. (joncampbell123)
-  - Fix audio speech stuttering issue in SpaceQuest 4
-    v1.3 using Sound Blaster. (grapeli & rderooy)
-  - Fix issue with Lemmings palette swapping not working
-    properly. (maron20000 & grapeli)
-  - Updated MT32emu to version 2.6.1. (maron20000)
-  - Updated DOSMID to version 0.9.6. (Wengier)
-  - Integrated commits from mainline (Allofich)
-    - Indicate in BIOS memory when keyboard ACK received.
-    Fixes Soko-ban Revenge.
-    - Fix execution of small COM programs on PCjr machine
-    type.
-0.83.23
-  - Fixed XGA accelerated rendering for ViRGE emulation
-    and 24 bits/pixel display modes. Since Windows drivers
-    insist on 24bpp, this is necessary for
-    "Truecolor (24-bit)" to display and render correctly.
-  - dosbox-x.conf option "vesa vbe 1.2 modes are 32bpp" is
-    now "true", "false" or "auto", where "auto" determines
-    this setting based on which S3 chipset is being
-    emulated. It seems the Windows drivers for ViRGE
-    chipsets require 24bpp for truecolor modes, in fact,
-    they do not even offer 32bpp as an option. Since
-    the Windows 3.1/95/98 drivers use VESA BIOS calls to
-    set video modes, this implies that the VESA BIOS on
-    ViRGE cards are also making the base modes 24bpp rather
-    than 32bpp. Note that the Windows drivers for older S3
-    chipsets are perfectly happy to use 32bpp unless you
-    select "16.7 million colors (1 Meg)" in Windows 3.1,
-    which is the only option in those drivers to offer
-    24bpp. To avoid grief with DOSBox-X users, "auto"
-    is the default setting.
-  - Added basic S3 ViRGE XGA acceleration. It's enough for
-    90% of the GDI functions in Windows 3.1 so far.
-  - Fixed S3 rectangle XGA accelerated pattern blit, when
-    using display memory as the pattern mask source, to
-    follow S3 Trio32/Trio64 documentation, instead of the
-    DOSBox SVN educated guess, to resolve some edge cases
-    where the wrong color is chosen to draw filled rectangles
-    in Windows 3.1. This fixes the "basement" in Microsoft
-    Creative Writer so that clicking around no longer leaves
-    white boxes on the screen.
-  - Extend 256-color foreground/background color behavior
-    from S3 86c928 to Vision864 and Vision868 as Windows
-    95 behavior suggests they handle the hardware cursor
-    the same way in 256-color mode.
-  - Extend "divide cursor X position by bytes per pixel"
-    behavior from S3 86c928 to Vision864 and Vision868
-    emulation as well, based on Windows 3.1 video driver
-    behavior.
-  - Gravis Ultrasound: Most I/O registers except port 3x4
-    are intended for 8-bit I/O. If 16-bit I/O occurs to
-    such registers, handle as two 8-bit I/O cycles. I
-    found something in the Demoscene (1997 demo "Atlantis,
-    Deep Like A Sea") that uses a 16-bit I/O write to write
-    current channel and register select in one write.
-    Prior to this fix, there was no music other than quiet
-    popping noises in DOSBox-X.
-  - Sound Blaster: Fixed DSP command 0x48 (Set DSP block
-    transfer size) to accept block size as BYTES as
-    standardized by Creative and convert to SAMPLES
-    internally. This fixes stuttering voices in Freddy
-    Pharkas when sbtype=sb16. (joncampbell123)
-  - Avoid crashes due to assertion failure when media 
-    keys are pressed (maron2000)
-  - Fix CD audio playback failure (cue + mp3) when
-    trying to play from pregap sectors. (maron2000)
-  - Change default value of mt32.rate to 48kHz to match
-    default value of mt32.analog option. (maron2000)
-  - Fix a buffer overflow issue in dos.cpp (maron2000)
-0.83.22
-  - Added Pentium 3 Processor Serial Number emulation.
-    Serial number can be set from dosbox-x.conf or not
-    set, in which case it will act as if disabled by the
-    BIOS. (joncampbell123).
-  - Added Pentium III cputype, added SSE register set,
-    added SSE instructions to debugger disassembler,
-    added some initial SSE instructions. (joncampbell123)
-  - Added some MSRs expected by Linux, Windows, and
-    tools like CPU-Z to make them happy. (joncampbell123)
-  - Added FXSAVE/FXRSTOR which makes Linux happy with
-    Pentium III emulation. (joncampbell123)
-  - Allow WRMSR to set time stamp counter, as it is known
-    though undocumented a standard since the Pentium
-    (joncampbell123).
-  - Added debugger command to show global and per-voice
-    status of the Gravis Ultrasound emulation. May come
-    in handy for programmers who wish to write their own
-    GUS routines, and for Trixter who brought up the
-    subject of determining whether a program plays music
-    with the GUS or treats it like a dumb sound card.
-    (joncampbell123).
-  - Added debugger command to show SSE register file, and
-    to set SSE register contents. (joncampbell123)
-  - Added debugger command to show MMX register file, and
-    to set MMX register contents. (joncampbell123)
-  - Added support for expressions within parenthesis in
-    debugger expression handling. (joncampbell123)
-  - Added & (AND), ^ (XOR), and | (OR) operators, and
-    << and >> bit shift operators to debugger expression
-    handling. (joncampbell123)
-  - Added multiply (*) and divide (/) operators to debugger
-    expression handling. Order of operations applies, so
-    given mixed addition and multiplication, the multiply
-    is done first then the result is added. Also added
-    support for the modulo (%) operator to the debugger
-    expression handling. (joncampbell123)
-  - Revised debugger expression handling to correctly
-    parse arithmetic operators with order of operations
-    in mind. Prior to this fix, consecutive subtraction
-    would cause seemingly illogical results, for example
-    "10-1-1-1" would yield "9" instead of "7" because
-    subtraction was handled in the wrong order. This fix
-    also makes mixed addition and subtraction possible.
-    NOTICE: Remember that all numbers going in and
-    coming out of the expression handler are hexadecimal,
-    NOT decimal! (joncampbell123)
-  - Fixed simple expression handling in the debugger.
-    Revised hexadecimal vs register parsing so that
-    hexadecimal numbers that happen to start with
-    the name of certain CPU flag registers does not
-    cause confusing results. Prior to this fix,
-    hexadecimal numbers like "dfe" or "af0" were
-    impossible to enter without leading zeros or
-    quotes because the parser would confuse the
-    first digits with the DF and AF bits of the FLAGS
-    register. (joncampbell123)
-  - Added menu options "AMD Athlon 600MHz" and "Pentium
-    III 866MHz EB" within the group "Emulate CPU speed"
-    (under "CPU") for CPU speeds to emulate. (Wengier)
-  - Added support for archive, hidden, system attributes
-    on mounted local and overlay drives for non-Windows
-    platforms by using special file(s). (Wengier)
-  - Added config option "special operation file prefix"
-    (in [dos] section) to speciay an alterantive file
-    prefix for DOSBox-X's special operations on mounted
-    local and overlay drives. (Wengier)
-  - Added code page 3021 for the MIK character set used
-    by the Bulgarian language (as in FreeDOS). (Wengier)
-  - Added language file for the Brazilian Portuguese,
-    available from Windows installer. (altiereslima)
-  - For piping (|), DOSBox-X will now also try C: drive
-    as a temporary piping path if current directory is
-    read-only and the environment variable %TEMP% (or
-    %TMP%) is not set. (Wengier)
-  - For clipboard copy, CR+LF will now be used instead
-    of LF on Windows for better compatibility. (Wengier)
-  - Disk images are automatically mounted as read-only
-    (instead of failing) now if the image files are
-    read-only and the users do not explicitly specify
-    read-only mode for the disk images. (Wengier)
-  - The default value of config option "autofixwarning"
-    (in [dos] section) is now "false", and it is now
-    changeable via CONFIG command. (Wengier)
-  - The default output for Linux SDL1 builds is changed
-    from opengl to surface, unlike Linux SDL2 builds
-    whose default output remains opengl. (Wengier)
-  - Native Windows menus is supported in Windows SDL2
-    builds just like Windows SDL1 builds. It is possible
-    to force SDL-drawn menus for both Windows SDL1 and
-    SDL2 builds at compile time. (Wengier)
-  - Setting "windowposition" to "-" in the configuration
-    will leave DOSBox-X window position as is instead of
-    a specific position or being centered. (Wengier)
-  - For printing, the SarasaGothicFixed TTF font will
-    also be searched for DBCS code pages. (Wengier)
-  - Added config option "showdbcsnodosv" (in the [dosv]
-    section) which when set to true enables rendering of
-    Chinese/Japanese/Korean characters for DBCS code
-    pages in non-DOS/V, non-PC98, and non-TTF mode.
-    Video capturing started from TTF output will enable
-    DBCS characters when possible. (Wengier)
-  - Changing DBCS code pages is supported for standard
-    modes (i.e. non-DOS/V, non-PC98 and non-TTF modes)
-    using CHCP command. (Wengier)
-  - Fixed issues with certain DBCS characters for the
-    DOS/V system. (Wengier)
-  - Fixed slow blinking text in TTF output. (Wengier)
-  - Fixed copying box drawing characters to clipboard
-    not working in non-TTF JEGA mode. (Wengier)
-  - Fixed background for the Configuration Tool when
-    the TTF output is active. (Wengier)
-  - Fixed DBCS characters not showing up when capturing
-    screenshots in TTF CJK mode, or they do not show up
-    properly in the Configuration Tool when "autodbcs"
-    is set to "false" in the configuration. (Wengier)
-  - Fixed media keys presses by ignoring these keys in
-    Windows SDL1 builds. (maron2000)
-  - Fixed IOCTL & ASPI interfaces for mounting physical
-    CD drives on the Windows platform. (Wengier)
-  - Fixed the issue of loading scalers in the previous
-    version. A message box will only show up if you
-    append "prompt" to the scaler option. (Wengier)
-0.83.21
-  - Release notes for this version:
-    https://dosbox-x.com/release-0.83.21.html
-  - Improved clipboard copying & pasting for different
-    code pages including box-drawing characters in DBCS
-    code pages. Also, for the J-3100 mode, the selected
-    text will now be highlighted when you try to select
-    text for copying. (Wengier)
-  - Improved IME support for Chinese/Japanese/Korean
-    languages on Windows builds. (Wengier)
-  - Pausing the emulation will automatically release
-    the mouse and prevent mouse capture. (Wengier)
-  - For Configuration Tool, a "..." button is added to
-    properties which have limited numbers of values so
-    that when clicking their possible values will be
-    shown in a new dialog and can be selected directly.
-    Also, more settings will be applied immediately when
-    modified from the Configuration Tool. (Wengier)
-  - For Windows SDL1 builds, DOSBox-X will now try to
-    prevent the Windows menus from separating into more
-    than one lines due to small window width. (Wengier)
-  - If a scaler as specified in the config may not work
-    as expected and if not forced, DOSBox-X will show a
-    a message box asking whether to load it. (Wengier)
-  - Config option "pixelshader" now allows a shader file
-    name without the .fx extension, or a shader file in
-    the current directory. (Wengier)
-  - Added support for ENET reliable UDP as an option for
-    modem and null-modem emulation. You can enable it
-    with "sock:1" option for modems/null-modems that are
-    connected with serial ports (COM1-COM9), such as
-    "serial1=modem listenport:5000 sock:1" for COM1 to
-    listen to port 5000 with reliable ENET UDP instead
-    of TCP connection. The feature is ported from DOSBox
-    Staging. (sduensin, GranMinigun, kcgen, Wengier)
-  - Added new command-line option "-o" for providing
-    command-line option(s) if programs(s) are specified
-    to start when you launch DOSBox-X. An example:
-    dosbox-x program.exe -o "opt1 opt2". (Wengier)
-  - Added special properties to CONFIG command including
-    "cd", "date", "errorlevel", "random", "time", and
-    "lastmount" so that commands like "CONFIG -GET cd"
-    and "CONFIG -GET errorlevel" will get current DOS
-    directory and ERRORLEVEL value. The returned value
-    will also be saved to %CONFIG% variable. (Wengier)
-  - Added "Enter Debugger Command" button to "DOSBox-X
-    logging output" and "Code overview" windows (from
-    "Debug" menu") for users to enter some debugger
-    command(s) and see the result. (Wengier)
-  - Added debugger commands DATE and TIME to view or
-    change DOSBox-X's internal date and time, using the
-    same date and time formats as the shell DATE and
-    TIME commands, e.g. "TIME 10:11:12". (Wengier)
-  - Added config option "badcommandhandler" (in [dos]
-    section) which allows to specify a custom error
-    handler program before error message "Bad command
-    or file name" shows up in the DOS shell. (Wengier)
-  - Added config option "stop turbo on key" (in [cpu]
-    section) which allows to automatically stop the
-    Turbo (fast forward) mode when a keyboard input
-    has been detected. (Wengier)
-  - Added config option "fat32setversion" (in [dos]
-    section) which controls whether DOSBox-X should
-    automatically set reported DOS version to 7.0/7.10
-    when it's less than 7.0/7.10 and mounting LBA/FAT32
-    disk images is requested. It defaults to "ask" so
-    that DOSBox-X will ask in this case. (Wengier)
-  - Added config option "j3100colorscroll" (in [dosv]
-    section) which defaults to "false" and allows the
-    J-3100 version of SimCity and VGA version of the
-    Toshiba Windows 3.1 to run, whereas CGA/EGA version
-    of the latter requires a "true" setting. (nanshiki)
-  - Added config options (in "ethernet, slirp" section)
-    "tcp_port_forwards" and "udp_port_forwards" for port
-    forwarding when using the Slirp backend. (kcgen)
-  - Added code pages 737 (Greek) and 775 (Baltic) for
-    the guest-to-host code page conversions. (Wengier)
-  - Added UTF8 and UTF16 commands to convert UTF-8 and
-    UTF-16 text to view in the current code page. For
-    example, the command "UTF8 < UTF8TEXT.TXT" will
-    output converted text UTF8TEXT.TXT in the current
-    code page, and for UTF16 command there are optional
-    /BE & /LE options to specify endianness. (Wengier)
-  - Added support for DBCS characters located in UNC
-    network paths of the form \\COMPUTER\FOLDER\FILE
-    on the Windows platform. (Wengier)
-  - Added hidden code page 951 for Big5-HKSCS encoding
-    or Big5 Unicode-At-On (Big5-UAO) encoding. Config
-    option "uao" is added in [ttf] section so that if
-    set to "true" code page 951 will use the Big5-UAO
-    encoding instead of the Big-HKSCS encoding, the
-    latter being the default for CP951. If ChinaSea is
-    enabled, ChinaSea characters will be used instead
-    of original characters in these encodings. (Wengier)
-  - Added -nl option for MOUNT command to automatically
-    find the next available drive letter to mount if
-    the specified drive is already mounted. This allows
-    multiple directories to be mounted when DOSBox-X
-    starts with multiple [name] arguments. (Wengier)
-  - Added HISTORY command to display or clear command-
-    line history for the internal DOS shell. (Wengier)
-  - Added ASSOC command to view/change file extension
-    associations. You can define a command or program
-    to open a file with a specific file extension, e.g.
-    "assoc .txt=edit" to open .TXT files with the EDIT
-    command when entering the .TXT file name from the
-    DOS command line. Wildcards are allowed, such as
-    "assoc .*=dir", although in such case exceptions
-    including "assoc .com=com", "assoc .exe=exe", and
-    "assoc .bat=bat" are probably desired. (Wengier)
-  - Commands CHOICE and COUNTRY are external commands
-    that appear on the Z drive (Z:/DOS/CHOICE.COM and
-    Z:/SYSTEM/COUNTRY.COM respectively) now rather than
-    internal shell commands. COUNTRY command now also
-    affects thousand and decimal separators. (Wengier)
-  - The internal Virtual Drive Z: can now be rescanned
-    just like mounted local drives. (Wengier)
-  - You can now change most config options in [printer]
-    section of the configuration for the virtual printer
-    with CONFIG -set commands. (Wengier)
-  - Added missing ChinaSea characters in code page 950
-    with ChinaSea/Big5-2003 extension enabled. (Wengier)
-  - Added support for Bash-shell completion for DOSBox-X
-    on non-Windows platforms. (rderooy & FeignInt)
-  - Improved DBCS support for DOS commands including
-    ATTRIB, ECHO, TYPE, MORE, and TRUENAME. (Wengier)
-  - Improved checking of segment limits. (joncampbell123)
-  - Mac OS X builds from now on will use an in-tree tool
-    to replace dylib references in all executable files.
-    XCode install_name_tool is no longer used, it became
-    a hypocondriac and is sitting in the corner screaming
-    about link edit data that doesn't fill a __LINKEDIT
-    segment. It is once again possible to make Mac OS X
-    ARM releases and to use dylib files from Brew doing
-    so. (joncampbell123)
-  - Fix IPL1 partition choice debug message to actually
-    show the partition index chosen, not the -partidx
-    option variable, which if not given by the user, is
-    -1 and was reported as a very large unsigned
-    number. (joncampbell123)
-  - Fixed command-line options -starttool & -startmapper
-    not showing messages from specified language file
-    for Configuration Tool and Mapper Editor. (Wengier)
-  - Fixed an issue with RENDER_Reset function while
-    loading previously saved states. (yetmorecode)
-  - Fixed E_Exit "RET from illegal descriptor type 0"
-    when running DirectX diagnostic program (dxdiag)
-    from a guest Windows 98 system. (Wengier)
-  - Fixed "parallel?=file openwith:xxx" not working if
-    a file name is not provided. (Wengier)
-  - Fixed crash in the following config combination:
-    output=ttf, machine=pc98, dosvfunc=true. (Wengier)
-  - Fixed Disney sound source connecting to parallel
-    port not working in the previous version. (Wengier)
-  - Fixed NET command from Windows for Workgroups 3.11
-    not working from the internal DOS shell. (Wengier)
-  - Fixed MODE command options like "rate" and "delay"
-    not working if entered in upper cases. (Wengier)
-  - Fixed command-line parameters (when launching
-    DOSBox-X) containing Chinese characters in code page
-    950 not working in Windows SDL2 builds. (Wengier)
-  - Integrated commits from mainline (Allofich)
-    - Improve BIOS FDD motor timeout counter, most
-    notably for earlier PCs. Fixes a Chinese variant
-    of Space Harrier.
-0.83.20
-  - Release notes for this version:
-    https://dosbox-x.com/release-0.83.20.html
-  - Implemented support for Pentium II cputype (with
-    the setting "cputype=pentium_ii" in [cpu] section),
-    and added Pentium II SYSENTER/SYSEXIT instructions
-    to normal core and debugger disassembler. The two
-    instructions are supported for Pentium II cputype.
-    CPUID for Pentium II will now report stepping 3 and
-    model 3 which is a minimum requirement for OSes to
-    attempt to use SYSENTER/SYSEXIT. Silencing for
-    RDMSR/WRMSR and SYSENTER/SYSEXIT debug messages is
-    removed while CPU "debug spew" is silenced by
-    default. MSRs related to Intel microcode are added
-    because both Linux and Windows ME probe those MSRs
-    if Pentium II emulation reports stepping 3 model 3.
-    The microcode MSRs are silently ignored. Moreover,
-    the MSR register 0x0000001B has been added to
-    Pentium II emulation. DOSBox-X does not emulate a
-    local APIC but Windows ME assumes that MSR is
-    present and reads/writes it on startup if DOSBox-X
-    reports itself as a Pentium II. (joncampbell123)
-  - Added support for DCGA and Toshiba J-3100 emulation
-    modes by importing code from DOSVAXJ3 by nanshiki.
-    The J-3100 emulation mode can be enabled with the
-    option "dosv=jp" along with a non-off setting of
-    "j3100" option in [dosv] section. For example, with
-    "j3100=on" or "j3100=auto" (and "dosv=jp") J-3100
-    system will be enabled and activated at start. With
-    "j3100=manual" (and "dosv=jp") J-3100 system will
-    be enabled and not activated at start, but there is
-    now a DCGA command to enter DCGA (either English or
-    J-3100 DCGA, depending on if J-3100 is enabled)
-    mode from other video modes. (nanshiki & Wengier)
-  - Added support for unit tests based on Google Test
-    framework (gTest/gMock) to ensure code stability.
-    Unit tests can be started with command-line option
-    "-tests" in the debug builds. Some unit tests are
-    ported from DOSBox Staging. (Wengier)
-  - Added SERIAL and PARALLEL commands to view/change
-    the current configuration of serial/parallel ports.
-    Type "SERIAL /?" and "PARALLEL /?" for further info
-    about the two commands. Commands like "config -set
-    serial?=..." and "config -set parallel?=..." will
-    also auto-call these commands. (sduensin & Wengier)
-  - Added IMGSWAP command to swap disks for drives.
-    e.g. "IMGSWAP D" to swap D: drive to the next swap
-    position, and "IMGSWAP A 3" to swap A: drive to
-    the 3nd swap position. (Wengier)
-  - Added DOS commands including COMP, DISKCOPY, EDLIN,
-    FC, FILES, PRINT, and SHUTDOWN (most from FreeDOS)
-    to the built-in Z: drive. Updated or recompiled
-    EDIT and EDLIN commands to support LFNs. (Wengier)
-  - The CAPMOUSE command without a parameter now shows
-    whether the mouse is captured/released. (Wengier)
-  - The command "config -set" is now case-insensitive
-    for property names. Also, if an option cannot be
-    changed at run-time, DOSBox-X will ask whether to
-    restart itself to apply the new setting. (Wengier)
-  - Do not read real-mode data areas from mouse event
-    handling if running a protected mode guest OS like
-    Windows NT, and disable INT 33h functions when DOS
-    kernel is shut down to boot into a guest OS. Moving
-    mouse while Windows NT is running should no longer
-    cause page faults and crashes. (joncampbell123)
-  - The setting "mountwarning = false" will now silence
-    more warning messages during mounting. (Wengier)
-  - The code page setting of "country" option will now
-    be ignored for PC-98, JEGA and DOS/V modes. These
-    modes will enforce the desired code page. (Wengier)
-  - Added support for loading the ASC16/ASCFONT.15/
-    ASC24/ASCFONT.24? font files from the UCDOS/ETen
-    Chinese DOS systems for the options "fontxsbcs",
-    "fontxsbcs16" and "fontxdbcs24" in [dosv] section
-    of the config file for DOS/V systems. (Wengier)
-  - Improved auto-detection of box-drawing characters
-    when using DBCS code pages. (Wengier)
-  - Applied UTF-8 conversions to file browse dialog
-    boxes for selecting files containing Unicode
-    characters (e.g. CJK characters). (Wengier)
-  - For screenshot and MIDI/OPL recording, DOSBox-X
-    will now display a message box showing the saved
-    file name when the recording has been completed.
-    The full paths will also be logged. (Wengier)
-  - Added confirmation message while trying to load a
-    Direct3D pixel shader which may not be needed or
-    may have undesired effect. (Wengier)
-  - Added warning message if DOS/V or Japanese PC-98/AX
-    machine type is selected and a language file with
-    an incompatible code page is specified. (Wengier)
-  - Added "AMD K6 166 MHz", "AMD K6 200 MHz" and "AMD
-    K6-2 300 MHz" menu options within the menu group
-    "Emulate CPU speed" (under "CPU"). (Wengier)
-  - Added a TrueType font selection page into Windows
-    installer, which will show when TrueType font (TTF)
-    output is selected for new installations. (Wengier)
-  - Added MMX instruction PSHUFW and added typecasts
-    to some MMX instructions in case compilers cannot
-    properly shift uint64_t by uint8_t otherwise. Most
-    Pentium-level MMX instructions (such as MOVD, MOVQ,
-    and EMMS) are added to the debugger disassembler
-    and support for the disassembler to represent MMX
-    registers. (joncampbell123)
-  - Added code to normal core to flush paging TLB
-    whenever handing a non-recursive guest page fault.
-    The guest OS will likely update the page tables
-    to resolve the fault. The Linux kernel will
-    constantly get "stuck" whenever you run a command
-    without this change. (joncampbell123)
-  - Added code to make sure DOS kernel drives and drive
-    letters have been unmounted and deallocated before
-    booting a guest OS or shutting down DOSBox-X
-    (joncampbell123).
-  - Added ability to change floppy images with drive
-    number (0 or 1) only. (Wengier)
-  - Added INT 13h AH=16h, detect disk change. This can
-    be controlled by config option "int 13 disk change
-    detect" (in [dos] section) in case any older OS can
-    not handle it. INT 13h AH=15h will report a floppy
-    drive with change line support if enabled. MS-DOS
-    seems to work just fine with it. (joncampbell123)
-  - Added menu item "Enable extended Chinese character
-    set" in "Video" => "TTF options" to toggle setting
-    for the Simplified Chinese (GBK extension) and
-    Traditional Chinese (ChinaSea extension). (Wengier)
-  - Added config option "chinasea" (in [ttf] section)
-    which when set to "true" allows ChinaSea (中國海字集)
-    and Big5-2003 extension of the original Big5-1984
-    charset for Traditional Chinese TTF output. This
-    requires the use of a TTF/OTF font containing such
-    extended characters to correctly render them; the
-    included SarasaGothicFixed TTF font is updated to
-    support such characters.Certain Traditional Chinese
-    DOS software like the Hyper Editor 5.03 (漢書5) makes
-    use of ChinaSea characters. Also moved "gbk" config
-    option from [dosv] to [ttf] section. (Wengier)
-  - Added config option "forcesquarecorner" (in [sdl]
-    section) which when set to "true" will force to
-    disable rounded corners on Windows 11. (Wengier)
-  - Added code to INT 18h emulation (IBM PC mode) to
-    jump to ROM BASIC if the user provided an IBM
-    ROM BASIC image to load. (joncampbell123)
-  - Added config option "ibm rom basic" in [dosbox]
-    section which allows users to load a ROM image
-    containing IBM PC ROM BASIC, for disk images
-    and MS-DOS setups that need it. (joncampbell123)
-  - Added stub IBM ROM BASIC points in the BIOS area
-    so that when BASIC(A).COM from MS-DOS 1.x and 2.x
-    are run, a polite message is displayed instead of
-    invalid code and crashes. (joncampbell123)
-  - 8086 and 80186 CPU types no longer check segment
-    limits. (joncampbell123 & Allofich)
-  - Put in undocumented behavior in opcode 0x8e for
-    8086 and 80186. (Allofich)
-  - Made 8086 treat opcodes C0,C1,C8,C9,F1 as aliases
-    of C2,C3,CA,CB,F0, and opcodes 0x60-0x6F as aliases
-    of opcodes 0x70-0x7F. (Allofich)
-  - Adjusted multiple-prefix bug for 8086/286 to only
-    apply when REP or REPZ is used. (Allofich)
-  - Fixed 0x0F opcode being valid on 80186 core when
-    it should be invalid. (Allofich)
-  - Fixed CGA modes to always use a character height
-    of 8, rather than reading it from address 485h.
-    Fixes corrupt graphics in the PC Booter version
-    of Apple Panic. (Allofich)
-  - Fixed underflow when INT 13 AH=2 called for
-    sector 0. (Allofich)
-  - Fixed infinite loop when trying to run a 32-bit
-    program with the 8086 CPU type. (Allofich)
-  - Fixed INT 13h emulation to no longer call the DOS
-    kernel "DriveManager" if the DOS kernel has been
-    shutdown. This fixes memory corruption issues in
-    the guest OS system run by the BOOT command that
-    can occur when the "swap disks" command is used in
-    the emulator. (joncampbell123)
-  - Fixed DTA memory leak from FAT driver if FAT drive
-    was mounted when booting into a guest OS. (joncampbell123)
-  - Fixed a crash on unmount that occurs if IMGMOUNT
-    is used to mount multiple floppy disk images to
-    a drive letter. (joncampbell123)
-  - Fixed possible crash with printing. (jamesbond3142)
-  - Fixed possible freeze when shutting down Windows 9x
-    after changing a CD image from the menu. (Wengier)
-  - Fixed the default U.S. keyboard layout for the
-    HX-DOS build. (Wengier)
-  - Fixed copying full-screen or multi-line text from a
-    DBCS codepage in TTF output or PC98 mode. (Wengier)
-  - Fixed possible crash at start with getsysfont=true
-    when a font may not be obtained on some Chinese
-    Windows systems. (Wengier)
-  - Fixed TTF color issue with some DOS GUI programs by
-    initializing the color scheme when with default
-    COLORS= setting in EGA or VGA mode. (Wengier)
-  - Fixed some Direct3D pixel shaders not working (such
-    as GS2x and CRT-geom-blend). (Wengier & depaljas)
-  - Fixed config option windowposition=x,y not working
-    in Linux/macOS SDL1 builds. (Wengier)
-  - Fixed copying files from the virtual drive Z: not
-    working when using the 4DOS shell. (Wengier)
-  - Fixed some issues in MORE command. (Wengier)
-  - Fixed "DIR>NUL" freeze/crash when only disk or CD
-    images are mounted. (nanshiki)
-  - Fixed BIOS screen when resetting the machine with a
-    non-TTF output and DOS/V mode enabled. (Wengier)
-  - Fixed the key `/~ not working when IME is enabled
-    on a non-Japanese keyboard. (Wengier)
-  - Fixed display glitches in the game "Continuing
-    adventures of Cyberbox". (Wengier)
-  - Fixed unusable joystick with config options like
-    joy1response1 set to certain values. (Baderian)
-  - Make memory B0000-B7FFF unmapped for the CGA
-    emulation. Fixes "Backgammon 5.0" detecting that
-    an MDA is also present when using CGA. (Allofich)
-  - Make floppy I/O delay separately configurable from
-    hard drive delay, and make it slower than before
-    by default. It is adjustable via the "floppy drive
-    data rate limit" config option. (Allofich)
-  - Always return bit 6 of port 61h as set for PC and as
-    clear for PCjr and Tandy. Allows Zaxxon to load in
-    PC mode. (Allofich)
-  - Video emulation for PC-98 mode (for 400-line modes)
-    is now 16:10 instead of 4:3. 480-line PC-98 modes
-    are still 4:3. (joncampbell123)
-  - PC-98 EGC emulation: Add generic ope_xx handler for
-    the remaining block of undefined/undocumented EGC
-    ROPs. This fixes "Atomic Punker" which uses EGC ROP
-    0xBE for sprite rendering. (joncampbell123)
-  - Don't run mouse setup code if there is no emulated
-    mouse. (Allofich)
-  - Integrated commits from mainline (Allofich)
-    - Add proper opl3 handling of the waveform select
-    to dbopl.
-    - Correct disassembly of some FPU instructions.
-0.83.19
-  - Reorganized the "List network interfaces" and "List
-    printer devices" dialogs (under the "Help" menu) to
-    allow the use of scroll bars. (Wengier)
-  - Added menu option "Reset TTF color scheme" to reset
-    the current color scheme for TTF output. (Wengier)
-  - Added config option "righttoleft" in [TTF] section
-    which when set to "true" will cause DOSBox-X to
-    display text from right to left (instead of left to
-    right) for the TTF output. It can also be toggled
-    from the menu ("Video" => "TTF options" => "Display
-    text from right to left"). (Wengier)
-  - Added config option "vga fill active memory" which
-    when set to "true" will fill inactive video memory
-    regions with RAM rather than mapping them as empty.
-    This allows the ETen Chinese DOS system (倚天中文系統)
-    3.5/2000 (e.g. ET16V and ET24VA) to run. (Wengier)
-  - Added config option "middle_unlock" ([sdl] section)
-    to control whether to unlock the mouse with middle
-    mouse button click. (Wengier)
-  - Added config option "dosvfunc" in [ttf] section to
-    support DOS/V applications when country information
-    is set to Japan in TTF output. (nanshiki)
-  - Added "VTEXT" command to view or change the current
-    V-text mode for the DOS/V emulation. Also improved
-    the font support for 24-pixel font DOS/V mode, such
-    as supporting HZK24? fonts for Simplified Chinese
-    DOS/V mode and STDFONT.24 from ETen Chinese system
-    for Traditional Chinese DOS/V mode. If a Chinese
-    font is specified via "fontxdbcs", "fontxdbcs14" or
-    "fontxdbcs24" options, it will be loaded before
-    system font even with "getsysfont=true". (Wengier)
-  - Commands like 80x25, 80x43, ... now use internal
-    function for better compatibility with the TrueType
-    font (TTF) output. (Wengier)
-  - MODE command without a parameter will now print the
-    current lines/columns instead of usage. (Wengier)
-  - INTVEC debugger command now correctly outputs
-    addresses when in protected mode. (Allofich)
-  - Fix horizontal lines in the debugger window being
-    rendered as unrelated characters in some code
-    pages. (Allofich)
-  - INT 21 AX=4B03 now sets AX to 0000 like MS-DOS
-    does. Fixes missing music in "聊齋誌異之幽谷傳奇"
-    (Liáozhāi zhì yì zhī yōugǔ chuánqí) (Allofich)
-  - Use 0x1E to 0x3E for the keyboard buffer of the CGA
-    machine, which fixes the controls locking up in the
-    PC booter version of Apple Panic. (Allofich)
-  - Allowed machine types "pcjr_composite" and
-    "pcjr_composite2", similar to "cga_composite" and
-    "cga_composite2", instead of having to switch the
-    composite type manually. (Wengier)
-  - If machine is PCjr, place PC BIOS reset code at
-    F000:0043 to match that of the real BIOS.
-  - Fix PCjr NMI handler to load DS with segment 0x0040.
-    Fixes crashes in SHAMUS. (Allofich)
-  - Fix PCjr NMI handler to use 8086-level instructions
-    when loading DS with segment 0x0040 so that it
-    works properly with cputype=8086.
-  - Remove useless check for signed divide quotient
-    of 0x80/0x8000/etc. (the result was -0x80/0x8000/etc
-    anyway. Add code to check specifically for these
-    values after signed divide if cputype=8086 and
-    trigger divide overflow exception, to match behavior
-    described for the 8086 processor.
-  - Modify exception handling so that for cputype=8086
-    the return address for an exception handler points
-    at instruction after fault location.
-  - Fix IDIV instruction incorrectly raising a divide
-    error exception for some borderline values. Fixes
-    Microsoft Flight Simulator. (Allofich)
-  - IBM PC BIOS emulation fixed to place key pieces of
-    code and entry points at fixed legacy locations
-    required by some older DOS games, instead of
-    by dynamic allocation. Added code to BIOS allocation
-    to reserve F000:E000 or higher for fixed allocation
-    and force dynamic allocation below that address to
-    prevent further conflicts should others submit
-    pull requests for additional fixed locations. This
-    fixes some games like "聊齋誌異之幽谷傳奇" (Liáozhāi
-    zhì yì zhī yōugǔ chuánqí) which appear to assume
-    some of these fixed BIOS addresses and will
-    crash if they are wrong.
-  - Added tool EMSMAGIC.COM as alternative EMS manager,
-    which can be dynamically installed or uninstalled
-    with the setting ems=false. (Wengier)
-  - If a program is provided in the command-line when
-    launching DOSBox-X, it will now be executed after
-    any commands in the [autoexec] section by default.
-    A command-line option "-prerun" is added to force
-    the program run before any commands in [autoexec]
-    section like before. (Wengier)
-  - Added auto-detection for single-wide DBCS-encoded
-    characters for the TTF output (non-PC98). (Wengier)
-  - Improved the menu option "Restart DOSBox-X with
-    language file..." (under "Main") for switching
-    between DBCS languages. (Wengier)
-  - Disabled the Alt+F4 key for closing the DOSBox-X
-    window in MinGW SDL2 builds. (Wengier)
-  - Fixed program or config file containing Unicode
-    characters passed from command-line when launching
-    DOSBox-X in Windows SDL2 builds. (Wengier)
-  - Fixed issue with DELETE key in PC-98 mode. (Wengier)
-  - Fixed COLORS config option (in [ttf] section) not
-    working in the previous version. (Wengier)
-  - Fixed issues after resetting the virtual machine
-    when using DBCS language files. (Wengier)
-  - Fixed some issues related to system IME support for
-    CJK (Chinese/Japanese/Korean) languages, for both
-    Windows SDL1 and SDL2 builds. (nanshiki & Wengier)
-  - Fixed bugs in the region memory allocator C++ class
-    that claimed the entire free block even if the
-    size wanted was smaller. Added field to remember if
-    the allocated block was allocated for fixed or
-    dynamically allocated memory. Cleaned up allocator
-    code and removed redundancy.
-  - Fix SELINFO command not showing output correctly
-    in the debugger window. (Allofich)
-  - Better CMOS register B and C emulation. (Allofich)
-  - Integrated commits from mainline (Allofich)
-    - Support for DMF floppy disk images.
-    - Zero-out DX in EXEC overlay command.
-    - Improve stack check for wrap-around cases.
-    - Change to misc_output for SVGA_S3Trio.
-0.83.18
-  - Cleaned up and more accurately worded CMOS-related
-    log messages. (Allofich)
-  - Fixed the names of virtual files and files on mounted
-    FAT drive images being logged as "(null)". (Allofich)
-  - Fixed packed structure alignment problem with MSVC
-    (Microsoft C++) builds regarding some disk image
-    formats. These problems prevented VS2019 builds from
-    mounting hard disk images. (Allofich)
-  - REP STOSB will correctly move one byte if one byte
-    remains to be processed aka CX == 1, this is needed
-    for FD98.COM self clearing code to work properly. (nanshiki)
-  - Fixed IOCTL support for character device drivers. (nanshiki)
-  - Fixed ANSI ESC [6n escape handling to correctly
-    report cursor position as 1-based count, not 0-based
-    count. (nanshiki)
-  - PC-98 INT DCh emulation fixed to better represent the
-    function key shortcuts as real DOS does. (nanshiki)
-  - Emulator fix for HX-DOS builds. (Wengier)
-  - Integrated commits from mainline (Allofich)
-    - Fix the return value of register al from INT10 ah=0x0F
-    for non EGA/VGA machines.
-0.83.17
-  - Added FISTTP instruction to experimental cputype (LBi)
-  - Updated debugger to support and decode fisttp, fcomi,
-    fcomip, fucomi, fucomip (LBi)
-  - Added support for Chinese/Japanese/Korean IMEs on
-    Windows/Linux SDL2 builds. (nanshiki)
-  - Added cputype=experimental, which is the same as the
-    highest CPU emulation level but with additional
-    instructions from newer processors that do not exist
-    in the era emulated by DOSBox-X i.e. FISTTP which is
-    an SSE3 Pentium 4 instruction. (joncampbell123)
-  - Added support for 286/386 call gates to JMP
-    instruction (joncampbell123)
-  - Added -bd <n> option to IMGMOUNT to allow mounting
-    partitions from a hard disk image mounted as an
-    INT 13h hard disk. <n> is the numeric value the
-    hard disk image was mounted to. In this way, it
-    becomes possible to mount any or all partitions
-    in a hard disk image. WARNING: To safely mount
-    multiple partitions, use -o partidx=<n> to specify
-    each partition you mount by index. (joncampbell123)
-  - If a drive has no volume label, and user runs
-    LABEL without specifying one, do not ask whether
-    or not to delete the volume label because there
-    is in fact no volume label to delete. (joncampbell123)
-  - Added FreeDOS utilities DEFRAG, FORMAT, FDISK,
-    CHKDSK, and SYS to the built-in Z drive. KERNEL.SYS
-    is not provided so that the user can provide what
-    they consider the best version of the FreeDOS kernel
-    to format with if they use FORMAT /S (joncampbell123)
-  - INT 29h routes output through ANSI.SYS driver in
-    both IBM PC and PC-98 mode, unless ansi.sys=false
-    is set in the config setting. (joncampbell123)
-  - Integrated commits from mainline (Allofich)
-    - Fix regression in r4444: Hercules machine type
-    cursor translation.
-    - Remove redundant signature for ET4K that is now
-    done in video BIOS.
-    - Implement mouse driver function 0x27, fixes
-    Alive - Behind the Moon.
-    - Add log message for unusual cases where an
-    executable unsafely places its initial stack outside
-    the memory block.
-0.83.16
-  - Release notes for this version:
-    https://dosbox-x.com/release-0.83.16.html
-  - Added support for extended MS-DOS partitions that
-    reside in extended partitions. These partitions
-    can be manually mounted using -o partidx=n where
-    n is 4 or larger. To assist in partition indexes,
-    the FAT driver will also print the partition
-    table to your log file and console when asked to
-    print debug information. (joncampbell123)
-  - Added dosbox-x.conf options to control VESA BIOS
-    window size and window granularity. This allows
-    DOS development to test VESA BIOS support against
-    SVGA cards that use window sizes and/or window
-    granularity other than 64KB including older SVGA
-    hardware by Paradise and Cirrus. Note that use
-    of these options is intended solely for DOS
-    development and will break S3 drivers that do not
-    use the VESA BIOS extensions. (joncampbell123)
-  - Fixed VESA BIOS S3 modelist to match the VBE 1.2
-    standard modelist properly, including the addition
-    of modes 0x119-0x11B. (joncampbell123)
-  - Added machine=vesa_oldvbe10 to emulate a VESA
-    BIOS that follows version 1.0 of the standard.
-    Specifically, in version 1.0, mode information
-    like XResolution was OPTIONAL and the VESA BIOS
-    was allowed not to fill it in since you could
-    assume the information from the standard video
-    mode number you applied. This setting emulates
-    a VESA BIOS that does NOT provide this information,
-    for testing purposes. Also, machine=vesa_oldvbe is
-    fixed to never report a LFB, since that was not yet
-    defined for VBE 1.2. (joncampbell123)
-  - Reorganized Windows installation to 2 installers
-    installing 32-bit and 64-bit DOSBox-X binaries,
-    for WinXP+ (all) and Vista+ 64-bit respectively,
-    reducing the sizes of installers significantly
-    while adding the SarasaGothicFixed TTF font and
-    a language selection page for choosing existing
-    language translations (with new language files
-    for French and Traditional Chinese). (Wengier)
-  - DOSBox-X will now search for more paths (such as
-    user config directory and "languages" subfolder)
-    for loading language files before failing, and
-    on Linux and macOS platforms will also search for
-    additional directories such as /Library/Fonts/
-    (Linux) or /Library/Fonts/ (macOS) for TrueType
-    fonts when using the TTF output. (Wengier)
-  - DOSBox-X will try to load the SarasaGothicFixed
-    TTF font when no external TTF font is specified
-    and a CJK code page detected at start. (Wengier)
-  - Added Shift+Tab shortcut in Debugger to switch to
-    previous window complimenting existing function of
-    Tab switching to the next window. (cimarronm)
-  - LH/LOADHIGH command can now load programs into UMB
-    memory if it is available. Also added "shellhigh"
-    config option to decide whether to load builtin
-    command shell to UMB memory (with default setting
-    of "auto", it is enabled if reported DOS version
-    is at least 7, similar to MS-DOS 7+). (cimarronm)
-  - HELP command is now an external command appearing
-    on Z drive rather than an internal shell command
-    (it is never a DOS internal command). (Wengier)
-  - Command-line options -eraseconf and -erasemapper
-    will now erase loaded config file and mapper file
-    respectively and continue, whereas -resetconf and
-    -resetmapper will erase user config file or user
-    mapper file and exit as before. (Wengier)
-  - Added menu group "3dfx" in "Video" menu to toggle
-    the low-level Voodoo card emulation and high-level
-    Glide emulation at run-time. (Wengier)
-  - Added menu options "Restart DOSBox-X instance" and
-    "Restart DOSBox-X with language file" in "Main"
-    menu to reboot the current DOSBox-X instance or
-    reboot the DOSBox-X instance with the specified
-    language file automatically. (Wengier)
-  - Added menu options "Show code overview" and "Show
-    logging text" in "Debug" menu to show the overview
-    of the current code and the output of DOSBox-X's
-    current logging text in debug builds. (Wengier)
-  - Added config option "customcodepage" in the [dos]
-    section to allow a custom code page, in the format
-    "customcodepage=nnn,codepagefile" in TrueType font
-    (TTF) output. CHCP command also supports additional
-    parameter to specify a code page file. Also added
-    builtin support for code pages 1250-1258. (Wengier)
-  - Added config option "transparency" in [sdl] section
-    to change the DOSBox-X window transparency (from 0
-    to 90, low to high transparency) on the Linux/macOS
-    SDL2 and Windows platforms. (Wengier)
-  - Added config option "hidenonpresentable" in [dos]
-    section to toggle whether to filter out file names
-    on local drives that are non-representative in
-    current code page. (Wengier)
-  - Added config options "pc-98 try font rom" and
-    "pc-98 anex86 font" for the PC-98 emulation to
-    customize the font file to load. If former option
-    is set to "false", then DOSbox-X will not try to
-    load FONT.ROM first for PC-98, and latter option
-    specifies an Anex86-compatible font to load for
-    PC-98 (before trying FREECG98.BMP). (Wengier)
-  - Added support for composite support for PCjr mode
-    by porting patch from NewRisingSun. (Wengier)
-  - Non-Japanese DOS/V systems will now use 19-pixel
-    VGA fonts rather than 16-pixel VGA fonts for SBCS
-    characters to look better. (Wengier)
-  - You can now also load HZK14/HZK16 font files (for
-    14- and 16-pixel height) and STDFONT.15 font file
-    via the "fontxdbcs" and "fontxdbcs14" options for
-    Simplified Chinese DOS/V (dosv=cn) and Traditional
-    Chinese DOS/V (dosv=tw) emulations. (Wengier)
-  - Improved the DOS/V font acquisition function on
-    the Linux platform (both SDL1 & SDL2), such as
-    adding support for 14-pixel height fonts (used by
-    Configuration Tool & Mapper Editor), and enhancing
-    support for Chinese characters acquisition (e.g.
-    WenQuanYi support for the Traditional Chinese). A
-    config option "getsysfont" is added which when set
-    to "false" will disable the font acquisition on
-    Windows and Linux platforms. (Wengier & nanshiki)
-  - Implemented support for inputing CJK characters
-    on Linux SDL1 builds using Linux system IMEs. Code
-    imported from SDL-IM-plus by nanshiki and confirmed
-    to work on Linux/X11 platform by him.
-  - Added support for inputing Japanese and Korean
-    characters using system input method (IME) using
-    the default "windib" video driver in Windows SDL1
-    build (in addition to "directx" driver). (nanshiki)
-  - Fixed CJK characters not showing correctly for the
-    SDL-drawn menu with OpenGL outputs if "language"
-    config option is used instead of -lang command-line
-    option. Thank nanshiki for catching this. (Wengier)
-  - Fixed setting "machine=amstrad" cause DOSBox-X to
-    crash on non-Windows platforms. (cimarronm)
-  - Fixed bug related to DBCS vector table. (nanshiki)
-  - Fixed running e.g. built-in DEBUG command from a
-    drive other than Z may not work. (cimarronm)
-  - Fixed the command "FOR %I ..." not working when
-    executed from the command line. (Wengier)
-  - For audio/video recording, DOSBox-X will display
-    a message box showing the saved file name when the
-    recording has been completed. (Wengier)
-  - Mapper Editor will try to show the actual mod keys
-    for mod1/mod2/mod3 when clicked. (Wengier)
-  - Removed the special DOS function at Int21h/AH=2B/
-    CX=0x4442h/DX=0x2D58h in favor of the DOSBox-X
-    Integration Device at I/O ports 28h-2Bh which works
-    for both integrated DOS and guest OS environments.
-  - Enabled MT-32 emulation on ARM-based Mac OS X
-    builds (joncampbell123)
-  - For Configuration Tool, ensure mouse coordinates
-    are adjusted accordingly with forced scaler. (aybe)
-  - Fixed a bug in the Int21/AH=36h (get disk space)
-    function for returning very large CX values, and
-    that non-zero values are returned when the free
-    space is 0 on mounted local drives. (Wengier)
-  - Fixed "FILES" always fixed to 200 as reported by
-    the "DOSINFO" tool, in spite of "files" setting in
-    [config] section of the config file. (Wengier)
-  - Refined the handling of international keyboards and
-    fixed some issues in version 0.83.15. (maron2000)
-  - Fixed initialization order that prevented Bochs
-    port E9h emulation from working. (joncampbell123)
-  - Fixed menu options in system menu not working in
-    Windows SDL1 builds with "windib" driver. (Wengier)
-  - Fixed issue that the mouse cursor not showing in
-    the game "Power Dolls". (Wengier)
-  - Fixed non-English accents may not show correctly
-    with a SBCS code page in TrueType Font (TTF) output
-    (introduced in version 0.83.15). (Wengier)
-  - Fixed line endings for SBCS language files such as
-    English and Spanish translations. (Wengier)
-  - Fixed resetting the TTF screen when exiting from
-    Configuration Tool or Mapper Editor when TrueType
-    font (TTF) output is active. (Wengier)
-  - Fixed the option "drive z expand path" not working
-    if Virtual Drive Z: has been moved to a different
-    drive letter (e.g. Drive Y:). (Wengier)
-0.83.15
-  - Release notes for this version:
-    https://dosbox-x.com/release-0.83.15.html
-  - Enhanced the network redirector functions for the
-    Windows platform, so that you can for example list,
-    open, write, copy, and execute files in UNC network
-    paths in the form \\COMPUTER\FOLDER directly when
-    network redirector function is enabled and secure
-    mode is disabled on Windows systems. (Wengier)
-  - MOUNT command followed by a drive letter only will
-    show the current status of the drive, or show that
-    the drive is not mounted if so. You can make the
-    message shorter with the -q option, and filter out
-    non-local drives with "-o local" option. (Wengier)
-  - Added NE2000.COM (packet driver for NE2000 network
-    card) which will appear in Z:\SYSTEM directory when
-    NE2000 networking feature is enabled. (Wengier)
-  - Added /H option to TRUENAME command to return the
-    full filename on the host system for a specified
-    file/directory on a mounted local drive. (Wengier)
-  - Added option "starttranspath" which if set to true
-    will automatically translath all paths in command-
-    line to host system paths when starting programs to
-    run on the host system. You can also toggle this
-    function dynamically from the drop-down menu ("DOS"
-    => "Host system applications" => "Translate paths
-    to host system paths". (Wengier)
-  - Added option "drive z expand path" which when set
-    to true (default) will automatically expand %PATH%
-    environment variable to include the subdirectories
-    on the Z drive when only the Z:\ path is specified
-    for compatibility purposes. (Wengier)
-  - Added option "turbo" in [cpu] section to enable
-    Turbo (Fast Forward) mode at start. You can also
-    change it from the command-line via CONFIG command
-    (e.g. "config -set turbo=true"). (Wengier)
-  - Added value "quiet" to "log console" config option
-    to only log DOS console outputs. (Wengier)
-  - Added menu command to spawn a new instance of
-    DOSBox-X to Mac OS X builds to work around the
-    singular app instance model the Finder tends to
-    prefer, so that users can run multiple instances
-    if they wish. (joncampbell123)
-  - MacOS builds will once again have Fluidsynth,
-    libslirp, and FFMPEG support from revised .app
-    building code. For best results support is enabled
-    at compile time only if Brew is installed along
-    with Brew builds of those packages. (joncampbell123)
-  - MacOS coreaudio MIDI support will continue with
-    the default soundfont rather than giving up
-    if it cannot select the custom soundfont specified
-    in the config file. (joncampbell123)
-  - Fixed MacOS bug where coremidi would attempt
-    MIDI output even if no MIDI destinations are
-    available, which is apparently the case on
-    Big Sur. (joncampbell123)
-  - The names of advanced config options will now be
-    listed in the common config reference file (i.e.
-    dosbox-x.reference.conf) too. Several previously
-    advanced options are now common options. (Wengier)
-  - Command "CONFIG -L" will now list the global config
-    file for DOSBox-X (if any). (Wengier)
-  - There is now a special DOS function for DOSBox-X at
-    Int21h/AH=2B/CX=0x4442h('DB')/DX=0x2D58h('-X'), as
-    follows: AL=0h (DOSBox-X installation check), AL=1h
-    (SDL version check), AL=2h (platform check), AL=3h
-    (machine type check), and AL=4h (DOSBox-X version
-    check). For example, you can get installed DOSBox-X
-    version by calling the function Int21h/AX=2B04h/CX=
-    0x4442h/DX=0x2D58h in your program - AL and AH will
-    become 0, and BX will return the DOSBox-X version
-    number after "0." (e.g. BH=83, BL=15). (Wengier)
-  - It is now possible to translate text for graphical
-    Configuration Tool and Mapper Editor interfaces.
-    The sizes and/or positions of some buttons in these
-    interfaces are adjusted accordingly too. (Wengier)
-  - Config option "usescancodes=auto" now implies false
-    for PC-98 mode in SDL1 builds. (Wengier)
-  - Config option "pc-98 force ibm keyboard layout" now
-    defaults to "auto", which implies "true" if a U.S.
-    keyboard layout is detected and implies "false"
-    otherwise. Also fixed some input keys for the PC-98
-    mode. (Wengier & maron2000)
-  - For PC-98 mode, if both FONT.ROM and FREECG98.BMP
-    are not found in the directory, then DOSBox-X will
-    now use internal Japanese font (also used by DOS/V
-    and JEGA systems) and the built-in 8x16 SBCS font
-    pre-generated from FREECG98.BMP. (Wengier)
-  - Added DBCS awareness support for special characters
-    "\" and "|" in Chinese/Japanese/Korean code pages
-    so that they will be treated properly as trailing
-    bytes of double-byte characters. (Wengier)
-  - Improved handling of clipboard copy/paste involving
-    DBCS characters with TrueType font (TTF) output in
-    standard mode. The clipboard copy/paste feature is
-    also supported in DOS/V and JEGA modes. (Wengier)
-  - The config option ttf.halfwidthkana (now in [ttf]
-    section) will enable low ASCII boxing characters
-    for the TrueType font (TTF) output too. This option
-    is now enabled by default for JP mode, and printing
-    these characters is also supported. (Wengier)
-  - Added support for showing Chinese/Japanese/Korean
-    characters in the SDL-drawn menu (in addition to
-    characters in different SBCS code pages) and the
-    Configuration Tool interface (so e.g. DOS command
-    help will show correctly for these languages). You
-    can change the DBCS font used by Configuration Tool
-    interface via fontxdbcs14 config option. (Wengier)
-  - Added support for inputing DBCS characters using
-    system input method (IME) in Windows SDL1 build.
-    Chinese (Simplified and Traditional) IMEs may work
-    with the default video setting and a Chinese code
-    page or Chinese DOS/V mode. Japanese & Korean IMEs
-    may require DirectX mode for the SDL1 library (set
-    option "videodriver" to "directx" in [sdl] section
-    for this). There is a new config option "ime" in
-    [dosbox] section to control it. When set to "auto"
-    (default), it is enabled for Windows SDL1 builds
-    only if DOSBox-X is started with a CJK code page or
-    in PC-98, JEGA or DOS/V mode. (Wengier)
-  - Added support for Japanese EGA mode (machine=jega)
-    by adopting code from DOSVAXJ3. As with DOS/V, you
-    can optionally set the SBCS and DBCS fonts with
-    fontxsbcs, fontxdbcs (and fontxsbcs19, fontxdbcs24,
-    etc) options in [dosv] section of config file, or
-    the default fonts will be used for them. (Wengier)
-  - Added support for DOS/V (Japanese mode) by adopting
-    code from DOSVAXJ3. Also added support for Chinese
-    and Korean DOS/V modes. Set option "dosv" to "jp",
-    "chs" (or "cn"), "cht" (or "tw"), or "ko" in [dosv]
-    section of the config file to enable DOS/V mode for
-    different CJK languages. There are now also various
-    font-related (and V-text screen mode) options added
-    in [dosv] section for the DOS/V support. For the
-    Simplified Chinese (code page 936), you can also
-    enable GBK extension of the standard GB2312 charset
-    with "gbk" option for Simplified Chinese DOS/V and
-    the TrueType font (TTF) output. (Wengier)
-  - Added support for codepage conversion of file names
-    in "drivez" folder (for customization of Virtual
-    Drive Z:) so that they will appear properly on this
-    drive according to the code page set. (Wengier)
-  - Improved support for DBCS (double-byte) characters
-    on mounted FAT drives with Chinese/Japanese/Korean
-    codepages (932/936/949/950). (Wengier)
-  - The "Unexpected control character" error message
-    which may appear when executing certain batch files
-    is now a debug message (belong to the "misc" type)
-    instead of showing to the DOS console output.
-  - Added "videodriver" config option in [sdl] section
-    to force a video driver (such as windib/windows,
-    x11, dummy) for the SDL library to use. The video
-    driver "directx" has been enabled for Windows SDL1
-    builds (without certain functions). (Wengier)
-  - There is a now a [ttf] section in the config file,
-    and TTF-related config options are moved/renamed
-    from [render] section to this section (previous
-    config options "ttf.*" in [render] section become
-    * (with "ttf." dropped) in [ttf] section). Windows
-    installer will also automatically transfer previous
-    TTF options to the new [ttf] section. (Wengier)
-  - When setting to "auto", config option "allow lmsw
-    to exit protected mode" will be active for Pentium+
-    CPUs instead of 486+ CPUs. (Wengier)
-  - Fixed a bug which may lead to crash when pasting
-    text via the DOS clipboard API (e.g. the 4DOS CLIP:
-    device) in non-Windows platforms. (Wengier)
-  - Fixed the possible freeze when output was switched
-    from TrueType font (TTF) output and you tried to
-    reset the virtual machine. (Wengier)
-  - Fixed non-representative filenames on local drives
-    in current code page causing memory corruption for
-    e.g. Windows 3.1 Setup on non-Windows platforms.
-    These entries will no longer appear to DOS guest
-    system in incompatible code pages. (Wengier)
-0.83.14
-  - Release notes for this version:
-    https://dosbox-x.com/release-0.83.14.html
-  - Added support for directories on the Z drive, so
-    there is no need to put all files/programs on the
-    root directory of Z drive any more. Only one-level
-    directories are currently supported. There are now
-    six directories on the Z drive by default, namely
-    4DOS, BIN, DEBUG, DOS, SYSTEM, TEXTUTIL. Most files
-    that previously appeared on the root directory of
-    Z drive are now categorized into directories, with
-    addition of some files/programs, such as additional
-    4DOS files, text utilities in TEXTUTIL directory
-    and TITLE command to change window title. Default
-    value of the %PATH% envonment variable has been
-    expanded to include these subdirectories, but if
-    you use a custom path then you may want to include
-    these directories in your %PATH%. (Wengier)
-  - You can now specify a command shell located on a
-    mounted local drive via SHELL= command in [config]
-    section of config file after the drive is properly
-    mounted via INSTALL= command. (Wengier)
-  - Extended START command to Linux and macOS systems.
-    It's disabled by default just like on Windows host
-    systems, but can be enabled by setting "startcmd"
-    to "true" or with the -hostrun command-line option
-    (replacing -winrun command-line option). (Wengier)
-  - CHCP command in the TrueType font (TTF) output now
-    allows code page 932, 936, 949, and 950 to display
-    Chinese, Japanese and Korean characters and file
-    names with DBCS support enabled in non-PC98 mode.
-    By default DOSBox-X will enable DBCS characters and
-    auto-detection for box-drawing characters in these
-    code pages, and these can be disabled by setting
-    new options "ttf.autodbcs" and "ttf.autoboxdraw" to
-    "false". There is also option "ttf.halfwidthkana"
-    to enable half-width Katakana in Japanese non-PC98
-    machines. KEYB command (and "keyboardlayout" config
-    option) also accept "jp", "ko", "cn", "tw", "hk",
-    "zh" as key layout names for code pages. (Wengier)
-  - Added support for printing Chinese/Japanese/Korean
-    DBCS (double-byte) characters when these code pages
-    are active, which by default ("auto") is enabled for
-    the TTF output, but can be enable or disabled for
-    all outputs by setting option "printdbcs" to "true"
-    or "false" in [printer] section. (Wengier)
-  - Added ability to toggle between Shift-JIS (or Kanji)
-    and graphical modes using Ctrl+F4 key (or ESC )3 and
-    ESC )0 escape sequences) in the PC-98 mode. There
-    is now also an indication of graphical mode in the
-    function row. (nmlgc)
-  - Added the "usesystemcursor" config option (in [sdl]
-    section) which when set to true will use host system
-    mouse cursor instead of drawing a DOS mouse cursor
-    when the mouse is not locked. (Wengier)
-  - When opening "Save..." or "Save Language File..."
-    dialogs in the Configuration Tool, the new dialogs
-    will now automatically be in focus. For the language
-    file, the name of the current language file will be
-    filled and modifiable. Pressing ENTER key saves the
-    config or language file, and pressing ESC key will
-    close these dialog boxes. (Wengier)
-  - Command "CONFIG -wl" will show the name of language
-    file being written to (if there is a language file
-    loaded then "CONFIG -wl" alone will write to it),
-    and command "CONFIG -ln" will show current language
-    name (if any), or you can use command "CONFIG -ln
-    <lang_name> -wl <lang_file>" to specify a language
-    name when writting to a language file. (Wengier)
-  - Added special properties to CONFIG command such as
-    "hostos", "programdir", "workdir", "configdir", and
-    "userconfigdir" so that commands like "CONFIG -GET
-    hostos" and "CONFIG -GET workdir" will get the host
-    system OS and DOSBox-X working directory. (Wengier)
-  - If a config option can only be changed at run-time,
-    "CONFIG -set" will now show such a message. You can
-    use "CONFIG -setf" to bypass, but the setting won't
-    take effect in the current session. (Wengier)
-  - SETCOLOR command can now change the text-mode color
-    schemes in outputs rather than the TrueType font
-    output too (VGA mode only). (Wengier)
-  - Added support for new TTF word processor type "FE"
-    for FastEdit, a new DOS text editor with functions
-    to view and change text styles. (Wengier)
-  - Added "ttf.wpfg" config option in [render] section
-    which can optionally specify a foreground color
-    (0-7) for the TTF output, similar to "ttf.wpbg" for
-    the background color in the TTF output. (Wengier)
-  - Added "ttf.printfont" config option in [render]
-    section which when set to true (default) will force
-    to use the current TrueType font (set via ttf.font)
-    for printing too when using TTF output. (Wengier)
-  - Added additional options to the "mouse_wheel_key"
-    config option to allow conversion of mouse wheel
-    movements into Ctrl+up/down arrow (option 4), Ctrl+
-    left/right arrows (option 5), Ctrl+PgUp/PgDn keys
-    (option 6), and Ctrl+W/Z as used by WordStar & EDIT
-    (option 7) . More menu options are added to "Mouse
-    wheel movements" menu group as well. (Wengier)
-  - Added menu option "Print text screen" (under "DOS")
-    to print current DOS text screen, if the printer
-    feature has been enabled. (Wengier)
-  - Added menu options "Display TTF blinking cursor",
-    "CJK: Switch DBCS/SBCS mode", "CJK: Auto-detect
-    box-drawing characters" and "CJK: Allow half-width
-    Japanese Katahana" under "Video" => "TTF options"
-    menu group to toggle the TTF options ttf.blinkc,
-    ttf.autodbcs, ttf.autoboxdraw and ttf.halfwidthkana
-    in [render] section of the config file. (Wengier)
-  - Support for UTF-8 encoded language files. Specify
-    a DOS code page with "country" option in [config]
-    section of the config file. Windows SDL1 menu and
-    macOS menu are now also compatible with Unicode
-    language files and characters. Also improved code
-    page compatibility for text in the SDL drawn menu
-    and the Configuration Tool. (Wengier)
-  - Cleaned up the welcome banner messages and other
-    messages involving boxdrawing characters for easier
-    translations into certain languages. (Wengier)
-  - Command-line option -silent now implies -nomenu,
-    SDL_AUDIODRIVER=dummy and will disable all sound-
-    related config option as well. (Wengier)
-  - Command-line option -fastlaunch will now suppress
-    messages by "automountall=true" option. Also added
-    value "quiet" to "automountall" config option to
-    auto-mount all Windows drives quietly. (Wengier)
-  - Added default value "auto" to "backend" option in
-    [ne2000] section of the configuration which will
-    automatically select slirp backend if available,
-    then pcap backend if available. (Wengier)
-  - Improved handling of Ctrl+C/Ctrl+Break for shell-
-    based DOS programs. (Wengier)
-  - Setting "irq" to "0" in [sblaster] section of the
-    config file will use the default IRQ number for the
-    sound card type. Also fixed "irq=-1", "dma=-1" and
-    "hdma=-1" not working as desired. (Wengier)
-  - Option "dpi aware=auto" now defaults to "true" when
-    full-screen mode is requested when DOSBox-X starts
-    in Windows SDL1 builds. (Wengier)
-  - The return value of AL in Int21/AX=0Eh is no longer
-    fixed. The game Jurassic Park may run after moving
-    Z drive to a different letter (e.g. E:). (Wengier)
-  - Added "Change current floppy image..." and "Change
-    current CD image..." menu options to change the
-    currently active floppy disk image(s) on drive A: &
-    B: and ISO/CUE image(s) on CD drives respectively.
-    This makes it possible to change the active floppy
-    disk and/or CD images while a guest system (e.g.
-    Windows 9x) is currently running. (Wengier)
-  - Added "Restart DOSBox-X with config file..." menu
-    option to start DOSBox-X with the specified config
-    file automatically from the menu. (Wengier)
-  - Added "Refresh rate..." menu option (under "Video")
-    to set the video refresh rate. (Wengier)
-  - Added "Enable A20 gate" menu option (under "DOS")
-    to enable or disable the A20 gate. (Wengier)
-  - Added "maximize" config option in [sdl] section to
-    automatically maximize the DOSBox-X window at start
-    (SDL2 and Windows SDL1 builds only). (Wengier)
-  - Added "allow lmsw to exit protected mode" config
-    option in [cpu] section to control whether the LMSW
-    instruction allows the guest to clear the PE bit
-    (leave protected mode).
-  - Added "debuggerrun" config option in [log] section
-    to set the run mode when DOSBox-X Debugger starts.
-    You can now also switch them from the menu ("Debug"
-    => "Debugger option: ..."), including "debugger",
-    "normal" and "watch", the later two corresponding
-    to debugger commands "RUN" and "RUNWATCH". Also,
-    the built-in DEBUGBOX command without a parameter
-    will start the DOSBox-X debugger. (Wengier)
-  - Debugger interface now accepts the '0' key as a
-    command to single-step in case F11 isn't an option.
-    If you are using XFCE's Terminal emulator, this is
-    helpful because Terminal app takes F11 for itself.
-  - "Debug" menu is now a top-level menu for debugging
-    builds (for non-debugging builds there is "Logging
-    console" menu group under "Help"). Also added more
-    debug options including "Generate NMI interrupt"
-    and "Hook INT 2Fh calls" under this menu. (Wengier)
-  - Fixed /S and /F option (date/time-synchronization
-    ON/OFF) of DATE command not working. (Wengier)
-  - Fixed aspect=true not working properly for some
-    screen modes such as machine=ega. (Wengier)
-  - Fixed the mouse not automatically captured when
-    DOSBox-X starts with the settings fullscreen=true
-    and autolock=true. (Wengier)
-  - Fixed inputs in the Configuration Tool when the
-    Configuration Tool is scaled. (Wengier)
-  - Fixed keys may not work after loading a saved state
-    for the game Buck Rogers. (Wengier)
-  - Fixed Windows detection for the game "Tex Murphy:
-    Under a Killing Moon". (Wengier)
-  - Fixed serial ports 5-9 may not be usable with real
-    serial ports (directserial). (vkbaf & Wengier)
-  - Fixed issues related to screen dimensions in TTF
-    output in CGA/EGA modes since 0.83.12. (Wengier)
-  - Added alternative Windows installer for administrative
-    install mode on Windows Vista or later. (Wengier)
-  - Integrated SVN commits (Allofich)
-    - r4443: Improve detection of Paradise SVGA in some
-    installers with additional signature.
-    - r4453: Improve bittest instructions to wrap more
-    correctly. 
-    - r4454: Enable A20 routines in BIOS.
-    - r4456: The numeric keypad can now be used to
-    navigate the debugger when Num Lock is off.
-0.83.13
-  - Release notes for this version:
-    https://dosbox-x.com/release-0.83.13.html
-  - DOSBox-X can now resolve file paths in its config
-    options that include environment variables on non-
-    Windows platforms (e.g. ${HOME}..) as well. A new
-    config option "resolve config path" (in [dosbox]
-    section) is added to control path resolving in the
-    config file (e.g. to resolve tildes only by setting
-    to "tilde", or disable all path resolving). (Wengier)
-  - System menu text in Windows builds now match the text
-    in the drop-down menus to be translatable by language
-    files and is compatible with Unicode. (Wengier)
-  - The error "Access Denied" is returned instead of
-    "File not found" for files opened exclusively in
-    another program on mounted local drives. (Wengier)
-  - S386C928 hardware cursor fixed to divide X coordinate
-    by bytes per pixel indicated in the control register
-    to match apparent Windows 3.1/95 behavior. Cursor
-    now tracks host properly even in highcolor/truecolor
-    modes.
-  - Added support for the RetroWave OPL3 hardware player.
-    Set "oplemu=retrowave_opl3" in [sblaster] section of
-    the config file to use it. Config options including
-    "retrowave_bus", "retrowave_spi_cs", "retrowave_port"
-    are added to adjust its settings. (ClassicOldSong)
-  - Added support for S386C928 hardware cursor color
-    selection in 256-color mode, which is different
-    from later cards.
-  - S3 XGA "BYTE SWP" fixed only to byte swap if the
-    transfer is 16-bit wide. This fixes the dither
-    pattern drawn by Windows 95/98 when you select
-    "Shutdown" from the Start menu.
-  - IMGMAKE command is now disabled in the secure mode,
-    similar to commands like IMGMOUNT. (Wengier)
-  - Added config options "working directory option" and
-    "working directory default" in [dosbox] section of
-    the config file to provide various options for the
-    users to control DOSBox-X's working directory. For
-    example, DOSBox-X can use the primary config file
-    directory or the DOSBox-X program directory as its
-    working directory. You can view the DOSBox-X'safe
-    working directory with CONFIG -L command. DOSBox-X
-    is also able to save the working directory that a
-    user selects to global config files. (Wengier)
-  - DOSBox-X will now also try to read the config file
-    named dosbox-x.conf in the user config directory
-    when searching for config files at start.
-  - Added new command-line options -promptfolder and
-    -nopromptfolder which will cause the folder prompt
-    dialogs to show or not to show at startup.
-  - Mac OS X builds will prompt the user to select a
-    folder at startup if run from the Finder (or from
-    the root directory). The folder selected will then
-    become the current working directory of DOSBox-X.
-    This makes it possible to start DOSBox-X with a
-    config file of your choice and to control where
-    the capture, save states and other files go.
-  - Fixed Tseng ET4000 640x480 256-color SVGA mode
-    when using the ET4000.BIN VGA BIOS, or Windows 98.
-  - Added segment limit checks in Normal core for
-    MOVSB/MOVSW/MOVSD and STOSB/STOSW/STOSD, which is
-    needed for DOSBox-X to work with the Windows 3.1
-    S3 86C928 display drivers that use segment limit
-    exceptions to fake a linear framebuffer.
-  - Added S3 XGA "byte swap" emulation, needed for
-    correct menu/titlebar display in Windows 3.1 when
-    using the S3 86C928 driver.
-  - Added YUV (YUY2) overlay to S3 Trio64V+ card
-    emulation. Tested with XingMPEG under Windows 3.1
-    and ActiveMovie under Windows 98.
-  - Added machine types for 5 different variations of
-    S3 chipset: Vision864, Vision868, Trio32, Trio64,
-    and (experimental) Trio64V+, ViRGE, ViRGE/VX, and
-    S3 86C928.
-  - Removed second PCI BAR for S3 MMIO register space.
-    S3 datasheets do not show a second BAR. Windows 95
-    is perfectly happy without it.
-  - S3 SVGA XGA emulation BlitRect now supports
-    COLOR_CMP. DirectX-based Windows 95 games are now
-    able to blit in 256-color mode with a transparent
-    color key value.
-  - ANSI.SYS emulaion now supports the "Device Status
-    Report" escape when asked through code 6 (report
-    cursor position)
-  - Fixed RAM mapping bugs related to MDA/CGA/Hercules
-    emulation and the "allow more than 640kb" option,
-    that failed to map RAM as expected, and because of
-    that, easily triggered a "corrupt MCB chain" error
-    message.
-  - Worked around the mounting issue for disk or CD
-    image files with LaunchBox, by allowing a mounting
-    command-line with single quotes like IMGMOUNT D
-    'X:\FILES\DOS.IMG' on Windows systems. (Wengier)
-  - Restored Pentium MMX emulation code for the dynamic
-    x86 core to that of version 0.83.11 for better
-    compatibility with some Windows 9x games. (Wengier)
-  - Added "compresssaveparts" config option (in the
-    [dosbox] section) which when set to false will not
-    compress the components in saved states. (Wengier)
-  - When the current reported DOS version is less than
-    7.x and the user tries to mount a LBA or FAT32 disk
-    image, DOSBox-X will now show a message to ask if
-    the user wants it to set the required DOS version
-    automatically and proceed. (Wengier)
-  - DOSBox-X will now show the folder mounted after
-    mounting to a drive from the menu. (Wengier)
-  - Fixed MOUNT and IMGMOUNT commands unable to mount
-    directories or image files that contain non-ASCII
-    characters in the code page on Windows. (Wengier)
-  - Fixed CapsLock may not work properly in Windows
-    SDL1 builds when -fs option is used. (Wengier)
-  - Fixed the cycle information on the title bar when
-    the Turbo mode is enabled. (Wengier)
-  - Fixed that some games using the DOS4GW Extender
-    may not work due to swap file issue. (Wengier)
-  - Fixed that the clipboard copy and paste may not
-    work when the current code page is 808 or 872
-    and you are using Windows. (Wengier)
-  - Fixed the handling of the "Save & Restart" button
-    in Configuration Tool when using Direct3D output
-    in Windows SDL2 builds. (Wengier)
-  - Fixed incorrect display issue when using TrueType
-    font (TTF) output with customized screen dimension
-    when fastbioslogo=true is set. (Wengier)
-  - Fixed CD audio not looping for individual tracks
-    in games like Alien Trilogy. (kcgen)
-  - The command "MIXER /LISTMIDI" now lists the ROM
-    directory/files and sound fonts for MT32, Synth
-    and FluidSynth MIDI device when active. (Wengier)
-  - Debugger "DOS XMS" command will only list handles
-    that are allocated, or with nonzero address or
-    nonzero size, to avoid showing irrelevant
-    information. (joncampbell123)
-  - Added LOADFIX -EMS option to allocate/free
-    EMS (expanded memory). (joncampbell123)
-  - LOADFIX -D -XMS will free all XMS blocks
-    allocated by LOADFIX -XMS. (joncampbell123)
-  - LOADFIX -A will not allocate memory unless there
-    is memory below 64KB to fill. (joncampbell123)
-  - INT 15h PS/2 mouse functions now clear pending
-    PS/2 mouse interrupt as part of the BIOS call.
-    This should resolve unresponsive mouse issues
-    with Windows 3.1. (joncampbell123)
-  - Add config option "mt32.model" in the [midi]
-    section to force a MT-32 model to use. (Wengier)
-  - Updated the MUNT MT-32 library to the latest
-    version 2.5.0. (Wengier)
-  - Updated FLAC decoder library to the latest version
-    (0.12.29 by David Reid). (Wengier)
-  - Integrated SVN commits (Allofich)
-    - r4436, r4437: Rewrite store integer instructions
-    to check if the result fits.(vogons 78127)
-    - r4447: Attribute Controller port alias on EGA
-    machine. Fixes EGA display of older Super Pac-Man
-    release.
-0.83.12
-  - Release notes for this version:
-    https://dosbox-x.com/release-0.83.12.html
-  - Tandy graphics emulation fixed to accept 8 bits
-    for vertical total and vertical display CRTC
-    registers, which is needed for the tweaked
-    graphics mode used by Math Rabbit to display
-    correctly.
-  - INT 10h will no longer fill in three fields in
-    the BIOS data area (video CTL, char height, and
-    video switches) unless the machine type is
-    EGA or VGA. Those fields do not exist otherwise.
-    Certain games like Mindscape's "Road Runner" game
-    require those fields to be zero as part of it's
-    Tandy detection routine.
-  - PCjr mode will omit the reserved graphics RAM
-    MCB block, and will subtract 16KB from the top
-    at the BIOS level, if emulating 128KB system
-    memory or less.
-  - You can now run PCjr mode with as little as
-    128KB of RAM. Removed 256KB minimum check from
-    DOS kernel. Certain games (Mickey's Space
-    Adventure) require memsizekb=128 and memsize=0
-    in PCjr mode or else it will not work correctly
-    due to how the game locates video system memory.
-  - Fixed Tandy mode to place video memory at the
-    top of conventional memory and allow running
-    Tandy mode with a memsizekb setting as low as
-    64KB, though 256KB or higher is recommended.
-  - Added Tandy "real memory size" field in the
-    BIOS data area.
-  - Tandy emulation updated to subtract 16KB from
-    top of conventional memory, which fixes some
-    games and follows DOSBox SVN behavior and real
-    hardware according to others on the Vogons forums.
-  - Fixed bug that limited Tandy mode to 624KB of
-    conventional memory. 32KB of video RAM is taken
-    from top of memory, losing half of the 32KB
-    breaks games that write to the system RAM instead
-    of B800:0000 segment and causes half the graphics
-    to not render.
-  - CD-ROM image emulation now supports ISO images
-    that are 2GB or larger, 32-bit integer size limit
-    has been lifted.
-  - Increased upper limit of "prebuffer" config option
-    (in [mixer] section) from 100 to 250. It is still
-    recommended to set a value less than 100. (Wengier)
-  - Added scrollbar buttons to the Configuration Tool,
-    so that the scrollbars better resemble the style of
-    the Windows 3.1 scrollbars.
-  - The help window for the Configuration Tool will now
-    display possible and default values for the config
-    options in addition to the descriptions. (Wengier)
-  - Updated the MMX patch code by kekko. (Wengier)
-  - MIXER command now supports the /GUI option to show
-    a popup window to display the mixer information.
-    Also improved its /LISTMIDI option which will show
-    the name of the current MIDI handler and you can
-    optionally specify a MIDI handler name (win32/alsa)
-    to show the information for this handler. (Wengier)
-  - Improved the compatibility of AUTOTYPE command with
-    games like Asterix & Obelix. (Wengier)
-  - The config options ttf.wpbg, ttf.bold, ttf.italic,
-    ttf.underline, ttf.strikeout, and ttf.char512 can
-    now be modified dynamically with CONFIG -SET ...
-    commands, e.g. CONFIG -SET ttf.wpbg=2. (Wengier)
-  - The minimal value for the ttf.ptsize config option
-    has been decreased from 10 to 9. (Wengier)
-  - Added menu item "Save logging as..." (under "Help"
-    -> "Debugging options") to save the current logging
-    content to the specified file. (Wengier)
-  - Added slirp backend support for the NE2000 network
-    feature (in addition to the existing pcap backend).
-    There are config sections named [ethernet, slirp]
-    and [ethernet, pcap] now to set the options for the
-    slirp and pcap backends respectively. Please refer
-    to the networking guide in the DOSBox-X Wiki for
-    more information about the backends. (Jookia)
-  - FAT driver can now support PC-98 HDI images with
-    partitions that start at any physical sector even
-    if the start is not a multiple of the ratio of
-    logical to physical sector size. This allows the
-    HDI image of Dragon Knight 4 to mount.
-  - Control character 7 (BEEP) is now allowed while
-    executing batch files without warnings. (Wengier)
-  - With the setting "core=auto" DOSBox-X now updates
-    the menu in the "CPU core" menu group automatically
-    between "Normal core" and "Dynamic core" to reflect
-    the CPU core which is currently in use. (Wengier)
-  - Fixed Windows 95/98 installation failures caused by
-    FAT driver and DOS API changes in previous version.
-  - Fixed well-intended but erroneous fall through case
-    in the INT15 handler that prevented 3rd party mouse
-    drivers from detecting the PS/2 mouse.
-  - Fixed the color issue with the Configuration Tool
-    in the macOS SDL1 build. (ant_222)
-  - Fixed switching ttf.cols, ttf.lins, and ttf.font
-    options dynamically in full-screen mode. (Wengier)
-  - Fixed menu options "Increase TTF font size" and
-    "Decrease TTF font size" (both under "Video" =>
-    "TTF options") not working (but keyboard shortcuts
-    and those in the system menu work). (Wengier)
-  - Fixed setting option "ttf.wp=xy3" or "ttf.wp=xy4"
-    not working (but "ttf.wp=xy" did work). (Wengier)
-  - Fixed preview function in WordStar not working for
-    TrueType font output in previous version. (Wengier)
-  - Fixed the issue that caused Windows 3.x group file
-    corruption on hard disk image files. (SnikoLoft)
-  - Integrated SVN commits (Allofich)
-    - r4416: Added ability to start and stop avi
-    recording, and to start keymapper, from config.
-    - r4405: Smarter clearing of the dynrec cache.
-0.83.11
-  - Release notes for this version:
-    https://dosbox-x.com/release-0.83.11.html
-  - Added support for the clipboard device (CLIP$) and
-    DOS clipboard API on non-Windows systems (they were
-    previously only supported on the Windows platform).
-    In Linux SDL1 build only read access is supported
-    whereas both read and write access are supported in
-    all other builds. Also, selecting and copying text
-    to the host clipboard using a mouse button or arrow
-    key is now supported in macOS SDL1 build. (Wengier)
-  - Added "Paste Clipboard" button to the AUTOEXEC.BAT,
-    CONFIG.SYS and 4DOS.INI sections in Configuration
-    Tool for pasting clipboard contents. (Wengier)
-  - Windows SDL2 builds now use same clipboard pasting
-    method as Windows SDL1 builds by default instead of
-    the BIOS keyboard function. The method is now also
-    available for Linux and macOS (both SDL1 and SDL2)
-    builds (although it is disabled by default on these
-    platforms). A menu option "Use BIOS function for
-    keyboard pasting" is added to the "Shared clipboard
-    functions" menu group (under "Main") to use BIOS
-    function for the clipboard pasting instead of the
-    keystroke method. Make sure this option is disabled
-    if pasting clipboad text into Windows 3.x/9x apps
-    (e.g. Notepad & Write) is desired. This setting can
-    be changed with "clip_paste_bios" config option in
-    in [sdl] section of the config file too. (Wengier)
-  - With the config option "startcmd=true" or command-
-    line option -winrun, Windows applications can now
-    be launched from within a DOS program or from the
-    4DOS shell in addition to built-in shell. (Wengier)
-  - Added the "disable graphical splash" config option
-    in [dosbox] section which when set will cause a
-    text-mode BIOS splash screen to be always displayed
-    at startup instead of the graphical one. If the
-    TrueType font (TTF) output is enabled the text-
-    mode BIOS screen is used automatically. (Wengier)
-  - Added a simple BIOS Setup Utlity, which will show
-    a summary of the current system configuration and
-    allow users to change the date and time. Press Del
-    key at the BIOS boot screen to enter. (Wengier)
-  - Added config option "showbasic" in [sdl] section
-    which when set to false will hide DOSBox-X version
-    number and running speed in the titlebar. (Wengier)
-  - Added experimental option to load a VGA BIOS ROM
-    image and execute it, instead of our own INT 10h
-    emulation. If enabled, it will load the specific
-    ROM file into C000:0000. If not specified, it
-    will choose based on machine type. VGA BIOS ROM
-    images (e.g. et4000.bin for Tseng ET4000 emulation)
-    can be dumped from real hardware or downloaded from
-    the PCem ROMs collection. It can be set with config
-    option "vga bios rom image" in [video] section.
-  - Improved handling for file- and record-locking
-    for non-Windows platforms. Portions of the code
-    are adopted from DOSEmu. (Wengier)
-  - Improved handling for the setting "ansi.sys=false",
-    such as fixing the welcome screen messup in this
-    case and allowing the use of a custom ANSI TSR
-    (such as NNANSI.COM) instead. (Wengier & stu)
-  - You can now press Ctrl+C or Ctrl+Break to break
-    from long outputs from commands like TYPE, MORE,
-    COPY, DIR /S, and ATTRIB /S. (Wengier)
-  - Renamed MEM.COM to MEM.EXE to match DOS. (Wengier)
-  - Rewrote built-in TREE command instead of the one
-    from FreeDOS to support long filenames. (Wengier)
-  - DELTREE is now an external command appearing on
-    drive Z: as DELTREE.EXE instead of a builtin shell
-    command, since it is an external command in a real
-    DOS system. (Wengier)
-  - Added REPLACE command to replace files, resembling
-    the MS-DOS counterpart. This command is compiled
-    with long filename support. (Wengier)
-  - Added PUSHD and POPD commands so that you can store
-    the current directory and changes to the specified
-    directory (optionally also the current drive), then
-    changes the directory/drive back. PUSHD command
-    without arguments show stored path(s). (Wengier)
-  - Added COLOR command to change current foreground
-    and background colors. It usage is similar to the
-    same-named command in the Windows command prompt.
-    For example, command "COLOR fc" produces light red
-    on bright white; COLOR without an argument restores
-    the original color. (Wengier)
-  - Added CHCP command to view the current code page,
-    or change the current code page for the TrueType
-    font (TTF) output. Supported code pages include:
-    437, 808, 850, 852, 853, 855, 857, 858, 860, 861,
-    862, 863, 864, 865, 866, 869, 872, and 874. You can
-    now also set the code page for TTF output via the
-    optional second parameter of the "country" option
-    in [config] section of the configuration. (Wengier)
-  - Added function to automatically save states in the
-    specified time interval (in seconds). You can also
-    specify a save slot or start and end save slots to
-    be used. For example, "autosave=10 11-20" will set
-    a 10-second time interval for auto-saving, and the
-    save slots used will be between 11 and 20. If no
-    save slot is specified, then the current save slot
-    will be used for auto-saving. Putting a minus sign
-    before time interval causes the auto-saving function
-    to not be activated at start. You can optionally
-    also specify up to 9 program names for this feature,
-    e.g. "autosave=10 11-20 EDIT:21-30 EDITOR:35" will
-    cause program "EDIT" to use save slots 21-30, and
-    "EDITOR" to use save slot 35, and other programs to
-    use save slots 11-20. Added a menu option "Auto-save
-    settings..." to manage the auto-saving feature at
-    run-time. A menu option "Enable auto-saving state"
-    is added to the "Save/load options" menu group under
-    "Capture" to toggle auto-saving when the function is
-    enabled. Likewise, a menu option "Select last auto-
-    saved slot" is added to the "Select save slot" menu
-    group (also under "Capture") to switch to the last
-    auto-saved slot (if any). (Wengier)
-  - The Configuration Tool windows are now scalable, so
-    that they will no longer look very small in e.g.
-    full-screen or High DPI modes. (ant_222)
-  - If the -defaultdir option is the only or the last
-    command-line option and no parameter is specified,
-    then directory of the primary config file (if any)
-    becomes the DOSBox-X default directory. (Wengier)
-  - You can now change the current output dynamically
-    with CONFIG command, e.g. "CONFIG -set output=ttf"
-    and "CONFIG -set output=default". (Wengier)
-  - The command "KEYB US" will return the DOS codepage
-    to 437 if current codepage is different. (Wengier)
-  - The setting "output=default" will enable the OpenGL
-    output for Linux systems if possible. (Wengier)
-  - Fixed the CGA/MCGA/MDA/Hercules-specfic shortcut
-    function buttons in Mapper Editor, and the screen
-    colors after exiting from Mapper Editor when using
-    these machine types in Direct3D output (SDL1 build).
-    Also fixed the messages in the welcome banner for
-    these machine types to inform users the new default
-    shortcuts (Ctrl(+Shift)+[F7/F8]). (Wengier)
-  - Fixed DOS Int21/AH=0x5a "Create temporary file"
-    function not generating unique files. (Wengier)
-  - Fixed that the current drive goes back to Z drive
-    when combined unmounts & mounts are used. (Wengier)
-  - Fixed PC-98 keyboard handling of CTRL+A through
-    CTRL+Z. CTRL+C now works correctly in PC-98 mode.
-  - Fixed crash of Free Pascal compiler with dynamic
-    core and setting "use dynamic core with paging on =
-    auto" introduced in the previous version. (Wengier)
-  - Fixed launching Windows programs when the working
-    directory has no 8.3 filename entry. (Wengier)
-  - Fixed issues with full-screen switch in some cases
-    when the TrueType font output is enabled. (Wengier)
-  - Fixed an issue in MinGW builds that no data will be
-    sent to the OPL3Duo board. (DhrBaksteen)
-  - Fixed screen flickering when hovering over the menu
-    with Direct3D output in the Windows SDL2 build that
-    was introduced in the last version. (Wengier)
-  - Fixed mounting disk/CD images with long paths from
-    the "Drive" menu may not work properly. (Wengier)
-  - Fixed that the "Save" button in Configuration Tool
-    did not save config file in last version. (Wengier)
-  - Integrated SVN commits (Allofich)
-    - r4346: Fix a long-standing crash that occurred
-    when disconnecting a second joystick after
-    partially mapping it.
-    - r4344: Add F8 to toggle printable characters on
-    and off in the debugger.
-    - r4340: Fix behavior when main memory allocation
-    fails.
-    - r4336: Correct an oversight of r4186 when floppy
-    disks are mounted.
-    - r4330: some big endian improvements and drive_fat
-    fixes. (jmarsh)
-    - r4320: Report Q-Channel track number in BCD,
-    meaning it is not converted to binary by the
-    CD-ROM device driver. Fixes the CD-Player feature
-    of DOS Navigator 1.51 when playing past track 15.
-    - r4318: Add LOGC debug command to log cs:ip only.
-0.83.10
-  - Release notes for this version:
-    https://dosbox-x.com/release-0.83.10.html
-  - The Windows key(s) in Windows and the Command key(s)
-    in macOS will now be displayed as the "Windows" and
-    "Command" keys instead of the "super" and the "meta"
-    keys in SDL1 builds just like SDL2 builds. (Wengier)
-  - Cursor blinking rate for TrueType font (TTF) output
-    can now be customized with the ttf.blinkc option.
-    Set an integer between 1 (fastest) and 7 (slowest)
-    to change TTF cursor blinking rate, or setting it to
-    0 for no cursor (or false for non-blinking cursor as
-    in previous versions), with the default value being
-    6 on PC-98 systems and 4 elsewhere. (Wengier)
-  - Fixed parallel port emulation to allow MDA port 3BCh
-    to work properly.
-  - Enhanced the printer function on Windows platforms
-    to allow printer names to be specified in [printer]
-    section via the "device" option for direct printing
-    to the selected device. If left empty, then Windows
-    Print dialog will always be shown, or specifying "-"
-    will cause it to show only once (unless the user
-    clicks "Cancel"). Under "Help" menu there is now a
-    menu option "List Printer Devices" to list printer
-    devices on Windows, and the parallel port LPT1 now
-    defaults to the printer on all platforms. (Wengier)
-  - The dynamic_x86 CPU core can now handle page faults
-    non-recursively, so you can now run the dynamic_x86
-    core with Windows 9x/ME without crashes, although
-    this may slightly decrease the performance, and it
-    may be disabled by setting the config option "use
-    dynamic core with paging on" in [cpu] section to
-    "false"; the default value of this option has been
-    changed to "auto" which will enable/disable itself
-    based on whether the 386 paging and a guest system
-    has been enabled. Also fixed incorrect behavior for
-    handling trap flags in the dynamic core and updated
-    the MMX code for improved performance. (koolkdev)
-  - Added support for Direct3D output on Windows SDL2
-    builds just like Windows SDL1 builds to become the
-    default output in all Windows builds. (Wengier)
-  - DOSBox-X now natively supports the pixel-perfect
-    scaling! Set the option "output=openglpp" in [sdl]
-    section of the config file to enable this output.
-    Alternatively, the output can be selected from the
-    menu ("Video" => "Output" => "OpenGL perfect") at
-    run-time. It is recommended to set config options
-    and "aspect=true" (whenever the emulated display
-    has an aspect ratio of 4:3) and "doublescan=false"
-    for openglpp output. Also, with high DPI displays
-    (e.g. on Windows 7+ with DPI scaling enabled) it
-    works better with full-screen mode and the setting
-    "dpi aware=true". It was implemented by ant_222
-    (patch author) with some code cleanups by Wengier.
-  - Updated the Windows installer to add a page for
-    new users to select a video system output to use -
-    the default output (Direct3D), OpenGL with pixel-
-    perfect scaling (openglpp or "OpenGL perfect") for
-    improved image quality, and the TrueType font (TTF)
-    output for text-mode DOS applications. (Wengier)
-  - You can now supply a ZIP/7Z file as a parameter to
-    DOSBox-X directly so that it will be mounted as C:
-    drive when DOSBox-X starts. (Wengier)
-  - Added overlay support for mounting PhysFS drives
-    so that you can specify a write location when you
-    mounted a ZIP/7Z archive by adopting an old patch.
-    For example, command "MOUNT C C:\DIR -T OVERLAY"
-    will specify path C:\DIR(\C_DRIVE) as the write
-    location after mounting C: drive as a PhysFS drive
-    with a command like "MOUNT FILES.ZIP". (Wengier)
-  - Added ability to resolve file paths that include
-    environment variables on Windows or tildes (~) on
-    other platforms for various options in the config
-    file, such as language and mapper file paths, MT32
-    ROM & FluidSynth soundfont paths, [config] section
-    options as well as file outputs for the printing
-    and serial/parallel port functions. (Wengier)
-  - Added calculator for DOS (EVAL.EXE), which appears
-    on Z drive and can calculate both simple (such as
-    sin(0) and cos(0)) and many advanced mathematical
-    expressions in either command-line mode and or the
-    interactive mode. (Wengier)
-  - Added support for standard (VGA/EGA/CGA) and mono
-    mode dual-screen setup by porting the patch. You
-    can now start DOSBox-X with the option -display2
-    followed by a color (white, green, amber) to enable
-    this feature on debug builds. (Wengier)
-  - You can now translate texts in DOSBox-X's drop-down
-    menus. The message files as written by the config
-    tool (CLI or GUI) will contain the menu texts for
-    translations from the English language. (Wengier)
-  - Added "file access tries" config option (in [dos]
-    section) so that if a positive integer is provided
-    (e.g. 1 or 3) DOSBox-X will try to read/write/lock
-    files on mounted local drives for the specified
-    number of times before failing on Windows builds.
-    It is especially useful for networked DOS database
-    applications that require record locking. (Wengier)
-  - Added "bannercolortheme" config option (in [dosbox]
-    section) so that users can change the background
-    color theme of the welcome banner from the default
-    blue color when DOSBox-X starts. (Wengier)
-  - Added "pcaptimeout" config option (in the [ne2000]
-    section) to specify a read timeout value for pcap
-    in milliseconds, or default value (-1 on Windows
-    or 3000 otherwise) will be used. (Wengier & Jookia)
-  - Added "Save & Restart" button to the Configuration
-    Tool's "Save" option for saving the config file and
-    then automatically restarting DOSBox-X with this
-    saved configuration. Command-line options -wcboot,
-    -wcdboot and -wcpboot are added to CONFIG command
-    which resemble -wc, -wcd, and -wcp options but will
-    reboot DOSBox-X after writing configfile. Command-
-    line option -bc (-bootconf) is also added to reboot
-    with specified config file (or the primary loaded
-    config file if not specified) directly. (Wengier)
-  - The config option ttf.font will now search for TTF
-    fonts in the directory as specified by the fontpath
-    option in [printer] section too. (Wengier)
-  - Added special properties to CONFIG command such as
-    "screenwidth", "screenheight", "windowwidth", and
-    "windowheight" so that commands like "CONFIG -GET
-    screenwidth" and "CONFIG -GET screenheight" will
-    get the current screen width and height. (Wengier)
-  - BOOT command without a parameter will now try to
-    boot the current drive if possible. (Wengier)
-  - You can now change properties such as "fullscreen",
-    "glshader" and "windowposition" dynamically with
-    CONFIG command. For example, command "config -set
-    fullscreen=true" and "config -set windowposition="
-    will now switch on the full-screen mode and center
-    the window position respectively. For TrueType font
-    output, you can now also change the TTF font, the
-    number of rows and columns on the TTF screen, and
-    the word processor for TTF dynamically using CONFIG
-    command, e.g. "config -set ttf.font=test", "config
-    -set ttf.lins=30", "config -set ttf.cols=100" and
-    "config -set ttf.wp=wp". The limits for the options
-    ttf.cols and ttf.lins are increased too. (Wengier)
-  - Implemented the DOS network redirector functions so
-    that the host name can be reported to DOS programs,
-    unless the secure mode is enabled. You may need to
-    set either the option ipx=true in [ipx] section or
-    the option ne2000=true in [ne2000] section. Also
-    added config option "network redirector" to [dos]
-    section which if set to false disables the network
-    redirector even with IPX/NE2000 enabled. (Wengier)
-  - Fixed an issue that the DOSBox-X window size may be
-    incorrect when restoring from a maximized window in
-    the SDL2 builds. (Wengier)
-  - Fixed that the menu option "Select OpenGL (GLSL)
-    shader.." not working properly sometimes. (Wengier)
-  - Fixed Ctrl+C not working in GNU ed. (Wengier)
-  - Fixed large ISO images (>2GB) unable to be mounted
-    using IMGMOUNT command. (Wengier)
-  - Fixed build failure on Gentoo Linux. (fonic)
-  - 3dfx games can now work with the Glide passthrough
-    feature when a guest system (guest DOS or Windows
-    9x) is currently running. The default setting for
-    config option "keep private area on boot" in [dos]
-    section is changed from "false" to "auto". (Wengier)
-  - Improved the speed of the Voodoo hardware emulation
-    for running games like Tomb Raider 3dfx. (Wengier)
-  - Improved OPL3Duo support, such as adding a buffer
-    thread to get rid of slowdowns & breakups in audio
-    playback when using the board. (DhrBaksteen)
-  - Updated the Tiny File Dialog library to the latest
-    version v3.8.5, which fixes issues such as the
-    compatibility problem with Windows XP. (Wengier)
-  - Updated FLAC, MP3, and WAV CD-DA decoder libraries
-    to the latest versions (0.12.28, 0.6.26 and 0.12.18
-    respectively; per David Reid). (Wengier)
-  - Integrated SVN commits (Allofich & Wengier)
-    - r4426: Emulate debug register 6 during trap flag
-    emulation (and normal int 1). Fixes 544 (jmarsh)
-    - r4401: Improve xchg to handle unwritable memory
-    better for core_dyn_x86.
-    - r4399: Finish up and add LOOP_NE and LOOP_E for
-    core_dyn_x86.
-    - r4393: Remove video page check when drawing
-    internal mouse pointer, as the BIOS current page
-    is not updated in some cases. Fixes QQP games: Lost
-    Admiral, Conquered Kingdoms, and Solitaire's
-    Journey. Also be a bit smarter about enabling
-    autolock, supporting more cases where the mouse
-    is used for input without resetting it.
-    - r4392: Improve capturing of Zeliard and fix a
-    few percussion-related capturing problems as well.
-    - r4310: Improve PMAKE on big endian machines and
-    fix some bugs. Fixes bug in 16 -> 15 bit color
-    conversion.
-    - r4309: Copy working directory when mounting an
-    overlay.
-    - r4307: Refinement of SoundBlaster checks, so no
-    IRQ is raised when not in autodma mode.
-
-0.83.9
-  - Release notes for this version:
-    https://dosbox-x.com/release-0.83.9.html
-  - Physical CD drives are now mountable in SDL2 builds
-    just like SDL1 builds, so commands like "MOUNT -CD"
-    should work in both SDL1 and SDL2 builds. Some code
-    is adopted from the SDL2_CDROM library. (Wengier)
-  - Implemented file locking support for mounting disk
-    image files so that you cannot mount the same disk
-    image files in read/write mode at the same time as
-    this can cause possible disk corruptions. A config
-    option "locking disk image mount" is added to the
-    [dosbox] section which when set to false (or if the
-    user mounts the image files read-only) will bypass
-    the locking of image files. Also improved the DOS
-    file locking function, which can be disabled by
-    setting "share=false" in [dos] section. (Wengier)
-  - Implemented PhysFS support so that you can mount
-    archives (e.g. ZIP/7Z) as drives in read-only mode,
-    e.g. "MOUNT C TEST.ZIP" or "MOUNT D FILES.7Z". Some
-    code is ported from a custom DOSBox fork. The menu
-    option "Mount an archive file (ZIP/7Z)" is added to
-    Drive menu to mount archives as Drives. (Wengier)
-  - INT 13h now obeys the "hard drive data rate limit"
-    setting, using the same disk I/O delay code as
-    INT 21h file I/O. [Issue #2039]
-  - Linux/X11 SDL1 builds: Combine window move/resize
-    into one call if possible, and not during window
-    manager hints, to avoid resize problems with the
-    XFCE 4.14 platform.
-  - Added menu option "Create blank disk images..."
-    (under "DOS" menu) to create blank floppy or hard
-    disk images of a common disk size, including 360KB,
-    400KB, 720KB, 1.2MB, 1.44MB and 2.88MB for floppy
-    disk images and 250MB, 520MB, 1GB, 2GB, 4GB and 8GB
-    for hard disk images. The 1GB option (-t hd_1gig)
-    is also added to IMGMAKE command. (Wengier)
-  - The Configuration Tool will now be centered within
-    the DOSBox-X window for a better looking. (Wengier)
-  - Added config option "synchronize time" in [dosbox]
-    section which when set to true will allow DOSBox-X
-    to automatically synchronize the date and time with
-    the host system, unless you manually change date
-    and/or time. A menu option "Synchronize host date/
-    time" is added to the DOS menu. The function uses
-    IRQ0 handler; it will not work in PC-98 mode nor if
-    the timer isn't running at the standard 18.2Hz tick
-    rate, as any other rate does not make sense and
-    will cause only jitter and error. Also fixed two
-    Demoscene entries sl_fokus and sl_haloo which use
-    BIOS_TIMER with a faster hardware tick rate.
-  - Added config option "showdetails" which when set to
-    true enables the menu option "Show FPS and RT speed
-    in title bar" at start. It is equivalent to -showrt
-    and -showcycles command-line options. (Wengier)
-  - Improved compatibility with Watcom C++ 2.0 when
-    long filename (LFN) support is enabled. (Wengier)
-  - Added support for starting DOSBox-X in a specific
-    display on a multi-screen setup (Windows builds as
-    well as Linux/macOS SDL2 builds). A config option
-    "display" is added to the [sdl] section that users
-    can specify a display for the DOSBox-X window to
-    start. The option can be combined with the existing
-    "windowposition" config option to specify the
-    position on the specified display/screen. (Wengier)
-  - DOSBox-X will now pop up a message box to inform
-    the user when a Direct3D pixel shader is loaded
-    from the menu on the Windows platform. (Wengier)
-  - Extended serial (COM) ports from COM1-COM3 to COM1-
-    COM9 in the [serial] section. The config options
-    serial4-9 are advanced options. You can optionally
-    specify base addresses for any serial ports. When
-    the "file" option is used, you can additionally
-    specify a program to open the file with "openwith"
-    option. If the specified program cannot be executed
-    due to some problem, DOSBox-X will try to start a
-    program as specified with the "openerror" action,
-    or it will show an error. For both serial (COM) and
-    parallel (LPT) ports options, the program commands
-    can be quoted with double quotes, or with single
-    quotes if the "squote" option is added. (Wengier)
-  - Extended parallel (LPT) ports from LPT1-LPT3 to
-    LPT1-LPT9 in the [parallel] section. Config options
-    lpt4-9 are advanced config options. You can also
-    optionally specify base addresses and IRQs for
-    these ports. The parallel1-9 config options are
-    enhanced to allow the generated files to be started
-    with the specified action: "openpcl" to start a
-    program to open the file if the print output is
-    detected to be PCL; "openps" to start a program if
-    the print output is detected to be PostScript (PS);
-    "openwith" to start a program otherwise. If you'd
-    like to specify parameters then be sure to properly
-    quote the string(s). Furthermore, if any of the
-    specified program(s) cannot be executed, DOSBox-X
-    will try to start a program as specified with the
-    "openerror" action, or show an error. (Wengier)
-  - Added "openwith" and "openerror" config options to
-    [printer] section to start the specified program to
-    open the printer output file. The [printer] section
-    also accepts "fontdir" option where you can change
-    the path ("FONTS" by default) where the printer TTF
-    fonts (including courier.ttf, ocra.ttf, roman.ttf,
-    sansserif.ttf, script.ttf) are located. If no TTF
-    font can be found (either from the custom path or
-    system path) for printing, the internal TTF font
-    for the TTF output will be used. (Wengier)
-  - Added read-only options to the Drive menu to mount
-    host folders/drives or image files to the specified
-    drive letter in read-only mode. (Wengier)
-  - You can now use a single mapper file for both SDL1
-    and SDL2 versions of DOSBox-X! The new mapper file
-    will be divided to sections [SDL1] and [SDL2] for
-    both versions. The mapper file can be specified
-    with the mapperfile config option, or you can set
-    the mapperfile_sdl1 and mapperfile_sdl2 config
-    options to override mapperfile option. (Wengier)
-  - Added -defaultmapper command-line option which will
-    use default key bindings for the mapper. (Wengier)
-  - The menu functions "Load mapper file", "Quick edit
-    mode", "Stop clipboard pasting" and "Display state
-    information" have been added to the key mapper so
-    that you can now define your own shortcut keys to
-    activate these functions. (Wengier)
-  - The default shortcuts for the "Copy to clipboard",
-    "Paste from clipboard", and the "Reset window size"
-    functions are now Ctrl+F5, Ctrl+F6 and Host(F11/F12)
-    +BackSpace respectively. (Wengier)
-  - Added ttf.fontbold, ttf.fontital, and ttf.fontboit
-    config options so that you can specify actual bold
-    italic, and bold-italic TrueType fonts for use with
-    the TTF output that will render the bold, italic,
-    and bold-italic text styles using the actual TTF
-    fonts (e.g. consolab, consolai, consolaz instead of
-    consola) instead of making the original TTF font
-    bold, italic, bold-italic automatically. (Wengier)
-  - DOSBox-X now supports the use of arrow keys (left,
-    right, up, down, home, end) to select and copy text
-    to the host clipboard in addition to a mouse button
-    (subject to the specified key modifier, or use the
-    QuickEdit function). The arrow keys will move the
-    selections; press Home key to start the actual text
-    selection and End key to end text selection and to
-    copy to the clipboard; press ESC key to cancel text
-    selection. Set config option "clip_mouse_button" to
-    "arrows" to enable it, or select it from "Shared
-    clipboard functions" menu group. (Wengier)
-  - You can now press the key combination Ctrl+Tab in
-    the shell to see a list of files/directories that
-    can be completed by the Tab completion. (Wengier)
-  - Added SETCOLOR command to view or change the text-
-    mode color scheme settings. Also fixed the color
-    palette for the TTF output. (Wengier)
-  - Separated "TTF options" menu group that contains
-    TrueType font (TTF) related menu options from the
-    "Text-mode" menu group in "Video" menu. (Wengier)
-  - The "Show menu bar" option now appears in system
-    menu of the Windows SDL2 build too. (Wengier)
-  - If a language file fails to load, DOSBox-X will now
-    show a warning dialog instead of exiting. (Wengier)
-  - The option "clip_key_modifier" now accepts values
-    like "ctrlalt", "ctrlshift", "altshift". (Wengier)
-  - Fixed 2D texture not showing for 3dfx games in the
-    Glide passthrough mode. (Wengier)
-  - Fixed the mouse sensitivity menu option (under the
-    "DOS" menu) not working. (Wengier)
-  - Fixed the color palette problem when switching to
-    graphic mode from mono mode. (Wengier)
-  - Fixed full-screen TTF output may not fully cover
-    the background screen in Linux. (Wengier)
-  - Fixed that lines starting with "%" in [autoexec]
-    section are being ignored. (Wengier)
-  - Fixed issues with building the code with original
-    MinGW using the ./build-mingw script. (Wengier)
-  - Fixed option "output=ttf" not working properly with
-    -startui/startmapper command-line option. (Wengier)
-  - When the mouse is captured, the title bar will show
-    the shortcut to release the mouse. (Wengier)
-  - IMGMOUNT now assumes the ISO type for .GOG/.INS
-    files (which are equivalent to .CUE/.INS files)
-    if no type is specified by the user. (Wengier)
-  - Improved the dynamic core including the way its
-    cache is allocated and to support dual mapping.
-  - The FREECG98.BMP file (for PC-98 mode) is now
-    rendered based on a unifont_jp TTF font instead
-    of UnifontFullMediumMono.ttf. (roytam1)
-  - Added support for automatic switching from TTF
-    output to another output in PC-98 mode, allowing
-    Windows 3.1 to run in this mode. (Wengier)
-  - Added OPL3Duo support, which passes OPL3 output
-    to an OPL3Duo Arduino board with a specific
-    configuration if desired. Set the config option
-    "oplemu=opl3duoboard" to use it. (josephillips85)
-0.83.8
-  - Release notes for this version:
-    https://dosbox-x.com/release-0.83.8.html
-  - Added support for scalable TrueType font (TTF)
-    output for text-mode programs. Set "output=ttf"
-    and optionally a monospaced TTF font (such as
-    consola) with config option "ttf.font" to use it.
-    Lines and columns can be specified with config
-    options "ttf.lins" and "ttf.cols", and the cursor
-    can be made blinking with the option "ttf.blinkc".
-    The config options "ttf.ptsize" and "ttf.winperc"
-    can be used to set the TTF font size and window
-    percentage respectively. If you specify a TTF font
-    size with "ttf.ptsize" then "ttf.winperc" will be
-    ignored. You can also specify a word processor
-    (WP=WordPerfect, WS=WordStar, XY=XyWrite) for the
-    on-screen text-style and 512-character font (WP)
-    features. When using the TTF output DOSBox-X will
-    temporarily switch to a different output when a
-    graphical mode is requested (or when trying to take
-    a screenshot); the TTF output will be auto-switched
-    back later), which can be customized via config
-    option "ttf.outputswitch" (which defaults to auto).
-    Menu items in the "Text-mode" menu group (under
-    "Video" menu) have been expanded to support TTF
-    options such as increasing/decreasing the TTF font
-    sizes and on-screen text style toggling (including
-    bold, italics, underline and strikeout). You can
-    also select a TTF font to use at run-time with the
-    "Select TrueType font (TTF)" menu option. (Wengier)
-  - Added the "Load mapper file..." menu option (under
-    "Main") to select and load a DOSBox-X mapper file
-    at run-time. Be sure to select a SDL1 mapper file
-    for SDL1 builds, and similar for SDL2. (Wengier)
-  - You can now select a host key from the menu (under
-    "Main") including Ctrl+Alt, Ctrl+Shift, Alt+Shift,
-    or use the mapper-defined host key as in previous
-    versions (which default to F11 on Windows and F12
-    otherwise). A config option "hostkey" is added so
-    that you can specify it from config file. (Wengier)
-  - Pasting text from the clipboard on macOS SDL1 build
-    is now supported like Linux SDL1 build. (Wengier)
-  - Added support for ARM-based Apple M1 MacBook. The
-    dynamic core now works on ARM-based macOS systems.
-    SDL1 builds updated to use newer audio APIs on the
-    macOS platform so that the audio works once again
-    when compiled and run on macOS 11 (Big Sur). Prior
-    to the change, ancient versions of the API dating
-    back to the mid 2000s were used which no longer
-    work on Big Sur.
-  - DOSBox-X will now look for the config file (i.e.
-    dosbox-x.conf/dosbox.conf) and the mapper file in
-    the directory containing the DOSBox-X executable
-    too if the config or mapper file cannot be found
-    in the DOSBox-X working directory. (Wengier)
-  - The system menu in Windows SDL1 builds is now also
-    available for Windows SDL2 builds, and menu items
-    "Reset font size", "Increase TTF font size" and
-    "Decrease TTF font size" are added. (Wengier)
-  - Enhanced the mapper editor interface to allow more
-    keyboard shortcuts to be added, shown in multiple
-    pages in the mapper, navigable with the "Previous
-    Page" and "Next Page" buttons. The text in the
-    grids are now longer and clearer too. The default
-    shortcuts for a few items are changed to use the
-    Host key style (e.g. Host+S and Host+L for saving
-    and loading states respectively). (Wengier)
-  - Added menu item "List network interfaces" under
-    "Help" menu to list network interfaces in the host
-    system for the NE2000 feature. (Wengier)
-  - Added menu group "DOS commands" under "Help" menu
-    to display the help content for the selected DOS
-    shell command (DIR, CD, etc). (Wengier)
-  - Configuration Tool now provides the option to save
-    to the primary or user config files. (Wengier)
-  - Certain config options (e.g. doublescan) that were
-    marked as advanced options are now general config
-    options and will appear in dosbox-x.reference.conf
-    apart from dosbox-x.reference.full.conf. (Wengier)
-  - Added config options "saveremark" (default: true)
-    and "forceloadstate" (default: false) in [dosbox]
-    section which can be used to control if DOSBox-X
-    should ask users to enter remarks when saving a
-    state or show warnings when loading a saved state
-    if there is a mismatch found. (Wengier)
-  - The config option "pixelshader" is moved from the
-    section [gui] to [render] so that it will be in the
-    same section as the option "glshader". (Wengier)
-  - Added menu item "Select OpenGL (GLSL) shader..." to
-    allow OpenGL shader switch from the menu, just like
-    the function for Direct3D pixel shaders. (Wengier)
-  - Added menu item "Show IDE disk or CD status" under
-    "DOS" menu to show the current assignments (disk or
-    CD image) of the IDE controllers. (Wengier)
-  - Fixed IDE CD assignment may not be reset when soft
-    reboots are activated from guest systems. (Wengier)
-  - The program 80x43.COM is added into the ZIP package
-    TEXTUTIL.ZIP on the Z drive. You can also change
-    current text screen to the 80x43 mode from the menu
-    group "Text-mode" under "Video" menu. (Wengier)
-  - Enhanced MODE command so that you can change the
-    number of columns and lines in the screen with the
-    syntax "MODE CON COLS=c LINES=n" (c=80 or 132, and
-    n=25, 43, 50, or 60). The command "MODE CON" will
-    show the current number of columns and lines in the
-    screen as in a real DOS system. (Wengier)
-  - Added FLAGSAVE command for the save state feature
-    to flag (mark) one or more files to be saved and
-    loaded. Type "FLAGSAVE /?" for more information on
-    this command. (PogoMan361 and Wengier)
-  - Enhanced A20GATE command to show the current status
-    of the A20 gate when no parameter is given, along
-    with other small improvements. (Wengier)
-  - INT 21h DOS=HMA emulation, to enable the A20 gate,
-    and autoa20fix, to disable the A20 gate, now checks
-    whether the CPU is running in virtual 8086 mode.
-    If vm86 detected, the code will control the A20
-    gate by calling the XMS interface instead of direct
-    reading/writing via port 92h. This consideration
-    is required for autoa20fix to cooperate with
-    Microsoft Windows 3.1. Note that Windows 3.1 does
-    not virtualize port 92h. If it did, this workaround
-    would not be necessary.
-  - Added -a option to LOADFIX command which will auto
-    allocate enough memory to fill lowest 64KB memory
-    instead of using exactly 64KB memory. (Wengier)
-  - Added autofixwarning option (true by default) which
-    allows user to silence the messages when DOSBox-X
-    tries to auto-fix "Packed file is corrupt" error
-    when running a program with this issue. (Wengier)
-  - Added autoa20fix option (enabled by default). This
-    option when enabled attempts to resolve EXEPACK
-    "Packed file is corrupt" errors by temporarily
-    disabling the A20 gate and running the program
-    again. This may provide better support for affected
-    DOS applications than the LOADFIX option. If both
-    autoa20fix and autoloadfix are set, then autoa20fix
-    will be tried first, and if it did not work then
-    autoloadfix will be tried next.
-  - The autoloadfix config option changed to allocate
-    only enough memory to keep the executable above the
-    64KB boundary, instead of blindly allocating 64KB.
-  - Fixed menu items "Rescan drive" and "Swap disk" in
-    "Drive" menu being reversed. (Wengier)
-  - Fixed CD audio issue with the game "The Secret of
-    Monkey Island" when talking to the pirate in Scumm
-    Bar by adapting the patch that fixes it. Thanks
-    kcgen for the fix logic. (Wengier)
-  - Added support for MAME CHD CD images. You can now
-    mount CHD images with IMGMOUNT command, or from the
-    Drive menu. Based on libchdr library and the work
-    of the user whocares010. (Wengier)
-  - Updated FLAC/MP3/WAV CD-DA decoder libraries to the
-    latest versions (versions 0.12.22, 0.6.19, 0.12.14
-    respectively). Thanks to mackron & kcgen. (Wengier)
-0.83.7
-  - Release notes for this version:
-    https://dosbox-x.com/release-0.83.7.html
-  - The primary DOSBox-X Wiki is now located at the
-    URL: https://dosbox-x.com/wiki (Wengier)
-  - Implemented the x86 dynamic core for both 32-bit
-    and 64-bit systems by re-porting the code from SVN.
-    Dynamic core now supports either the dynamic_x86
-    or the dynamic_rec core. The dynamic_x86 core will
-    be used by default for x86 and x86_64 platforms and
-    if "core=dynamic" is set, and Windows 9x can be run
-    in this dynamic core (although at this time may
-    encounter some issue with the S3 driver). You can
-    also explicit specify setting "core=dynamic_x86" or
-    "core=dynamic_rec" for either the dynamic_x86 core
-    or the dynamic_rec core. Also thank joncampbell123
-    for the 64-bit fix. (Wengier)
-  - You can now use your own save file (in addition to
-    save slots! There are now a "Use save file" toggle
-    item and "Browse save file..." for browsing save
-    files on your computer. A config option "savefile"
-    (in [dosbox] section) is added to specify a save
-    file to use at start. (Wengier)
-  - Save state feature now allows users to optionally
-    enter remarks when saving a state. A submenu group
-    "Save/load option" is added (under "Capture") where
-    you can toggle menu items "No remark when saving
-    state" (for disabling input of remarks when saving)
-    and "force load state mode". A menu item "Display
-    state information" is added as well to display the
-    information of the saved state. (Wengier)
-  - DOSBox-X will now use native dialog box to display
-    quit warnings and save state errors. (Wengier)
-  - Changed some DOS error messages (such as "Illegal
-    command" which now reads "Bad command or filename")
-    similar to real DOS systems. (Wengier)
-  - ADDKEY and INT2FDBG commands now appear as programs
-    on Z: drive instead of shell commands. (Wengier)
-  - Improved the -z (move virtual drive Z:) function of
-    MOUNT command. You can move the virtual drive as
-    many times as you want, and save/load states will
-    work even after you move the Z: drive. (Wengier)
-  - Enhanced the config option "freesizecap" to allow
-    the setting "fixed" which is the same as "false",
-    and a new setting "relative" is added, which will
-    be similar to the setting "fixed" but the reported
-    free disk size will also change relative to the
-    change of the free disk size ever since. (Wengier)
-  - Added support for Opus CD-DA tracks by porting and
-    cleaning up the source code from other projects.
-    Many thanks to Marty Shepard and kcgen. (Wengier)
-  - Support for FluidSynth MIDI Synthesizer is now
-    included in the MinGW builds by default just like
-    Visual Studio builds. Set "mididevice=fluidsynth"
-    and a soundfont file to use it. (Wengier)
-  - Enabled xBRZ scaler for Visual Studio SDL2 builds
-    just like Visual Studio SDL1 builds. (Wengier)
-  - Added menu item "Show Sound Blaster configuration"
-    under "Sound" menu to show the current information
-    about Sound Blaster, and also menu item "Show MIDI
-    device configuration" (also under "Sound" menu)
-    to show information about the current MIDI device
-    such as the soundfont file in use. (Wengier)
-  - Added "Mount multiple disk/CD images" option to the
-    mounting options of the Drive menu to allow users
-    to mount more than one disk/CD images to a drive,
-    swappable from the menu. Also added separators to
-    the Drive submenu to make it look better. (Wengier)
-  - Added new CPU types to the "Emulate CPU speed" menu
-    group namely 286-25MHz, 386DX-25MHz, 486DX4-100MHz,
-    486DX5-133MHz, Pentium-60MHz, Pentium-75MHz, and
-    Pentium-90MHz. Thanks again for the data provided
-    by the user maximus105. (Wengier)
-  - You can now select a special key (e.g. Alt+Tab,
-    Ctrl+Break, Ctrl+Alt+Del, etc) to be sent from the
-    key defined in the mapper editor. The key can be
-    selected (Ctrl+Alt+Del by default) from the "Send
-    special key" menu group in "Main" menu. (Wengier)
-  - Added full Ctrl+Break emulation at the BIOS and
-    DOS level, updated console emulation to match.
-    The "Pause" mapper shortcut is now moved to
-    HOST[F11/F12]+Pause instead of Ctrl+Pause so that
-    Ctrl+Break can work properly for users, and the
-    function to send the Ctrl+Break key from the menu
-    ("Send special key" under "Main") is added. Also,
-    the PC-98 STOP key now functions the same as the
-    Ctrl+C and Ctrl+Break keys in IBM PC mode.
-  - Added functions "CopyToClipboard" and "QuickRun" to
-    the mapper editor so that you can use shortcuts to
-    activate them (default shortcuts: HOST(F11/F12)+A
-    and HOST(F11/F12)+Q respectively), and a default
-    shortcut HOST(F11/F12)+V is added to the clipboard
-    paste function. Meanwhile, FullCore and SimpleCore
-    shortcuts are removed from the mapper. (Wengier)
-  - Added two new menu items in the "Shared clipboard
-    functions" menu group under "Main", including "Copy
-    all text on the DOS screen" which will copy all
-    screen text to the clipboard, and "Stop clipboard
-    pasting" which allows user to stop pasting in the
-    middle of pasting long clipboard content. (Wengier)
-  - The mouse copy/paste feature is now available for
-    non-Windows systems on SDL2 builds. Also, pasting
-    from the clipboard with a mapped shortcut is also
-    available for Linux/X11 on SDL1 builds. (Wengier)
-  - Added "Use US keyboard layout" toggle menu item in
-    the "PC-98" menu group under "Video" to select
-    whether to force the default US keyboard layout in
-    PC-98 mode, same as the "pc-98 force ibm keyboard
-    layout" config option in [pc98] section. Also moved
-    the "PC-98 PIT master clock" options from the "DOS"
-    menu to this menu group. (Wengier)
-  - The full dosbox-x.reference.conf file is renamed to
-    dosbox-x.reference.full.conf. The original file
-    dosbox-x.reference.conf now contains common config
-    options instead of all config options. (Wengier)
-  - The CONFIG command and Configuration Tool will now
-    save common and modified config options by default.
-    The -all command-line option (or "Save all options
-    to the configuration file" checkbox) will force to
-    save all config options. A new -mod command-line
-    option is added to CONFIG command to save modified
-    config options only, and a new -norem command-line
-    option is added to not write remarks. (Wengier)
-  - Updated the Windows installer to default to the
-    "typical" installation. For the full installation
-    start menu items will be added for DOSBox-X builds
-    copied to subdirectories. A new checkbox "Write
-    common config options (instead of all) to the
-    configuration file" is added which when checked
-    will only write common and modified advanced config
-    options to the config file. Furthermore, for both
-    "typical" and "full" installations the Windows
-    installer will now also copies the DLL files
-    inpout32.dll (32-bit) and inpoutx64.dll (64-bit) to
-    the DOSBox-X install directory for use with the
-    direct parallel port passthrough feature. (Wengier)
-  - Improved Flatpak support for Linux. (rderooy)
-  - Improved message for the -help command-line option,
-    adding for example -silent and -socket command-line
-    options in the help messages. (Wengier)
-  - Added -silent command-line option to run DOSBox-X
-    silently (without showing the DOSBox-X window) and
-    then exit after executing AUTOEXEC.BAT. (Wengier)
-  - Fixed command-line option -socket not working for
-    the null-modem feature. (Wengier)
-  - Fixed issue that aspect ratio not being respected
-    in full-screen mode when a GLSL shader is enabled
-    with an OpenGL output. (Wengier)
-  - Fixed toggle in the "Frameskip" menu group did not
-    change when selecting a different option. (Wengier)
-  - Fixed shelling from programs may not work when the
-    shell config option is set. (Wengier)
-  - The default country setting ("country" option in
-    [config] section]) now defaults to auto-detection
-    if possible, or 81 (Japan) in PC-98 mode. (Wengier)
-  - Increased the default maximum DOS files (adjustable
-    from [config] section) from 127 to 200. (Wengier)
-  - Improved resetting with LOADLIN program. (Wengier)
-  - Improved Gravis Ultrasound (GUS) implementation to
-    make it more accurately represent the GUS DMA state
-    as expected by the running DOS software.
-  - The archive attribute will no longer automatically
-    be applied to directories on non-Windows systems.
-    This fixed issue with PLAYMIDI.EXE from Gravis
-    Ultrasound when listing directories. (Wengier)
-  - Applied hack to allow the low DMA channel detection
-    in the SB16 DIAGNOSE program to work. (Wengier)
-  - The default setting of the clip_paste_speed option
-    has been changed from 20 to 30, which will help
-    prevent lost keystrokes when pasting from the host
-    clipboard for some programs. (Wengier)
-  - With Pentium CPU setting (cputype=pentium) DOSBox-X
-    no longer reports FDIV bug by default. An advanced
-    config option "report fdiv bug" is added to report
-    such CPU bug when set to true. (rderooy & Wengier)
-  - Added support for the XDG_DATA_HOME environment
-    variable for config directory in Linux. (rderooy)
-  - Added support for compiling with pcap for Windows
-    MinGW builds. (Jookia)
-  - Added config option "windowposition" (in [sdl]
-    section) to set the window position at startup in
-    the positionX,positionY format. (tomba4)
-  - Added config option "raw_mouse_input" (in [sdl]
-    section; SDL2 builds only) to bypass the operating
-    system's mouse acceleration & sensitivity settings.
-    Implemented by NicknineTheEagle.
-  - Added config option "startquiet" (in [dos] section)
-    which when set to true will silence the information
-    messages before launching Windows programs to run
-    on the Windows host. A toggle menu item "Quiet mode
-    (no start messages)" is added to the "Windows host
-    applications" menu group in "DOS" menu. (Wengier)
-  - The menu "Show details" (under "Main") is renamed
-    to "Show FPS and RT speed in title bar". (Wengier)
-  - Add menu group "Text-mode" under "Video" menu to
-    change some text-mode related video settings, such
-    as changing the number of rows and columns. A zip
-    package named TEXTUTIL.ZIP is added to the Z drive
-    that contains various utilities (such as CGA.COM,
-    EGA.COM, 132X25.COM, 132X43.COM) to change current
-    video setting from the command line. Also added a
-    config option "high intensity blinking" which when
-    set will display high intensity background colors
-    instad of blinking foreground text. The menu item
-    "Allow 9-pixel wide fonts" is moved from the menu
-    group "Compatibility" to here. (Wengier)
-  - Added "Debugging" menu group under "Help" menu, and
-    moved items from the "Video" Debug and "DOS" Debug
-    menus and the debugger here (debug builds only).
-    Also allowed to hide/show the console or debugger
-    window in Windows debug builds. With the menu item
-    "Console wait on error" checked the Windows console
-    window will wait for the ENTER key before closing
-    itself after an E_EXIT occurs. (Wengier)
-  - Updated MPXPLAY to latest version 1.65. (Wengier)
-  - Integrated SVN commits (Allofich)
-    - r4386: Correct MPU-401 clock-to-host function to
-    operate independently of playing. Fixes hang at
-    exit when playing Roland music in demos by The
-    Phoney Coders. Clamp tempo to valid range.
-    - r4384: ICW1 on the PIC clears the Interrupt Mask
-    Register. Fixes Antagony and quite a few demos that
-    expect IRQs to be unmasked.
-    - r4382: Refine adlib timers a bit more and make
-    reading the Adlib take a bit more time.
-    - r4378: Prevent some possible deadlocks with sti
-    in dynrec core.
-    - r4375: Improve compatibility with older Intel
-    chipsets
-    - r4374: Add a bit of hack so cycles=max/auto 90%
-    keeps on working inside batch files after r3925.
-    - r4371: Fix regression in Clue: Master Detective.
-    - r4370: As an adjunct to r4369, make the reference
-      counts of standard device handles equivalent to
-      those of real DOS.
-    - r4369: Compatible side-effect behavior of DOS in
-      the file close function.
-    - r4368: Improve error codes for some DOS file functions.
-    - r4367: Change FPU_FBST to only write 18 decimals
-      instead of the wrongly 19, this makes it possible
-      to switch 64 integers which in turn fixes some
-      rounding issues. (jmarsh)
-    - r4282,r4283: Switch to a different way to calculate
-      DBOPL table offsets.
-    - r4280: Prevent GenerateDMASound from running with
-      input of 0.
-    - r4279: Remove DMA_TRANSFEREND and replace with
-      DMA_MASKED.
-    - r4277: Remove cases not needed after r4276
-    - r4276: Remove defunct code related to the initial
-      display mode of the system BIOS during video mode
-      changes.
-    - r4274: fix externals.
-    - r4273: Make frameskip an integer.
-    - r4269: Use fabsf when return value is a float.
-      Small warning fix.
-    - r4265: Some more cleanups and memleak fixes.
-    - r4264: Pick some lowhanging fruit. (some memory
-      leaks and unused variables)
-    - r4262: missed one
-    - r4261: These actually use float as input.
-    - r4258: Rename bios tester to biostest and make it
-      debug only to avoid people trying to load real
-      bioses.
-    - r4257: Add simple program that allows you to boot
-      into a bios image for running cpu tester bios.
-0.83.6
-  - Release notes for this version:
-    https://dosbox-x.com/release-0.83.6.html
-  - Improved internal Voodoo card hardware emulation,
-    such as fixing the font issue with the 3dfx version
-    of Tomb Raider when using non-Glide mode. Portions
-    of the code are ported from DOSBox ECE. (Wengier)
-  - Added OpenGL shader support by porting the feature
-    from DOSBox SVN. GLSL shaders are now supported in
-    both SDL1 and SDL2 builds, and this also allows
-    pixel-perfect scaling to be enabled for the OpenGL
-    outputs. The config option "glshader" (in [render]
-    section) can be used to specify a GLSL shader file
-    or a built-in shader when the output is set to
-    "opengl" or "openglnb". For example, you can use
-    the setting "glshader=sharp" (built-in shader) or
-    "glshader=pixel_perfect" (with GLSL shader file)
-    for the pixel-perfect scaling mode. The Windows
-    installer will also copy several GLSL shader files
-    to the "glshaders" subdirectory of the DOSBox-X
-    install directory to be used directly. (Wengier)
-  - Support for FluidSynth MIDI Synthesizer is now
-    included in the Windows Visual Studio builds by
-    default. Set "mididevice=fluidsynth" and a sound
-    font (e.g. GeneralUser_GS.sf2) to use it. (Wengier)
-  - Updated the MUNT MT32 emulation library to its
-    latest version 2.4.0. A few new MT32 config options
-    (starting with "mt32.") are added to [midi] section
-    of the DOSBox-X configuration. (Wengier)
-  - The DOSMID and MPXPLAY programs have been built
-    into DOSBox-X, both can be found on the Z drive and
-    feature full-screen user interfaces with support
-    for command-line usages (use /? option for help).
-    DOSMID can play MIDI/RMI/MUS audio files, whereas
-    MPXPLAY is a powerful and flexible audio player
-    with support for a variety of formats including
-    AAC/AC3/APE/FLAC/MP2/MP3/MPC/OGG/WAV and more with
-    playlist support. (Wengier)
-  - The mounting options "Mount as Hard Disk", "Mount
-    as CD-ROM", "Mount as Floppy", "Mount disk image"
-    and "Boot from disk image" (previously only for
-    Windows) in the "Drive" menu and the "Quick launch
-    program..." in the "DOS" menu are now available
-    for non-Windows platforms as well. (Wengier)
-  - Added "Shared Windows clipboard functions" menu
-    group under "Main", which allows you to enable
-    or disable the different ways for DOSBox-X to
-    communicate with the Windows clipboard. (Wengier)
-  - Added config option "dos clipboard api" in [dos]
-    section to control whether to enable the DOS APIs
-    for communications with the Windows clipboard for
-    DOS applications. (Wengier)
-  - Added config option "clip_mouse_button" to select
-    a mouse button (middle, right, or none; with right
-    mouse button being the default) for copying to and
-    pasting from the Windows clipboard. (Wengier)
-  - The mouse wheel movements will be automatically
-    converted into up/down arrows by default for the
-    intergrated DOS now. You can also enable it for
-    the guest system from the "Main" menu ("mouse wheel
-    movements" -> "Enable for guest systems also") or
-    from the config file. (Wengier)
-  - Added "Emulate CPU speed" menu group (under "CPU")
-    to emulate the speed of a specific CPU class. The
-    cycles to emulate are approximations of the actual
-    CPU hardware, and they are available thanks to data
-    provided by the user maximus105. Also added config
-    option "cycle emulation percentage adjust" in [cpu]
-    section for users who would like to make relative
-    percentage adjustments (between -25% and 25%) in
-    case it is necessary. (Wengier)
-  - Added SORT command from FreeDOS. It can be used to
-    sort input, e.g. "TYPE FILE.TXT | SORT". (Wengier)
-  - Added DELTREE command to delete a directory and all
-    the subdirectories and files in it as in a real DOS
-    system. Please use it with caution. (Wengier)
-  - The command for starting the Configuration Tool has
-    been renamed from "SHOWGUI" to "CFGTOOL". A new
-    command-line option -gui is added to CONFIG command
-    to start the Configuration Tool as well. (Wengier)
-  - DOSBox-X now includes ZIP.EXE and UNZIP.EXE from
-    InfoZip for zipping and unzipping files in DOS.
-    Both programs will appear on the Z drive. (Wengier)
-  - The powerful DOS CD player called SJGPLAY has been
-    built into DOSBox-X. You can now find the program
-    CDPLAY.EXE in the Z drive for playing Audio CDs in
-    DOS, which supports both graphical and command-line
-    usage, and you will also find a text file named
-    CDPLAY.TXT in the Z drive for a quick usage guide.
-    A zip package including full documentation and some
-    extras will additionally appear as SJGPLAY.ZIP in
-    the Z drive. This freeware program was written by
-    Steve Gray and is now included in DOSBox-X with
-    explicit permission of the author. (Wengier)
-  - DOSBox-X will now by default show a quit warning
-    if a DOS program or game, or a guest system is
-    running. The previous behavior can be set with
-    "quit warning=autofile". (Wengier)
-  - The welcome banner when DOSBox-X starts has been
-    improved for a better looking and should provide
-    more helpful instructions for users. (Wengier)
-  - Add new "Help" menu which includes menu items
-    "Introduction", "DOSBox-X homepage", "DOSBox-X Wiki
-    guide", "DOSBox-X support" and "About". (Wengier)
-  - Improved the message when automatically re-running
-    the executable which failed with the "Packed file
-    is corrupt" error. Also added the "autoloadfix"
-    config option which when set to "false" will not
-    automatically re-run such programs. (Wengier)
-  - The display for several section names in DOSBox-X's
-    graphical configuration tool has been capitalized
-    or modified otherwise to look better. A default
-    shortcut key HOST(F11/F12)+C is added for starting
-    the graphical configuration tool. (Wengier)
-  - Added the "Show advanced options" checkbox in the
-    main screen of the Configuration GUI to toggle
-    whether to display all config options for the
-    sections. If unchecked (default), it will show
-    common config options instead of all of them. A
-    new config option "show advanced options" is added
-    which when set to "true" will make the checkbox
-    checked by default. (Wengier)
-  - Added code to cap the scan line length given to
-    the VESA BIOS given the video mode. This prevents
-    VBETEST.EXE from doing test patterns smaller than
-    the actual display, which can happen with 32bpp
-    320x200 modes and 1MB or less video RAM.
-  - VESA BIOS Set Scan Line Length fixed to properly
-    report and handle scan line length for 16-color
-    SVGA planar modes. VBETEST 16-color modes now
-    display correctly.
-  - Added option to control whether VESA BIOS panning
-    (the original VBE call) waits for vsync.
-  - Moved video related config options from [dosbox]
-    section to its own [video] section. These options
-    in existing config files will be automatically
-    redirected to the [video] section from the [dosbox]
-    section when DOSBox-X starts. Windows installer can
-    also move such config options from existing config
-    files automatically. (Wengier)
-  - Cleared modem phone book before parsing it. Thank
-    NicknineTheEagle for the improvement.
-  - Improved the help message of MOUNT command. Also
-    added option -examples to show its usage examples,
-    similar to IMGMOUNT and IMGMAKE commands. (Wengier)
-  - Fixed freeze when trying to reboot the internal
-    DOS when using a different code page and it is in
-    CGA or EGA emulation modes. (Wengier)
-  - DOSBox-X will now try to use the internal DOS date
-    and time (instead of always using the host date and
-    date) for file modication timestamps. (Wengier)
-  - Added menu item "Expanded memory (EMS)" under "DOS"
-    menu to dynamically enable or disable EMS memory
-    at run-time. You can now also modify EMS memory
-    with CONFIG command from command-line. (Wengier)
-  - Added config option "drive z hide files" (in [dos]
-    section) to hide or remove files listed (separated
-    by spaces) from the Z drive. If a file has a "/"
-    prefix (e.g. "/INTRO.COM"), then the specified file
-    will have the hidden attribute ("DIR /A" will list
-    all such files) instead of completely disappearing
-    from the Z drive. (Wengier)
-  - You can now add your own programs or files to the
-    Z drive! Put your programs or files in the drivez
-    directory located in the DOSBox-X program folder
-    or the DOSBox-X configuration directory, and they
-    will automatically appear on the Z drive. If any of
-    the files have the same names as the built-in ones,
-    they will replace the built-in files. For example,
-    you can replace the built-in EDIT.COM and XCOPY.EXE
-    programs (from FreeDOS) with MS-DOS counterparts.
-    Windows installer will now automatically create a
-    drivez directory with a README.TXT file in it too.
-    For subdirectories support please use MOUNT command
-    to mount local directory instead. (Wengier).
-0.83.5
-  - Release notes for this version:
-    https://dosbox-x.com/release-0.83.5.html
-  - Windows installer now offers the option to upgrade
-    the DOSBox-X config file (dosbox-x.conf) to the
-    latest version format automatically while keeping
-    users' current settings. It can also add a context
-    menu for executables (.exe, .com, .bat), config
-    files (.conf) and folders in the Windows Explorer
-    so that you could quickly run or open them with
-    DOSBox-X from the Windows Explorer. More icons
-    are added to the DOSBox-X program group within the
-    Start menu as well. (Wengier)
-  - Added config option "startbanner" in [dosbox]
-    section which if set to "false" would skip the
-    welcome banner when DOSBox-X starts. Also added
-    config option "fastbioslogo" which if set to "true"
-    will skip the BIOS logo (replacing the command-line
-    option -fastbootlogo). A new command-line option
-    "-fastlaunch" is added to enable fast launch mode
-    by skipping both the logo and the banner. (Wengier)
-  - Added config option "ega per scanline hpel" in
-    [dosbox] section to control whether EGA emulation
-    latches hpel at display start (as VGA emulation
-    does) or allows hpel to change per scanline.
-    Setting the option to false is needed for some
-    games like Commander Keen.
-  - Support for mounting CD images with a sector size
-    of 2448, used by for example the MDF image of the
-    game Grand Theft Auto. (Wengier)
-  - Allowed Sound Blaster to be enabled by the games
-    "Desert Strike" and "Jungle Strike". (Wengier)
-  - Sound Blaster Pro emulation now maps DSP commands
-    0x41 to 0x47 as aliases of 0x40 (set time constant)
-    to support broken demoscene code that uses 0x41
-    in that way. Yes, such code would obviously break
-    on clone cards and the SB16. Added a config option
-    "dsp command aliases" in [sblaster] section to turn
-    it off for debugging. Alias is documented on Vogons
-    forums where someone made a SB Pro clone card.
-  - Fixed the issue with CD audio play by porting the
-    audio code from DOSBox ECE. (Wengier)
-  - COPY command now assumes /Y automatically when
-    running in the batch file or with CALL command
-    (or COMMAND /C) as in real DOS. (Wengier)
-  - DOSBox-X will allow control characters 8 (BS),
-    9 (TAB), 26 (SUB), and 27 (ESC) when executing GOTO
-    command in batch files without warnings. (Wengier)
-  - Normal core: REP MOVSD now checks segment limits
-    for ES:(E)DI and throws a GP fault if exceeded.
-    Demoscene productions marked as using VESA BIOS
-    modes and scribbling on the VGA BIOS are relying
-    on segment limits and GP faults to fake a linear
-    framebuffer.
-  - Added config option "vesa bank switching window
-    range check" to allow disabling the VESA BIOS
-    window number range check when called on to
-    bank switch. Needed for "Pill" by Opiate in the
-    end credits, which for some reason requires a
-    call for window number 0xFFFF to succeed in order
-    to draw credits without glitching.
-  - Added config option "vesa bank switching window
-    mirroring" for instructing VESA BIOS to ignore
-    bank switching window parameter when asked to
-    get/set bank switching window setting. Needed for
-    some old demoscene and game applications that
-    assume Window B is available, and will not render
-    SVGA properly without it.
-  - Added config option "quit warning" to indicate if
-    DOSBox-X should warn show a warning message when
-    you try to close the DOSBox-X window. If set to
-    "auto" (default), DOSBox-X will warn only if at
-    least one file handle is still open, or you are
-    currently running a guest system. (Wengier)
-  - Added command-line option "-defaultconf" to use the
-    default config settings. (Wengier)
-  - Added command-line option "-defaultdir" to specify
-    a directory (instead of the current directory) as
-    the working directory. DOSBox-X will look for the
-    dosbox-x.conf file in this directory. (Wengier)
-  - The -winrun command-line option will also enable
-    LFN support with "lfn=auto" on Windows. (Wengier)
-  - VER /R now shows DOSBox-X's Git commit SHA1, in
-    addition to the build date and other version
-    information shown by the VER command. (Wengier)
-  - Fixed that joystick may not work with the setting
-    "usescancodes=auto" when a non-US keyboard layout
-    is activated on the SDL1 build. (Wengier)
-  - DOSBox-X will now search for system fonts if the
-    fonts required for the printing feature cannot be
-    found in the FONTS directory. (Wengier)
-  - Added menu item "Send form-feed" under the DOS menu
-    for manually ejecting new pages to print. (Wengier)
-  - Added "Quick launch program..." menu (under "DOS")
-    to quickly run the specified program as selected
-    by the Windows file browser in DOSBox-X. (Wengier)
-  - Added "Drive information" menu item under "Drive"
-    menu to show information for the specified drive,
-    and added "Show mounted drive numbers" menu item
-    under "DOS" menu to show details for all mounted
-    drive numbers (0-5). (Wengier)
-  - The command "Swap CD" now swaps only CD drives (as
-    the name), not all non-floppy drives. Also added
-    "Swap disk" menu item under the "Drive" menu for
-    swapping individual mounted drives. (Wengier)
-  - IMGMAKE now tries to resolve home directory (~)
-    on Linux and macOS platforms. Also improved the
-    help message for this command. (Wengier)
-  - Fixed unmounting swap disks when unmounting drives
-    with MOUNT or IMGMOUNT command. (Wengier)
-  - Fixed possible failure when mounting .VHD images,
-    and the issue that leading colon (:) or read-only
-    marker may not work for such images. (Wengier)
-  - IMGMOUNT command without parameters now shows the
-    disk position and number of swap disks, as well as
-    IDE controller (if applicable). Also added option
-    -examples to show its usage examples. (Wengier)
-  - Add "-ro" option for IMGMOUNT command to mark all
-    disk images as read-only at once. You could also
-    mark read-only disk images individually using the
-    leading colon as in previous versions. (Wengier)
-  - The default value for "output" (in "sdl" section)
-    is now "default", which will default to the value
-    according to your platform. (Wengier)
-  - The -Q (quiet) option of MOUNT, BOOT and RESCAN
-    commands now silences virtually all outputs (error
-    and normal messages) of these commands. (Wengier)
-  - Worked around the mounting issue with LaunchBox,
-    by allowing a mounting command-line with single
-    quotes like MOUNT C 'X:\DOS' on Windows. (Wengier)
-  - Unmounting ISO drives will auto-unmount associated
-    El Torito floppy drives (if any) too. (Wengier)
-  - Updated xxHash library by Yann Collet from 0.7.4
-    to the stable version 0.8.0. (Wengier)
-  - Added support for the OPL2 audio board by setting
-    the config option "oplemu=opl2board".
-  - The save state feature now tries to save and then
-    restore the mounted drives of all types (if the
-    paths or image files still exist on host system).
-    This fixes the "save state corrupted" error while
-    trying to load saved states but the drives are not
-    yet mounted in DOSBox-X. (Wengier)
-  - The save state feature now verifies the emulated
-    machine type (VGA, PC98, etc) too when loading a
-    saved state. All confirm and error dialog boxes
-    for saving or loading states appear in a cross-
-    platform manner now, instead of only on Windows
-    systems. Also added the option to remove the saved
-    state in the selected save slot. (Wengier)
-  - Increased the number of save slots from 10 to 100.
-    Each page in the save slot menu (under "Capture")
-    still shows 10 slots as before, but you can now go
-    to the previous or next page (up to 10 pages) for
-    more save slots (100 in total). (Wengier).
-  - The [pci] section is now the [voodoo] section, and
-    the config option "voodoo" (the only option of that
-    section) is now named "voodoo_card" within the
-    [voodoo] section to make clear it is for emulating
-    the Voodoo card hardware. Also added config option
-    "voodoo_maxmem" (default: true) to specify whether
-    to use the maximum memory size (12MB instead of the
-    standard 4MB) for the Vooodoo card. (Wengier)
-  - Added support for Glide wrapper. It can be enabled
-    with the new config option "glide" set to "true"
-    in [voodoo] section. The library file glide2x.dll
-    (Windows)/libglide2x.so (Linux)/libglide2x.dylib
-    (macOS) is required for Glide to work. Be sure to
-    use 32-bit dll for 32-bit DOSBox-X binary, and
-    64-bit dll for 64-bit DOSBox-X binary. (Wengier)
-0.83.4
-  - Fixed loading saved states in fullscreen mode with
-    the "aspect=true" setting. (Wengier)
-  - Added config option "saveslot" to select default
-    save slot (1-10). The timestamps for the saved
-    states will also be shown in the menu. (Wengier)
-  - Added key mapper for sending the Ctrl+Alt+Del key,
-    with HOST(F11/F12)+Del by default. (Wengier)
-  - Added dosbox-x.conf setting to ignore the EGA/VGA
-    "extended memory" bit. It was originally defined
-    back when stock EGA/VGA cards could ship with 64KB
-    of memory. The option is needed for DOS games that
-    accidentally clear the bit when using unchained
-    256-color modes (Mr. Blobby).
-  - Added new default value "auto" for the setting
-    "usescancodesauto" (in [sdl] section of the config
-    file) to work around issues with non-US keyboard
-    layouts on SDL1 builds. (Wengier)
-  - Added code pages 808, 850, 852, 853, 855, 857,
-    858, 869, 872 for host to guest codepage mapping
-    on mounted local or overlay drives. (Wengier)
-  - The mapper options "Increase recording volume" and
-    "Decrease recording volume" as well as function
-    "Show sound levels" (from MIXER command) appear
-    now as menu items (under "Sound") too. (Wengier)
-  - Fixed inputting of ASCII character 224 and 240
-    in Windows SDL2 or MinGW builds. (Wengier)
-  - Fixed possible DPMI error when running Windows
-    98 installation from the DOSBox-X shell without
-    using a batch file. (Wengier)
-  - Fixed a bug in the FAT driver that can cause
-    a byte to get lost if writing up to the end of
-    a cluster, which seems to be behind the
-    corruption with program group files when running
-    Windows for Workgroups 3.11 from DOSBox-X shell.
-    [https://github.com/joncampbell123/dosbox-x/issues/1758#issuecomment-665193066]
-  - Unknown INT 2Fh calls are now debug output, not
-    an error.
-  - Added VESA BIOS mode 68h alias as indicated on
-    the Vogons forum.
-  - Fixed handling of config commands with spaces
-    when the "shell configuration as commands"
-    setting is enabled (quotes are needed in such
-    cases). Also added "Config options as commands"
-    toggle menu (under "DOS") to enable/disable the
-    feature from menu. It is disabled by default to
-    avoid name clash with other programs. (Wengier)
-  - Added "Enable quick reboot" toggle menu (under
-    "DOS") so that when enabled, DOS restart calls
-    will reboot the emulated DOS (integrated or
-    guest DOS) instead of the virtual machine in
-    DOSBox-X. Also, you could change the default
-    setting for this by setting the new "quick
-    reboot" config option in "dos" section (Wengier)
-  - Added new "Reboot guest system" menu item (under
-    "Main") to reboot the kernel of the integrated
-    DOS or the guest DOS directly. The previous menu
-    item "Reset guest system" has been renamed to
-    "Reset virtual machine" which will restart the
-    virtual machine in DOSBox-X instead. (Wengier)
-  - Added "Reported DOS version" sub-menu (under
-    "DOS") to dynamically change the reported DOS
-    version (3.3, 5.0, 6.22, 7.1, or custom). This
-    may enable/disable long filename (LFN) support
-    with the default "lfn=auto" setting. (Wengier)
-  - LS is now an external command appearing on drive
-    Z: as LS.COM instead of a builtin shell command.
-    This avoids name clash with game "Links LS 97"
-    which has the main executable named LS.EXE. Also
-    fixed minor issues in this command. (Wengier)
-  - Fixed the game "Disney's Duck Tales: the Quest
-    for Gold" not able to start. (Wengier)
-  - Improved Configuration GUI's handling of "4dos"
-    and "config" sections. Also added the "Save..."
-    button just before the "Close" button. (Wengier)
-  - Added "euro" config option (in [render] section)
-    to display Euro symbol instead of the specified
-    ASCII character in any code page. (Wengier)
-  - PC-98 CG MMIO writes fixed to limit writes only
-    to the user-defined areas, same as the IO writes.
-    This fixes "Niko Niko" that appears to write a
-    few too many 0xE1 bytes when filling text
-    attribute RAM and into the CG MMIO region.
-  - With -winrun command-line option or the setting
-    "startcmd=true" (Windows only), you can now
-    directly launch Windows programs on mounted local
-    or overlay drives to run on the host. The option
-    "startwait=false" can be used to disable waiting
-    for Windows programs after started. This can also
-    be toggled from the "DOS" menu. (Wengier)
-  - Added START command to run commands on Windows
-    host system. The /MAX, /MIN, /HID options can
-    be used to run the specified program maximized,
-    minimized, or hidden (they can be shortened to
-    +, -, _ respectively). This command is disabled
-    by default, but can be enabled by either the
-    "startcmd" config option (in [dos] section) or
-    the -winrun command-line option (which will also
-    enable the CLIP$ device for Windows clipboard
-    support). START will run commands listed in the
-    "startincon" config option (separated by space)
-    in the Windows Command Prompt and wait for a key
-    press before exiting. (Wengier)
-  - Added SHELL= option to the [config] section in
-    dosbox-x.conf to specify an alternative shell,
-    e.g. "SHELL=4DOS.COM". (Wengier)
-  - Added built-in 4DOS 8.00 shell for 4DOS features
-    and capabilities. There is now a [4dos] section
-    in the dosbox-x.conf file to act as the 4DOS.INI
-    config file if you use this shell. (Wengier)
-  - Added "Mouse wheel movements" menu (under "Main")
-    to enable or disable the mouse wheel movements
-    to arrow (up/down etc) feature. (Wengier)
-  - Added "Quick right mouse button copy/paste" menu
-    item toggle to allow quick Windows clipboard copy
-    and paste via the right mouse button without any
-    key modifier that may have been specified by the
-    config option "clip_key_modifier". (Wengier)
-  - Fixed mounting a directory with command-line like
-    "dosbox-x .", and fixed mounting disk images with
-    spaces via the "Drive" menu on Windows. (Wengier)
-  - Added "mountwarning" config setting so you could
-    optionally disable the warning when attempting to
-    mount C:\ in Windows or / otherwise. (Wengier)
-  - IMGMOUNT now assumes "-fs none" automatically if
-    a drive number is specified instead of a drive
-    letter. Moreover, it will assume the image file
-    name "IMGMAKE.IMG" if no filename is specified by
-    the user. Also improved the command's handling of
-    El Torito floppy drives, e.g. you can use option
-    "-bootcd d" instead of "-el-torito d". (Wengier)
-  - IMGMAKE warning replaced to indicate a general
-    incompatibility between MS-DOS/SCANDISK and
-    cluster sizes 64KB or larger.
-  - IMGMAKE command will now use the image file name
-    "IMGMAKE.IMG" if no file name is specified (either
-    in the mounted local directory or in the DOSBox-X
-    program directory if the current directory is not
-    a local directory). The command now also supports
-    a -force option to force overwrite the image file
-    if it already exists. Furthermore, IMGMAKE will
-    delete the generated image file if an error occurs
-    during the image file creation. (Wengier)
-    
-0.83.3
-  - IMGMAKE can now generate FAT12, FAT16, and FAT32
-    filesystems. New option "-fat" is added to select
-    the filesystem for the disk image.
-  - Fixed command-line like "./dosbox-x /dir/app.bat"
-    not able to launch the specified program (Wengier)
-  - Fixed bug in DIR command's /P option which might
-    cause it to not work properly. (Wengier)
-  - The default key modifier for the Windows clipboard
-    copy & paste via the right mouse button feature is
-    now "shift" instead of "disabled". (Wengier)
-  - Single-stepping in the debugger with the 286 and
-    8086 normal cores now works correctly when stepping
-    over instructions with a segment prefix.
-  - Pentium MMX instructions now only available for
-    Pentium MMX or higher. Fixed the bug that allowed
-    MMX instructions for Pentium and lower if programs
-    ignored the CPUID feature bits. Also fixed Pentium
-    MMX instructions so that they work in both 16-bit
-    real mode and 32-bit protected mode to match how
-    they work in real hardware (joncampbell123)
-  - Updated DOSBox-X's implementation for Pentium MMX
-    instructions to latest version by kekko (Wengier)
-  - DOSBox-X will try to automatically run the program
-    with LOADFIX if the error message "Packed file is
-    corrupt" is detected. (Wengier)
-  - MOUNT command can now mount a drive to the UNC
-    root path in the form \\ComputerName\SharedFolder
-    on Windows systems. (Wengier)
-  - Improved the HX-DOS build package to make it fully
-    automated: all required HX DOS Extender files will
-    be included in the package, and dosbox-x.exe can
-    now be run directly in a real DOS system without
-    external requirements. (Wengier)
-  - Fixed incorrect frame rate reported by 3Dfx Voodoo
-    emulation (rderooy, backported from DOSBox SVN).
-  - Added the "Boot from disk image" menu item (A:, C:,
-    and D: drives only) in the "Drive" menu to boot the
-    specified disk image directly in Windows. (Wengier)
-  - Support for converting mouse wheel movements into
-    keyboard presses like arrow keys, configurable by
-    the option "mouse_wheel_key" (default is 0 which
-    disables this feature). When set to 1, mouse wheel
-    movements are converted to up/down arrows. Setting
-    it to 2 or 3 converts such movements to left/right
-    arrows or PageUp/PageDn keys respectively. (Wengier)
-  - Support for reloading the keyboard mapper file with
-    the config -set command. (Wengier)
-  - IMGMOUNT command without parameters will show disk
-    names for drive-number only mounts. (Wengier)
-  - IMGMOUNT can now autodetect DOS <= 3.21 harddisk
-    geometry with MFM sector images (rderooy & Wengier)
-  - IMGMOUNT -fs none fixed to use same geometry detect
-    function that FAT filesystem mounting uses.
-  - Added suppprt for mounting overlay drives using MOUNT
-    command with "-t overlay" option. Backported from
-    DOSBox SVN and adopted for DOSBox-X with additional
-    features such as long filename and PC-98 support, it
-    allows the users to redirect new and changed file(s)
-    to a different location transparently. (Wengier)
-  - Cleaned up the DPI awareness auto-detection code to
-    allow Visual Studio builds to again run on Windows 7.
-    Meanwhile, MinGW builds (either SDL1 or SDL2 version)
-    are still required for Windows XP systems. (Wengier)
-  - Updated Nuked OPL3 to latest version 1.8 for accurate
-    OPL3 emulation (Wengier)
-  - Added AUTOTYPE command to perform scripted keyboard
-    entry into a running DOS program or game. Ported from
-    DOSBox-staging, it can be used to reliably skip intro,
-    provide input to answer initial startup or config
-    questions, or conduct a simple demo. (Wengier)
-  - Added code page 866 (Cyrillic Russian) to support
-    host to guest code page mapping (tuffnatty)
-  - Mouse buttons (left, middle, right) can now be mapped
-    to keys in the keyboard mapper. (Wengier)
-  - Support for mounting .cue files with MP3/OGG/WAV/FLAC
-    compressed audio tracks. (Wengier) 
-  - Rewrote the Windows installer for DOSBox-X, as well as
-    the building script for the installer. All required
-    build tools including the Inno Setup Compiler are now
-    provided in the repository and will be automatically
-    called by the building script. (Wengier)
-  - Added config option "mapperfile_sdl2" for SDL2 builds.
-    SDL1 and SDL2 builds of DOSBox-X can not use the same
-    mapper file, or they will likely malfunction. Adding
-    this option allows SDL1 and SDL2 builds of DOSBox-X
-    to work with the same dosbox-x.conf file. (Wengier)
-  - Added GUI menu option under "DOS" to change the long
-    filename setting (enable, disable, or auto). (Wengier)
-  - Improvements and fixes to the save/load state feature:
-    It now supports Sound Blaster Goldplay mode;
-    It now saves PC-98 FM interrupt state so that reloading
-    state does not cause hung music;
-    It is also fixed not to crash when used within a guest
-    operting system (when the DOS kernel has been shut down
-    using the BOOT command);
-    It now supports memory size up to 1GB;
-    It will save and verify the DOSBox-X version and build.
-    States saved by DOSBox-X in one platform (e.g. 64-bit
-    Windows) may not work in another (e.g. 32-bit Linux).
-    The GUI menu will show if the save slot is empty, and if
-    not the program name of save state will be displayed.
-  - Re-ported and improved the save state feature for saving
-    and loading states with support for up to 10 save slots.
-    They can be selected from the "Capture" menu. (Wengier)
-  - Added COUNTRY command to set country code for country-
-    specific date and time formats. For example, the command
-    "COUNTRY 61" sets the country code to 61 (International
-    English) which uses the DD-MM-YYYY date format instead
-    of the default (U.S.) MM-DD-YYYY date format. (Wengier)
-  - DOS 440Dh IOCTL function 67h (get access flag) added to
-    allow FDISK.EXE to determine FAT filesystem type. Also
-    implemented function 40h (set device parameters) and
-    function 46h (set volume serial number). (Wengier)
-  - Unknown DOS 440Dh IOCTLs warnings now indicate whether
-    triggered by call or query.
-  - S3 VESA BIOS mode number for 1024x768 32bpp changed to
-    avoid conflict with Windows 95 S3 driver and 800x600
-    16bpp mode.
-  - FAT driver no longer mounts FAT32 volumes unless the
-    DOS version is 7.1 or higher, and it no longer mounts
-    FAT16B LBA volumes unless the DOS version is 7.0 or
-    higher. These are to mimic the MS-DOS behavior.
-  - Fixed FAT driver not to attempt to mount partitions that
-    have nothing to do with the FAT filesystem (such as
-    type 0Dh and extended LBA partition tables). Also fixed
-    the FAT driver to not assume partition start sector 63
-    if it cannot identify a partition to use.
-  - Added code to FAT driver to identify telltale pattern
-    left by Microsoft FDISK when a partition is created (but
-    not yet formatted) and reject.
-0.83.2
-  - Added help messages for some supported commands. (Wengier)
-  - Added phone book support for the emulated modem. There is
-    a new phonebookfile= option in the [serial] section. The
-    phone book file entries need to be in the format of:
-    "<dummy number> <hostname/ip:port>" e.g.
-    5551234 cavebbs.homeip.net:23
-    Thank NicknineTheEagle for implementing this feature.
-  - Implemented the missing EMS subfunctions 52h and 59h by
-    porting the patch that adds them (Wengier)
-  - Fixed issues with the "config -wcd -all" command and other
-    updates to the CONFIG command (Wengier)
-  - Added [config] section in dosbox-x.conf to resemble DOS's
-    CONFIG.SYS file. It currently supports REM, BREAK, NUMLOCK,
-    FCBS, FILES, DOS, DEVICE/DEVICEHIGH, INSTALL/INSTALLHIGH,
-    SET and LASTDRIVE commands. The file CONFIG.SYS will appear
-    on the Z: drive, similar to AUTOEXEC.BAT file. The [config]
-    section can be bypassed with the -noconfig command-line
-    option or with the secure mode enabled (Wengier)
-  - Moved PC-98 related config options (starting with "pc-98 ")
-    from [dosbox] and [dos] sections to its own [pc98] section.
-    These options in existing dosbox-x.conf/dosbox.conf files
-    will be automatically redirected to the [pc98] section from
-    the other sections when DOSBox-X starts (Wengier)
-  - The user directory DOSBox-X uses has been changed to use the
-    DOSBox-X directory (e.g. from ~/.dosbox to ~/.config/dosbox-x
-    on Linux platform). It will be read *after* the dosbox-x.conf
-    file in the current directory (Wengier)
-  - Config option "dpi aware" now supports the "auto" setting
-    to auto-decide on the best setting for the platform. This
-    fixes very small window issue on high DPI devices such as
-    Microsoft Surface tablets. (Wengier)
-  - Added DTASEG, DTAOFF, and PSPSEG as hex value constants to
-    the debugger interface to aid in debugging DOS programs.
-  - New command-line option -helpdebug added to list debug-
-    related command-line options. The standard -? / -h / -help
-    command-line option will no longer list them (Wengier)
-  - Implemented LFN support for FAT driver, so that it is now
-    possible to view directory list, create or open files and
-    directories etc with long filenames on FAT12/16/32 drives
-    just like on mounted local drives.
-  - FAT driver cleaned up and fixed to avoid edge cases that
-    can corrupt directory entries and leave lost clusters
-    on the disk, also fixed to always report root directory
-    as a directory through the GetFileAttribute INT 21h call,
-    needed by MOVE.EXE and XCOPY.EXE to work properly.
-  - IMGMOUNT auto geometry detection will assume LBA disk
-    and fake C/H/S geometry if the disk is 4GB or larger,
-    the MBR lacks executable code, or the first partition
-    is Windows 98-style LBA FAT16 or FAT32.
-  - IMGMOUNT now assumes ISO type by default if the image file
-    extension is .iso/.cue/.bin/.mdf. No need for "-t iso" in
-    this case; but (if appliable) it can be overridden by for
-    example "-t hdd". (Wengier)
-  - IMGMOUNT command (no parameters) now lists mounted FAT/ISO
-    drives and mounted drive numbers, also SUBST command (no
-    parameters) now lists mounted local drives (Wengier)
-  - INT AH=36h fixed to convert free space but maintain a
-    cluster size (bytes/sector * sectors/cluster) that is less
-    than 64KB to avoid divide by 0 crashes with FORMAT.COM /S
-  - Added FAT32 free/total disk space API for FAT driver, and
-    updated INT 21h AX=7303h to call it. FAT driver now provides
-    FAT32 extended disk free/total through FAT32 API and 2GB
-    limited free/total through INT 21h AH=36h for older DOS
-    programs. Shell DIR command updated to use FAT32 free space
-    API to show free space even on FAT32 partitions larger than
-    2GB, but only if the DOS version is set to 7.1 or higher.
-  - Added FAT32 INT21h and IOCTLs needed by MS-DOS 7.1/Windows 98
-    versions of SCANDISK.EXE and FORMAT.COM, such as DOS functions
-    for "FAT32 extended" absolute disk read and write.
-  - Improved FAT32 support to the FAT driver, including direct
-    support for FAT32 drives in the DOSBox-X command shell. Files,
-    directories and volume labels on FAT32 drives can be listed,
-    read from or written to just like on FAT12/16 drives.
-  - Added DOS IOCTL read/write logical device track functions so
-    that FORMAT.COM is able to verify and modify the partition table
-    to successfully format a hard drive image. Also added stub to
-    DOS IOCTL "format device track" for FORMAT.COM.
-  - You can now force unmount a drive and then mount it to a new
-    directory in one command, e.g. "MOUNT C C:\DOS -U" (Wengier)
-  - REN command can now rename directories (in addition to files) on
-    FAT drives just like on local drives (Wengier)
-  - Several improvements to DEL command, such as a new /F option to
-    force delete of read-only files, and improved handling when the
-    argument is a directory (Wengier)
-  - LS command added to list directory contents. It does not support
-    all options as in Unix/Linux platform (Wengier)
-  - DIR /O & /OG supported in addition to /ON|/OE|/OS|/OD options.
-    Options such as /-O & /-A can be used to override /O, /A etc if
-    they are specified in the DIRCMD environment varaible (Wengier)
-  - DIR and VOL commands now display real serial numbers for mounted
-    local drives (Windows only) and FAT drives (Wengier)
-  - Fixed SYS command not working properly (Wengier)
-  - DOS kernel INT 21h function Set File Attribute no longer
-    allows changing volume label attributes and fixes directory
-    attributes in order to prevent filesystem corruption.
-    This prevents Windows 95 Setup from creating WINBOOT.INI
-    and then changing it into a directory with the call.
-  - FAT driver bugs fixed where a newly created zero length file
-    combined with a lseek() can corrupt filesytem structures
-    (root directory and/or the second FAT table). This fixes
-    filesystem corruption when running Windows 95 install.
-  - Enabled printer emulation for non-Windows OSes (Linux,
-    Mac OS X, etc.). FreeType2 is required to enable
-    printer emulation at compile time.
-  - Added command-line option "-o" for MOUNT command so that
-    it can be specified whether to report mounted local drives
-    as remote (network) drives. It is "auto" by default just
-    like the virtual drive Z:.
-  - Added config option "drive z is remote" in dosbox-x.conf
-    to report drive Z: as a remote (network) drive. It is
-    "auto" by default, which will try to prevent SCANDISK.EXE
-    from Windows 9x installs to scan and "repair" drive Z:
-    which is not backed by a disk filesystem.
-  - Fixed clip_key_modifier setting not working when it is
-    set to alt, ctrl or shift in the SDL2 build. (Wengier)
-  - Sending "Ctrl+Alt+Del" key from the menu will now reset
-    the system within DOSBox-X when the intergrated DOS or a
-    real DOS booted from a disk image is active. (Wengier)
-  - PC speaker output fixed not to timeout and stop rendering
-    unless the PC speaker output is not emitting anything
-    audible anyway (Fix for Sopwith 1 and 2).
-  - Added ALIAS command to define or display aliases.
-  - "HELP command" now works the same as "command /?" for
-    supported internal commands. (Wengier)
-  - Improved handling of quotes in some commands. (Wengier)
-  - Added -set command-line option to change config options.
-    It can be specified multiple times for multiple options,
-    overriding any options in the config file. For example,
-    the command "dosbox-x.exe -set machine=pc98" will force
-    DOSBox-X to start in PC-98 mode. (Wengier)
-  - Re-added full drive menu items for the Windows platform.
-    The "Boot from drive" item (A:, C: and D: drives only)
-    should work in other platforms too. The BOOT command is
-    also improved to allow e.g. "BOOT A:" to work. (Wengier)
-  - INT 10h vector now points into VGA BIOS as a workaround
-    for DOS programs that use vector location as part of
-    their EGA/VGA detection. This fixes blink attribute
-    and EGA/VGA detection failure with SuperCalc 3 and
-    SuperCalc 4. This option, enabled by default, can be
-    disabled or enabled from dosbox-x.conf.
-  - Improved long filename (LFN) and SetFileAttr/GetFileAttr
-    support for PC-98 mode. (Wengier)
-  - Added config option "lfn" to enable/disable long filename
-    (LFN) support. With default setting of "auto", LFN support
-    is enabled if the reported DOS version is at least 7.0.
-  - Added config option "automountall" (default: false) to
-    automatically mount all available Windows drives (Wengier)
-  - The copy & paste Windows clipboard text via the right
-    mouse button feature now has support for PC-98 mode too
-    in addition to other modes. (Wengier)
-  - MPU401 IRQ fixed to properly default to 2 or 9 in IBM
-    PC/XT/AT mode depending on the "enable slave pic" config
-    option (rderooy)
-  - Fluidsynth defaults fixed for better more reliable audio
-    streaming on Linux and Mac OS X (Wengier and rderooy)
-  - Improved support for FluidSynth MIDI device by porting
-    code from DOSBox ECE. Set "mididevice=fluidsynth" along
-    with other required options such as "fluid.soundfont"
-    in dosbox-x.conf to use it. The previous config setting
-    "mididevice=synth" is still supported for alternative
-    implementation of FluidSynth. (Wengier)
-
-0.83.1
-  - dosbox-x.conf is now recognized as the default config
-    file name in addition to dosbox.conf. The sample config
-    file "dosbox.reference.conf" has been renamed to
-    "dosbox-x.reference.conf" as well (Wengier)
-  - Sound Blaster emulation fixed to better handle Goldplay
-    mode detection false positive in 1994 demoscene demo
-    myth_dw.zip when using Sound Blaster Pro setting in
-    the demo. The initial state before music starts is
-    like Goldplay mode, but when music actually starts the
-    DMA programmed to normal state without restarting
-    DMA playback.
-  - Tandy DAC output fixed to slowly ramp last sample to
-    zero DC sample (128) when switched off. This fixes
-    loud popping (DC offset) problems with Tandy DAC
-    sound effects in Prince of Persia. This new behavior
-    also seems to match real Tandy 1000 hardware according
-    to video captures of it's audio/video outputs while
-    playing Prince of Persia on it.
-  - Tandy/PCjr 3-voice fixed to respond to I/O port 0xC0
-    regardless of 8-bit or 16-bit I/O (fixes Prince of
-    Persia).
-  - Write-protecting a disk image in IMGMOUNT and BOOT
-    commands now supported by putting a leading colon (:)
-    before the image file name. Works with disk swapping;
-    e.g. "BOOT :C:\DISK1.IMG C:\DISK2.IMG" only write-
-    protects C:\DISK1.IMG but not C:\DISK2.IMG. The new
-    config option "leading colon write protect image" can
-    be used to disable or enable this behavior (Wengier)
-  - Support for changing DOSBox-X internal time (Wengier)
-  - Support for pipes (|), e.g. "DIR | MORE" should now
-    work as expected; it is recommended to set the %TEMP%
-    (or %TMP%) environment variable to a writable directory
-    inside DOSBox-X before using pipes (Wengier)
-  - Improved redirections using "<" or ">" (Wengier)
-  - Improved Ctrl+C handling in some commands (Wengier)
-  - Improved Tab completion in the command shell (Wengier)
-  - Improved -get & -set options for the CONFIG command,
-    e.g. support for config options with spaces (Wengier)
-  - Improved REN (or RENAME) command to support wildcards
-    (* and ?) in the source and/or target files (Wengier)
-  - Some improvements to commands like MORE & VER (Wengier)
-  - Added BREAK, VERIFY and TRUENAME commands as in a real
-    DOS system. Type "[command] /?" for help info (Wengier)
-  - Implemented FOR command to run a specified command for
-    each file in a set of files. Also added LFNFOR command
-    to control whether to use long filenames in the FOR
-    command as in MS-DOS 7+ (Wengier)
-  - Implemented ATTRIB command to view and set attributes
-    of files or directories (Wengier)
-  - Added emulation of R (readonly) attribute bit for
-    Linux and Unix systems through the user-writable
-    file mode bits of the filesystem.
-  - Fixed PC DOS 2000 crash during installation.
-  - PC speaker: Mode 3 (square wave) and a counter value
-    of 1 produces a low frequency square wave. Ulrasonic
-    frequencies do not begin until count == 2. This fixes
-    helicopter noises in Paratrooper.
-  - Fixed PC speaker emulation to allow higher PC speaker
-    frequencies (10x the value of pcrate) to reduce
-    hiss/noise/aliasing noise that occurs when games
-    program ultrasonic frequencies into the counter to
-    "silence" the speaker. "Titus the Fox Marrakech and
-    Back" should no longer have audible hissing noises
-    between beeps when the game is using the PC speaker.
-  - Increased DOS device limit, to avoid E_Exit() crash
-    if all LPT and COM devices are enabled along with
-    the new CLIP$ device.
-  - Minimum MCB free default changed to better reflect
-    a typical MS-DOS setup with minimal to no drivers.
-    This should result in a report of 600K-ish memory
-    free, which is equivalent to Windows 95 without
-    anything loaded except COMMAND.COM.
-  - DIR command now supports /S (search all directories)
-    as well as /A, /AS, /A-S, /AH, /A-H, /AR, /A-R, /AA,
-    /A-A options for file attribute support; Note that
-    DIR /A shows all files and directories whereas DIR
-    alone (without /A) shows all except system/hidden
-    ones as in a real DOS system (Wengier)
-  - DIR command now shows the real free disk space on
-    local drives. It is possible to limit this free space
-    for certain programs with the -freesize option of
-    MOUNT command. A new config option "freesizecap" is
-    added to change the behavior of this option (Wengier)	
-  - DIR command fixed to show the volume label of the
-    drive you are listing, instead of always the current
-    drive (rderooy)
-  - Various improvements to DEL and COPY commands, e.g.
-    fixed the DEL /P option having no effect, and "DEL ."
-    deleted all files in the current directory silently;
-    the COPY command now asks for confirmation before
-    overwriting files, and it now supports /Y and /-Y
-    options to change this behavior, which can also be
-    set from the COPYCMD environment variable. (Wengier)
-  - Added or fixed help information and/or error messages
-    for some commands. (Wengier) 
-  - Added support for DOS programs to communicate
-    with the clipboard in Windows builds. If the
-    "dos clipboard device enable" setting in
-    dosbox-x.conf is set to "true" or "full", a DOS
-    device (default name: CLIP$) will be added to
-    allow bidirectional communications with the
-    clipboard (e.g. "DIR >CLIP$" will write the
-    output to the clipboard, and "TYPE CLIP$" will
-    show the clipboard contents). Alternatively,
-    you can set it to "read" or "write" to allow
-    only read or write access for security reasons.
-    The DOS device name can also be changed with
-    the "dos clipboard device name" setting in
-    dosbox-x.conf. (Wengier)
-  - Added support for using the right mouse button
-    to copy and paste from the Windows clipboard; the
-    config option "clip_key_modifier" can be used to
-    change the keyboard modifier such as none, alt, ctrl,
-    shift, or disable this feature (default). (Wengier)
-  - Updated the PasteClipboard feature in SDL1 build
-    to support Unicode text translations; also fixed this
-    feature not working in SDL2 build. The config option
-    "clip_paste_speed" is added to speed up or slow down
-    the pasting speed for different DOS programs (Wengier)
-  - Support for DOSLIB2's w95sysrg/w95sysrs utils to
-    get/set system registry location in DOS 7+. (Wengier)
-  - Long filename support added, adapted from
-    the vDosPlus project. It will be enabled with
-    an initial DOS version of 7.0 or higher. (Wengier)
-  - Corrected return value when using option to
-    fake the installation of SHARE. (Allofich)
-  - Added code to EMS emulation to print specific
-    debug information when a PC-98 specific call is
-    made to remap segment B000h to either system
-    memory or video memory. I do not have enough
-    test cases or a setup to test what really happens,
-    so it will remain a debug message for now.
-  - Added dosbox-x.conf option to allow emulation of a
-    DOS environment that lacks ANSI.SYS. NOTE: The
-    option has no effect in PC-98 mode.
-  - INT 2Fh now responds to AX=1A00h which is an installation
-    check to report whether ANSI.SYS is resident.
-  - Added INT 21h debug logging for file I/O and general
-    INT 21h usage [patch by ognjenmi]. Added enables for
-    the logging which are off by default since the INT 21h
-    and file I/O logging are fairly noisy under normal
-    usage.
-
-0.83.0
-  - Added mt32.romdir dosbox.conf configuration option
-    for users who store the MT32 ROMs elsewhere other
-    than the current working directory.
-  - Configuration GUI settings menu is now vertically
-    divided to ensure that it fits on the screen even
-    if the window is at minimum size.
-  - PC-98 GDC status fixed to follow the explicit
-    definition of one bit as hblank and the other
-    as vsync instead of carrying over VGA port 3DAh
-    style logic of hblank/vblank vs vsync. This
-    fixes the BPS logo scanline effects in PC-98
-    game 'frontier-universe-bps-neo-kobe-pc98-ia'
-  - Added dosbox.conf option to select between two
-    known behaviors in PC-98 mode regarding the PC
-    speaker and the PIT timer. The default behavior
-    follows the newer hardware, the alternate setting
-    is for older games written against the PC-9801
-    behavior.
-  - Added dosbox.conf option nocachedir which, when
-    set, instructs MOUNT to automatically act as if
-    -nocachedir were given.
-  - Linux/X11 SDL1 builds fixed not to issue resize
-    commands to the window to avoid fighting the
-    window manager. This prevents "spastic resizing"
-    under Gnome 3 in Centos 8.
-  - Source tree now includes build script for Linux
-    users who prefer Clang/LLVM over GCC.
-0.82.26
-  - Debugger console window fixed to choose a smaller
-    default size in Windows builds.
-  - Debugger console window now resizes properly
-    in Windows builds.
-  - Using F10 (step over) in the debugger to step
-    over INT 21h when a breakpoint for INT 21h is
-    set now works correctly, instead of letting the
-    instruction pointer "stick" there without moving.
-  - Debugger interface now shows (running/watching)
-    while RUNWATCH is active.
-  - Debugger interface now correctly shows (running)
-    status when F5 is used to resume emulation.
-  - Debugger toggle reverts back to debugger interface
-    instead of running state if triggered during a
-    RUNWATCH command.
-  - Fixed RUWNATCH command, which was broken by another
-    fix sometime back designed to stop PIC event
-    processing while in the debugger.
-  - Debugger interface fixed to keep the SDL event
-    handling going during the "pager" routine to
-    prevent Windows from graying out the main window
-    as "not responding" in Windows 7/8/10.
-  - Direct3D support has been fixed to properly render
-    pixel shaders again that were already written for
-    other forks.
-  - Added "Rescan all drives" menu command and mapper
-    shortcut (Issue #1379 requested by saintfrater)
-0.82.25
-  - Added 1920x1440 4:3 HD VESA BIOS mode and increased
-    scaler limits to support it.
-  - VESA BIOS emulation now rejects video modes that
-    exceed the render scaler architecture's limits,
-    to avoid frozen screens if set. However, VESAMOED.COM
-    warns the user, so if the user ignores the warning,
-    VESA BIOS emulation will allow user-defined modes
-    that exceed the limits anyway.
-  - VESAMOED.COM will now warn you if the custom mode
-    you modified exceeds the render scaler's limits.
-  - VGA emulation now reports render scaler limits
-    in the logfile at startup, if debug logging is
-    enabled.
-  - Render scaler code now logs a warning when it
-    rejects a video mode that exceeds the render
-    scaler limits.
-  - S3 emulation now allows 16MB of video memory.
-  - Due to continuous problems with DOS games and a
-    very long VESA modelist, the defaults for VESA
-    BIOS options in dosbox.conf have been changed to
-    limit the modelist to something a late 1990s
-    VESA BIOS would list. New defaults include a
-    maximum resolution of 1280x1024, the removal of
-    4bpp 16-color packed, unusual video modes,
-    "High Definition" TV broadcast modes, and the
-    extra explicitly defined 24bpp modes to complement
-    VBE1.2 32bpp modes. Those options remain
-    changeable and all limits can be lifted with
-    settings in dosbox.conf if wanted.
-  - Allow using "" in the debugger to specify that
-    a hex value should be used rather than the
-    contents of the flag with that name. Allows
-    hex values of AC, AF, CF and DF to be directly
-    specified. (Allofich)
-  - 25.COM, 28.COM, and 50.COM now have different
-    versions for VGA, EGA, and other IBM compatible
-    video machines. 28.COM now correctly sets 28 lines
-    for machine=ega. CGA/MDA/Hercules/etc. still use
-    INT AX=3h for 25.COM.
-  - Change 25.COM to use INT 10h AX=1114h (8x16) instead
-    of INT 10h AX=3 (set 80x25 mode).
-  - INT 10h AX=1111h (8x14) and AX=1113h (8x8), related
-    to 28.COM and 50.COM, now range check the current
-    cursor row against number of rows to keep it on
-    screen.
-  - Fixed ADDKEY "full" command not turning on the
-    full core when used with a delay. (Allofich)
-  - INT 10h AX=101Ah Get Video DAC color-page state fixed
-    to restore display after blanking it due to Attribute
-    Controller read and write operations. This fixes
-    IBM PC compatible MS-DOS game "Blue Force".
-  - Debugger: "VGA AC" now shows AC disable bits as well
-    as the internal state indicating whether the last
-    byte written to 3C0h was handled as the index.
-0.82.24
-  - FDC emulation now allows READ command to look for
-    sector numbers that are out of range in order to
-    support booter games that read out of range sector
-    numbers as part of their copy protection.
-  - Windows SDL1 window resizing fixed to avoid snapping
-    and jumping issues when the window is sized down
-    to the point the menu bar doubles or triples in
-    height due to menu item wrapping.
-  - FDC clear DMA terminal count automatically (with a
-    warning printed to the log) at beginning of FDC
-    read/write (PC-98 booter game Star Cruiser).
-  - FDC DMA read/write failure now causes FDC to signal
-    an error, and the debug output will say so.
-  - FDC debug output now shows motor bits in the correct
-    order, not backwards
-  - CONFIG.COM and MIXER.COM are now registered only at
-    DOS kernel startup, to resolve their disappearance
-    after RE-DOS or guest system reset.
-  - Some OpenGL cleanup and fixes for when compiling for
-    Mac OS X Catalina.
-  - Shell startup now prints the actual mapper binding
-    (whatever it is) for the Host key instead of assuming
-    F12/F11.
-  - "Ro" key in PC-98 mode in the mapper interface now
-    clarifies that it is Ro / _ since the shift state is
-    the underscore.
-  - Shell startup code fixed to show F11 for Windows and
-    F12 for other platforms properly instead of always
-    showing F11.
-  - Added BOOT option --pc98-graphics to start up with
-    graphics layer enabled in order to run HDI images
-    using QMOUSE and games that expect NEC MOUSE.COM
-    behavior of showing graphics layer on driver init.
-  - BOOT now hides graphics layer on startup in PC-98 mode
-    to reflect real hardware.
-  - INT 33h mouse emulation now enables graphics layer
-    on mouse startup and INT 33h AX=0 to imitate NEC
-    MOUSE.COM behavior seen on real PC-98 hardware. This is
-    needed for some Orange House games that assume this
-    behavior, without which the graphics are invisible.
-  - INT 33h define range functions now include separate
-    range correction for text mode vs graphics mode.
-  - Help sections in Configuration GUI have been improved,
-    they are now easier to browse and read. (aybe)
-  - CONFIG: added description for 'securemode' (aybe).
-  - Integer properties are now correctly saved when
-    they have been changed in configuration GUI (aybe).
-  - Some scenarios with command history could display
-    garbage characters from previous/next command (aybe).
-  - Fixed all hard disk images created by IMGMAKE having
-    VHD footers. (Allofich)
-  - Windows Visual Studio solution: (aybe)
-    - cleaned and clarified project properties for projects
-    - removed configurations that didn't make sense
-    - fixed broken debugging
-    - consolidated to use single versions of SDK and IDE
-    - enabled faster builds (multi-processor compilation)
-    - fixed broken builds, e.g. ARM, ARM64
-0.82.23
-  - Serial and parallel file output now disable stdio
-    buffering so that output is more immediately
-    accessible to the user.
-  - Added file output to serial port emulation.
-  - Parallel port emulation now support both dev: and
-    file: to specify that LPTx output go to a file,
-    not necessarily a device by name.
-  - Fixed bug that capped vmemsizekb to 8KB.
-  - BIOS bootup screen now shows correct text for CPU
-    type instead of "? CPU" when cputype=auto.
-  - PC-98 256-color mode fixed to ignore doublescan
-    and 200-line bits of the GDC to match real hardware
-    behavior. This fixes display problems with
-    "Alone in the Dark"
-  - BOOT command will now always set 640x200 8-color
-    graphics mode when booting PC-98 disk images,
-    to match the apparent behavior of real hardware.
-  - PC-98 hardware apparently allows writing port 6Ah
-    to jump directly to 256-color mode from 8-color
-    mode, update DOSBox-X emulation to allow it.
-    This fixes the PC-9821 port of "Alone in the Dark".
-  - Slow CGA memory access handler now wraps to 16KB
-    correctly, and resolves a segfault that can happen
-    if the last 16KB is accessed by the guest if
-    vmemsizekb=16.
-  - vmemsize default is now -1, which means to pick a
-    video memory size automatically.
-  - Added PC-98 INT 1Bh AH=03h SCSI BIOS command, which
-    allows FreeDOS98 to boot.
-  - INT 33h emulation fixed not to reset mouse min/max
-    range if the new video mode is a VESA BIOS SVGA
-    mode (not a standard VGA mode). Some games seem to
-    define the mouse min/max range AND THEN set the
-    VESA BIOS mode, not the other way around.
-  - INT 33h define range functions now apply rounding
-    to the max range if the range is close to the
-    dimensions of the screen, for games like Daggerfall
-    that set the cursor maximum range to values close to,
-    but not exactly, the dimensions of the VGA screen.
-  - INT 33h define range functions updated to accept max
-    ranges for mapping host to guest if set just after
-    video modeset or if those INT 33h functions are called
-    when no mouse buttons are down.
-  - INT 10h AH=4Fh AL=08h (Set DAC width) now correctly
-    set AL=4Fh to indicate the call is supported.
-  - VGA DAC palette writes are now ALWAYS masked to 6-bit
-    unless 8-BIT DAC mode is ON and enabled. This fixes
-    palette problems with Amulets and Armor.
-  - VGA DAC 6/8-bit palette management code simplified
-  - Added dosbox.conf option to instruct DOSBox-X to leave
-    the PC speaker clock gate enabled if set, for games
-    that use that PIT output as a time source. Setting
-    the option to "true" allows "爆笑三國志" (Bàoxiào
-    sānguózhì), a game with strange and elaborate timing
-    code, to run without hanging at the second title screen.
-  - VGA port 3DAh "undefined bits" setting changed to 0x04
-    to accomodate "Blues Brothers"
-  - Configuration GUI: If the settings are scrollable,
-    tabbing between fields will now auto-scroll to the
-    field and make it visible.
-  - In the configuration GUI, scroll wheel input no longer
-    changes the window focus.
-  - Set CPU cycles dialog box layout fixed.
-  - Added 'skip encoding unchanged frames' option to
-    dosbox.conf. If set, AVI video capture will skip
-    video frame compression if the frame has not changed
-    from the previous frame. Option is off by default
-    at this time in case it causes any issues with users
-    and their video editing software.
-0.82.22
-  - Added Normal2x render scalers so that 'force scaler'
-    for 1x2 or 2x1 scalefactors works and you can scale
-    up 320x200/640x200 VGA modes and 640x200 CGA modes
-    by 2x.
-  - Main window titlebar now reflects whether or
-    not the debugger interface is active.
-  - Debugger interface now flushes terminal input
-    upon entering the debugger, so that keyboard
-    input prior to entering the debugger is ignored.
-  - Debugger mapper shortcut and menu item are now
-    a toggle. Selecting once will enter the debugger
-    and selecting again will resume emulation.
-  - cycles=max now displays cycle percentage correctly
-    instead of showing e.g. 100 cyc/ms
-  - (Allofich) Note and ignore INT 33, AX=53C1 call
-    for the Logitech CyberMan.
-  - Fixed odd code addition that disabled (through
-    the configuration) XMS, EMS, and UMB when
-    booting a guest OS. This fixes a problem where
-    those services are not available when rebooting
-    back into the DOSBox-X shell from a guest OS.
-  - CGA 640x200 and MCGA 640x480 modes fixed to
-    have proper refresh rate when machine=mcga,
-    instead of 140Hz.
-  - MCGA horizontal active display register
-    encodes N - 1, not N, according to real
-    hardware register dumps.
-  - INT 10h modes 2 and 3 updated set MCGA CRTC
-    write protect bit, to match real PS/2 hardware
-    behavior, and to unlock CRTC registers during
-    mode set.
-  - PC-98 VSYNC interrupt now fires at vertical
-    retrace start (as documented) instead of at
-    active display end behavior borrowed from
-    DOSBox VGA emulation. This fixes "Tonight"
-    by Swat.
-  - Fixed mistake that placed N88 ROM BASIC stub
-    (something specific to PC-98) in memory even
-    in IBM PC/XT/AT emulation mode.
-  - Fixed some callback slot leaks that can cause
-    DOSBox-X to run out of callback slots if you
-    reset the guest system too much.
-  - Fixed invalid callback and errant interrupt
-    handling during BIOS reset delay that happens
-    if you use the keyboard shortcut to trigger
-    system reset.
-  - XMS emulation resets global enable and local
-    enable state on XMS emulation startup to fix
-    crashes related to inability to control A20 gate
-    after system reset or DOS kernel restart.
-  - Debugger "SM" command now accepts segment:offset
-    syntax for memory location to write.
-  - Fixed INT 21h AH=65h bug that returns DBCS table
-    for AH=4h that should return filename uppercase
-    table.
-  - Configuration GUI property settings are now
-    shown in a single column wide list with scrolling.
-  - In the configuration GUI, help dialogs will now
-    present the help text as a scrollable region if
-    there is too much to fit on screen.
-  - dosbox.conf mixer rate will now accept any
-    sample rate from 4KHz to 192KHz instead of only
-    fixed specific sample rates.
-  - cascade interrupt ignore in service setting now
-    accepts true, false, and auto. "auto" is now the
-    default, and will choose true or false depending
-    on machine type for correct emulation either way.
-    It should no longer be necessary to add
-    "cascade interrupt ignore in service=true" to
-    your dosbox.conf every time you want to run a
-    PC-98 game properly.
-  - PC-98 FM board emulation will now load SOUND.ROM
-    into segment CC00h if available, if FM board
-    emulation is enabled.
-  - PC-98 INT 18h AH=30h updated to return AH=05h
-    AL=00h BH=00h if success, AH=00h AL=01h BH=01h
-    if failure. This is needed to get Puyo Puyo 2
-    to work, which for some reason fails if a call
-    to set 15KHz mode works.
-  - PC-98 LIO and SOUND BIOS entry points, while
-    still not implemented, have been updated to
-    print the name of the call according to an
-    online reference.
-  - DOS FCB rename now supports renaming the
-    volume label as MS-DOS does.
-  - Fixed bug that prevented proper DOS FCB rename
-    if the FCB used to rename is extended.
-  - FAT filesystem driver updated to also store
-    updated volume label in the boot sector of the
-    partition, as per MS-DOS FAT standards.
-  - FCB create can now be used to set a FAT
-    filesystem label. MS-DOS LABEL.EXE works
-    correctly now.
-  - FAT filesystem driver now allows LABEL command
-    to change the FAT volume label of mounted disk
-    images.
-  - DOS kernel updated to support basic FCB methods
-    of deleting/setting the volume label, at least
-    on local folder mounts.
-  - DOS kernel will now return the volume label of
-    FAT filesystems mounted from disk images.
-  - LABEL setting code fixed not to treat label as
-    if an 8.3 filename.
-  - LABEL is no longer a builtin shell command and
-    appears on drive Z: as LABEL.COM
-  - LABEL reimplemented to imitate MS-DOS behavior
-    with regard to how it handles the command line.
-  - File I/O checking and cleanup (Allofich)
-  - Integrated commits from mainline (Allofich)
-    - Handle errant IRQs as a real BIOS does. Also
-    remove r3263 workaround, as it's no longer
-    needed.
-    - Fix flag behavior of several shift/rotate
-    instructions, cause exceptions and fix
-    potential 'pop ss' problems
-    - Add support for Print Screen key and
-    interrupt. In-game screenshot feature
-    of Descent and Descent 2 now works.
-0.82.21
-  - Reduced title bar size of the Configuration GUI.
-  - Fixed sizing and positions of some Help menu dialog
-    boxes in the Configuration GUI.
-  - Configuration GUI issues with help text and word
-    wrap running off the edge of the window have been
-    fixed.
-  - INT 21h AX=3702h AVAILDEV returns DL=FFh to match
-    MS-DOS behavior.
-  - Added INT 21h AX=6523h, for Microsoft software
-    that uses it after prompting the user for a Y/N
-    answer such as FORMAT.COM and FDISK.EXE
-  - PC-98 MS-DOS kernel now writes fake INT 1Bh device
-    list to 60:6C to satisfy certain games that need
-    it for their "master disk" detection.
-  - Fixed FAT driver bug that caused the allocation
-    of an extra cluster if writing a file that is
-    exactly a multiple of the cluster size long.
-  - FAT driver now assigns current date/time when
-    creating directories.
-  - Increased the DTA segment size of the DOS FAT driver
-    to fix problems with directory searches corrupting
-    adjacent memory.
-  - Disk Parameter Block linked list now terminates
-    with next pointer at FFFF:FFFF instead of 0000:0000
-    to match general DOS pattern and satisfy some
-    PC-98 games that enumerate the list.
-  - INT AH=52h List of Lists now points to the Disk
-    Parameter Block as well, which allows some PC-98
-    games that enumerate the list to work.
-  - Video parameter list and table at BIOS DATA AREA
-    40:A8 added to MCGA mode, to match real PS/2 MCGA
-    hardware.
-  - FAT driver now updates the Disk Parameter
-    Block when activated, and provides as much
-    from the FAT filesystem as possible. It is now
-    possible to run Microsoft MS-DOS 6.22
-    SCANDISK.EXE on a drive letter attached from
-    a disk image.
-  - Disk Parameter Block is now the proper full
-    size. The limited 9 bytes/block hackery has
-    been removed.
-  - Added INT 25h/INT 26h emulation for FAT drives
-    mounted with IMGMOUNT.
-  - Fake disk paramter table fixed to indicate one
-    reserved sector.
-  - Fixed INT 25h/INT 26h to return an error rather than
-    silently fail with success. Emulation of these calls
-    exist currently only as stubs and, according to
-    source comments, as a workaround for MicroProse
-    installers. For disk diagnostic software like
-    Microsoft ScanDisk it is better to signal an error
-    until INT 25h/INT 26h are fully implemented.
-  - Added dosbox.conf option to control whether INT 10h
-    VESA BIOS function AX=4F00h (Get SVGA information)
-    zeros the entire 256-byte or 512-byte structure or
-    not. Turning the option off (no zeroing) allows
-    "Get Saddam!" to run with SVGA and VESA BIOS
-    extensions enabled without crashing. The developer
-    calls INT AX=4F00h but does not provide enough
-    storage space for the full 256 byte structure,
-    only enough for the base structure defined by VESA.
-  - INT 2Fh updated to explicitly mention SMARTDRV or
-    DBLSPACE if values of AX are known to match their
-    API.
-  - VESA BIOS modelist now includes S3 OEM video modes
-    as documented by the RBIL, and needed by Line Wars II.
-  - OpenGL output now clears 3 frames instead of 2 after
-    mode change to deal with nVidia hardware that
-    reportedly triple buffers OpenGL rendering in
-    Windows.
-  - INT 21h fixed to always enable the A20 gate through
-    HIMEM.SYS if dosbox.conf indicates a configuration where
-    XMS is enabled, the HMA is enabled, and DOS is loaded
-    high (DOS=HIGH), which is the default configuration
-    for DOSBox-X.
-  - XMS emulation fixed not to allow conventional memory
-    block addresses (source or dest) if it extends past
-    the 1MB+64KB-16 range normally accessible from real
-    mode, as per Microsoft XMS test program.
-  - XMS emulation fixed to disallow XMS block move/copy
-    with an odd length byte count, per Microsoft XMS
-    specification.
-  - XMS emulation no longer allows freeing a XMS block
-    handle that is still locked, as per Microsoft XMS
-    specification and testing software.
-  - Enhance existing INT 68h fix for "PopCorn" by adding
-    a dosbox.conf option to always keep INT 68h NULL,
-    so that it's possible to run the game in machine
-    configurations other than CGA.
-  - EGA/VGA: Fix "dynamic parameter save area" pointer,
-    to make sure it's initialized to zero properly.
-    This is needed to run "Get Saddam!" in VGA mode
-    without crashing.
-  - INT 10h AH=12h BL=10h no longer responds in
-    machine=mcga mode, which allows Thexder to run in
-    256-color mode properly when emulating MCGA.
-  - Added code to silence the PC speaker, if it was left
-    on at reset, at BIOS POST.
-  - Added pause at BIOS POST (after reset), with
-    dosbox.conf option to control, so that screen contents
-    at reset can be seen.
-  - Writes to unmapped 0xE0000-0xE7FFF in PC-98 mode no
-    longer print a "write to ROM" warning. PC-98 games
-    and software like to zero that region whether or not
-    the 4th bitplane is enabled.
-  - PC speaker emulation now takes into consideration
-    the case when the 8254 timer has been given a control
-    word without a counter value, in which case no sound
-    is to be emitted until a control word is written.
-    This fixes "Titus the Fox: To Marrakech and Back"
-    when the game fails to detect Adlib (OPL2) hardware.
-  - Adlib polling hack no longer needed.
-  - Floppy controller emulation fixed to support sector
-    sizes other than 512 bytes per sector.
-  - Floppy controller fixed to always set "seek completed"
-    status bit after seek/calibrate, not just when the
-    head hits track 0 (programming mistake).
-  - PC-98 40-column text mode is now supported.
-  - Integrated commits from mainline (Allofich)
-    - In the mapper, display disabled items or events
-    with no binding in grey. 
-    - Implemented BIOS beep sound for ASCII character 7
-    - Return failure for INT 13 format calls if the
-    drive is inactive.
-0.82.20
-  - Dynamic core IMUL instruction mistake fixed,
-    signed multiply works properly again.
-  - PC-98 graphics emulation fixed to render only the
-    number of active display lines programmed into
-    the GDC instead of matching the text layer. This
-    fixes the status bar at the bottom of the screen
-    in "First Queen" and "First Queen II".
-  - Normal CPU core fixed not to immediately process
-    interrupts on STI but to wait a little bit so that
-    a STI + CLI sequence does not cause interrupt
-    processing, according to real Intel 486 behavior.
-  - Unknown interrupts in PC-98 mode are now routed by
-    the DOS kernel through it's segment (60h) and back
-    to the BIOS through a JMP instruction. It appears
-    some TSRs for PC-98 determine whether or not
-    interrupts are in use by whether or not the segment
-    value is pointing at the DOS kernel (segment 60h).
-  - Re-added a20=fast by popular demand, though a20=mask
-    is still the default. a20=fast emulates the A20 gate
-    the way a virtual 8086 mode monitor does where only
-    the first 64KB past 1MB is remapped rather than
-    gating bit 20 of all addresses. Note that a20=fast
-    also matches the A20 gate behavior in DOSBox SVN.
-  - Bringing up the SDL drawn menus and then resizing the
-    window no longer "freezes" the display in SDL2 builds.
-  - IDE emulation now minimally emulates PC-98 I/O port
-    arrangement in PC-98 mode.
-  - Running a build that draws it's own menus, setting
-    output=opengl, and hiding the menus no longer causes
-    lag redrawing the screen every time the mouse cursor
-    moves.
-  - Memory limit is now 3.5GB for 64-bit builds and 1GB for
-    32-bit builds.
-  - Maximum memory limit is now 3.5GB, code fixed to better
-    enforce the limit.
-  - Mixer and VGA capture code fixed to signal error if the
-    memory address exceeds the amount of system memory.
-    The general design of DOSBox-X memory I/O means that if
-    physical memory writes are made beyond system memory,
-    DOSBox-X will write out of bounds and segfault.
-  - DOSBox Integration device now offers the program inside
-    to capture the VGA output, for automated testing.
-  - DOSBox Integration device now offers reading emulator
-    time (PIC_FullIndex()) and setting a watchdog timer
-    that triggers an NMI unless reset. Intended for use
-    with automated testing.
-  - Debugger INTHAND command now works properly in protected
-    mode.
-  - DOSBox Integration Device now provides an interface for
-    code within to listen to the mixer output (to hear
-    itself) for automated testing purposes.
-  - Gravis Ultrasound emulation fixed not to run or compute
-    voices and ramps if the DAC enable bit is not set.
-  - Gravis Ultrasound emulation now offers a hack to ignore
-    writes to the Active Channel register if the DAC is active
-    and rendering audio (Ice Fever demoscene hack).
-  - SDL drawn menus fixed not to interact or draw while 3Dfx
-    emulation is using OpenGL, to prevent it from disturbing
-    the OpenGL context for 3Dfx emulation.
-  - NMI interrupt handling fixes to resolve instruction pointer
-    corruption if NMI interrupt triggered while a CPU core is
-    executing instructions (i.e. triggered by I/O handler).
-  - DOSBox-X integration device now provides an interface to
-    trigger IRQ and NMI signals.
-  - Integrated commits from mainline (Allofich)
-    - Improve disk image mounting: cycle disks only for the
-    drive being mounted.
-    - FAT drive fixes and improvements. Identify floppy format,
-    and support filesystems that use only part of the disk.
-    Fixes Make Your Own Murder Party and Music/Pinball
-    Construction Set.
-    - Return correct error code for verify sectors function
-    when an invalid drive is specified. Fixes Hugo Troll game
-    installers.
-    - Prefer ncurses above curses (on some systems, these are
-    still different packages)
-    - Give a warning at startup if dpi scaling is detected.
-    - Show segment override on XLAT instruction.
-    - Change scan3x to be LINE LINE DARK instead of LINE DARK
-    DARK. This matches pictures of scanlines better and doubles
-    the brightness as the old implementation was rather dark.
-    - Make it possible to compile without PNG support.
-    - Report when a -conf file can not be loaded.
-    - When searching CD-ROM directory entries, strip trailing
-    period of extension-less filenames after stripping file
-    version number and separator. Fixes disc check in Air Power.
-    - Add Unit Number and Bytes Per Sector fields for DPB
-    entries. Fixes Air Power installer and Windows 3 Virtual
-    Memory dialog.
-    - Reset write ops after drawing text in EGA graphics modes,
-    consistent with EGA/VGA BIOS. Fixes Fun School 3.
-    - Make Allocation Info work for CD-ROM drives. Fixes Bureau
-    13 installer.
-    - Prevent double-loading of CD-ROM images.
-    - Don't generate sound after DMA is masked at end of single
-    cycle transfer. Prevents issues with some games.
-    - Use right field when dealing with joysticks.
-    - Check for both read-only modes when writing files to drive
-    - Correct one-off error in paging table size compare for
-    when not using USE_FULL_TLB
-    - Make CMOS equipment list startup display mode bits differ
-    from BIOS on EGA/VGA. Fixes Sauro.
-    - Implement port 62h with timer 2 output for CGA and
-    Hercules machine types; fixes Frank Bruno's Boxing and Math
-    Maze.
-    - Acknowledge mouse interrupt before entering user routine;
-    fixes sound stutter during mouse movement in Eye of the
-    Beholder III and Casino Tournament of Champions. Clear
-    button counters in the mouse driver reset function;
-    prevents unintended skipping of intro in MechWarrior and
-    others.
-    - Correct relative track length in subchannel data for
-    CD-ROM images; fixes speech audio cutting off too soon in
-    Casino Tournament of Champions.
-    - Reset followed by switch to UART mode should take some
-    time; fixes MPU detection in F29 Retaliator and Hover Force.
-    - Ignore unrequested data in intelligent mode; fixes Roland
-    sound in Krusty's Fun House.
-    - Repair double slash in configfile location on Macs. Add
-    some protection against a NULL dirp.
-    - Fix loading of configfiles specified with -conf but
-    present in the userdir with -userconf present.
-    - Fix up DOS_Drive_Cache::GetShortName.
-    - Change multi-remain to repeat last parsed value for
-    non-string types if the next value is empty and of the same
-    type as the last. Use this to add an optional parameter to
-    sensitivity which controls the y axis. When optional
-    parameter is missing, x and y axis have the same value.
-    Change limits on sensitivity to allow for negative values
-    so the Mouse Y-axis can be inversed.
-    - Correct bug related to signedness.
-    - Improve prefetch and simple cores to not switch to normal
-    core on trap execution. Fixes the demo version of
-    Prehistorik 2 and similar cases that use the trap flag and
-    prefetch tricks.
-    - Check lengths before adding C-style strings together.
-    - Fix unmounting of complex drives where parts were left and
-    file pointers were kept open.
-    - Stop storing raw modrm value. Should save an instruction
-    on each get_modrm call.
-    - Strip leading = from value. Can happen if you execute
-    "irq =5".
-    - Don't remove bytes from autoexec.bat when changing
-    settings from autoexec.bat, but replace them instead. This
-    way the location stays valid.
-    - Let dynamic core recompile interrupt instructions in
-    non-debug builds. Can help software with many INTs, such as
-    compiled BASIC, run faster.
-    - Add logic in mouse driver to ignore button events that
-    are out of sequence. Fixes International Rugby Challenge
-    when clicking to lock the mouse.
-    - Use a more compatible offset for DOS redirected interrupt
-    vector. Works around a null pointer bug in the notes dropdown
-    list of Jack the Ripper.
-    - Reqrite pop_ev so it can trigger pagefaults again. Fixes
-    Win 3.11.
-    - Fix uninitialized access to some isoDrive fields. Pause audio
-    before switching. Use right subunit with multiple CDs on one
-    drive letter.
-    - Move all stack alignment operations into one place and
-    some optimalisations to RISC x64 dynamic core.
-    - Merged in MAME sound from mainline, except for Tandy sound. 
-0.82.19
-  - Prefetch core fixed up, made more aggressive, and string
-    instructions (REP MOVSW) cause more prefetch. "Stereotype"
-    demoscene production can run again.
-  - DOSBox Integration device now allows ISA DMA read/write
-    injection.
-  - 8237 DMA emulation now supports PC-98 "auto bank increment"
-    functions, which automatically increments the DMA page number
-    on DMA wraparound. Sim City 2000 needs this to play it's
-    digitized sound effects properly.
-  - 8237 DMA emulation now enforces read/write mode provided by
-    guest. If the DMA is configured for reading from system
-    memory, then attempts to WRITE to memory via DMA must fail.
-    Just like real hardware.
-  - 8237 DMA block transfer cleanup, de-duplication.
-  - 8237 DMA block cleanup allows implementation of 8/16-bit DMA,
-    forwards and backwards.
-  - PC-98 keyboard corrections (not yet verified to be accurate
-    to hardware though) to solve problems where holding a key
-    while running a program that is slow to respond to input
-    can overrun the buffer and fail to handle additional input.
-  - VGA BIOS size changed to 0x4000 (16KB), because 0x3800
-    is not liked by Windows 3.0.
-  - Font vector is now INT 44h for PCjr and Tandy emulation,
-    INT 43h otherwise as documented in the RBIL.
-  - Graph key (PC-98 mode) no longer registers as keyboard
-    input to INT 18h. EDIT.COM's menu is now usable.
-  - PC-98 INT 18h AH=02h fixed to return the correct keyboard
-    status byte as documented
-  - Local directory filesystem support now applies timestamp
-    before closing the file handle, which should help with
-    timestamps even if the filename is not directly valid
-    on the host operating system or filesystem.
-  - DOSBox Integration Device moved to I/O port DB28h-DB2Bh
-    in PC-98 mode to avoid conflicts with DMA controller
-    registers.
-  - DMA controller is now completely disabled in IBM PCjr mode
-    (machine=pcjr) to match real hardware.
-  - COPY command now copies file date/time as well.
-  - INT 2Fh AX=1600h no longer logs an error as unimplemented.
-    (Allofich)
-  - COPY.EXE removed, so that the built-in COPY command can work.
-  - PC98UTIL fixed to re-enable the text layer after the BIOS call
-    for /24khz and /31khz options.
-  - PC-98 INT 18h AH=30h now allows setting the 480-line mode.
-  - (PC-98) Port 6Ah command 40h/41h, CRT vs Plasma/LCD mode,
-    added.
-  - PC98UTIL.COM now updates the menu item for PC-98 GDC clock
-    speed when changing GDC clock speed.
-  - Added to PC98UTIL.COM the /24khz and /31khz switches to change
-    hsync rate.
-  - Updated PC-98 graphics plane emulation to more properly
-    handle the 5MHz GDC mode, and the IM bit in the GDC parameter
-    RAM.
-  - INT 18h AH=30h and AH=42h mode set fixed to update CPU and
-    display pages correctly.
-  - INT 18h AH=30h (PC-98 mode) now permits graphics layer changes.
-  - INT 18h AH=30h (PC-98 mode) now permits changing hsync rate.
-  - INT 18h AH=31h (PC-98 mode) now uses BIOS data area to
-    return hsync rate (24KHz vs 31KHz)
-  - INT 18h AH=42h (PC-98 mode) now uses BIOS data area to
-    determine 5MHz GDC instead of internal state to better emulate
-    actual hardware behavior.
-  - PC-98 text console output now fills both cells of doublewide
-    characters on the text layer.
-  - PC-98 port 6Ah now handles command 82h/83h and 84h/85h which
-    allow the guest to reprogram the GDC clock frequency (2.5MHz
-    or 5MHz). This is necessary to handle strange Windows 3.1
-    behavior where entering a DOS program fullscreen causes
-    Windows 3.1 to reprogram your GDC to run at 5MHz regardless of
-    the BIOS (or dosbox.conf) setting.
-  - PC-98 port 68h now supports command 0Eh/0Fh to enable display.
-  - Integrated commits from mainline (Allofich)
-    - Lower the influence of the aspect table correction
-    trick when using high scale factors (320x200 => 2000x1200).
-    - Correction done to Hercules video height parameter.
-    - The mapper now uses the wrapper as well
-    - Fix the possible/suggested values for integer
-    properties.
-    - Do less to update the frequency of an active SB
-    DMA transfer. Fixes sound in Tempest 2000.
-    - Add missing --disable-fpu-x64 option
-    - Use clock_gettime when available instead of the
-    obsolete ftime.
-    - Allow CRTC read/write access on all mirror ports for
-    non-VGA machine types. Fixes Tandy and EGA display in
-    International Hockey booter.
-    - Handle "copy H*.txt file.txt" correctly
-    - Fix detection of always_inline attribute with MinGW 4.9.2
-    - Introduce mount -pr to mount paths relative to last
-    loaded configuration file.
-    - Use normal teletype function for non-ANSI output so the
-    default attribute 7 applies only to graphics modes and
-    existing attributes are not changed in text modes.
-    - Improve compatibility of internal mouse driver with
-    respect to video mode changes and hiding the pointer, and
-    handle font reloading as a kind of mode change. Also fix
-    unlocked mouse pointer to recognize the full range of
-    tweaked/fontloaded text modes.
-    - Bring OS2 port up to date.
-    - Ignore/remove single % in batchfiles.
-    (Fixes B13Demo batchfiles on PC Gamer cover disc 1995-08)
-    - Clear incomplete Sound Blaster DSP command at reset,
-    fixes Romancing Prince.
-    - Add some more cases to the Alt-Tab detection.
-    - Add alternate font tables and associated loading logic
-    in video BIOS, allowing correct gaps between "wide"
-    characters (e.g. m,w,M,W,T,Z,0) in all VGA machine types.
-    - Update all related BIOS memory values and CRTC registers
-    when loading fonts.
-    - Improve support for MDA emulation in the vgaonly machine
-    type, as it is the only way the video BIOS can make use
-    of the 14-line alternate symbols.
-    - Be compatible by setting the INT 43h vector to the first
-    half of the 8-line font table for standard text modes.
-    - Move VESA mode table and OEM string before font tables
-    in the video ROM, which is a more compatible ordering.
-    - Add opl3gold option to oplmode setting. With this option
-    the Adlib Gold music can be selected in Dune. Only music
-    without effects is supported. FM volume control does work.
-    - Add hardware text mode cursor support.
-    - Rework FCB_ParseName
-     -- Remove special code for . and .. as it was wrong
-     -- Continue reading the input string, when the max length
-     of the field has been reached (123456789.12345 is read and
-     returned as 12345678.123)
-     -- Strip spaces before and after reading the separators.
-     -- The drive is always parsed (if present), it doesn't
-     depend on the existence of said drive.
-     -- Fix parsing of .EXE and other extension only names
-     -- Always clear out current block and record size.
-    - Correct AX and BX, they contain information on the
-    existence of the drives specified in the FCBs in the
-    execute block
-    - Rework the parsing of arguments into the FCBs
-    - Use full mask; fixes label search on FAT drives.
-    - Don't write past the terminator in the DTA name field
-    when setting search results. This is what DOS does, and
-    writing junk after the terminator was not good in any case.
-    Fixes file listing in the 16-bit version of Galaxy Player.
-    - Improve rename support for when renaming files (in a
-    folder) on a drive different from the current one.
-    - Improve internal ANSI support to adapt to currently
-    displayed columns and rows. Fixes original Infocom
-    interpreters when using something other than 80x25.
-    - Handle double-quoted values and quoted values in
-    dosbox.conf files.
-    - Speed up GetHexValue.
-    - Restore 1,2,3,4,5 as run 5,500,1000,5000,10000
-    instructions.
-    - Change BIOS equipment list to indicate DMA not
-    supported on PCjr machine type, which fixes PCjr
-    detection in old versions of Ancient Art of War.
-    - Correct some offsets in the DTA for FCB-based search
-    results. Fixes DIR listing in COMMAND.COM from MS-DOS
-    and file info in XTree Gold.
-    - Prevent a multiplication overflow and more accuracy
-    by using floats for attack rate loop
-    - Set record size to 128 if it is 0 in the FCB when
-    calling any FCB read/write function
-    - Fixes for acad 10:
-      - Add missing reference counting when the file is
-      already open when calling FCB_Open, so that acad, which
-      uses FCBs and normal handles on the same file, works
-      better.
-      - Remove FCBs being added to the PSP filetable and
-      rewrite most functions to support this change. This way
-      acad won't run out of temporary (fcb) files when low on
-      memory.
-    - More flexible setting of version with "VER" command.
-    - Fix screen clearing when setting mode 0xA on PCjr
-    machine type.
-    - Fill DTA for FCB search results more like real DOS,
-    fixing hang in SETUP.EXE and MSDOSD.EXE from Windows V1.01.
-    - Add support for mode 8 row copy/fill. Fixes Tandy
-    GW-BASIC interpreter SCREEN 3 scrolling/clearing.
-    - Map inactive video memory regions as empty rather than
-    filled with RAM. Fixes later version of Sargon 3 on color
-    machine types.
-    Set color modes (to the extent that they can be) on the
-    Hercules machine type if the BIOS equipment list is not set
-    to monochrome. Fixes missing text in Victory Road.
-    - Graphics mode text drawing improvements:
-     -Font source according to machine type.
-     -Use compatible method of determining fill attribute for
-     textmode screen scrolling in teletype function.
-    - Prevent DOS buffered input function from hanging in an
-    infinite loop when redirected input reads a linefeed or
-    reaches EOF.
-    - EXEC improvements, mostly for the load-but-do-not-execute
-    function.
-    - Stop writing uninitialized junk into first shell's command
-    tail at startup.
-    - Support writing palette register data to dynamic save area
-    if pointer is non-zero on mode changes. Fixes CV 2.2.
-    - Be more compatible by converting tabs to spaces in the DOS
-    console device rather than in the video BIOS teletype function.
-    - Make the internal program for loading ROM images a bit
-    smarter about what it can/will load. Also provide for BASIC
-    in ROM to support IBM BASIC interpreters.
-    - Correct page count/size for CGA graphics modes. Fixes RS-2
-    on the CGA machine type.
-    - Raise lower limit of cycles in autodetermine mode to
-    improve stability.
-    - Fix for 256 color encoding in zmbv.dll codec
-    - Rework ListMidi so it can be more easily added to more
-    backends.
-    - Implement mixer /listmidi for coremidi.
-    - Increase size of SysEx buffer to support Sierra's Yamaha
-    FB-01 driver.
-    - Add improved breakpoint handling to the debugger
-    - Rewrite the order of the debug help list so the keys come
-    last
-    - Clip to boundaries when there are no suggeted values for
-    Prop_int
-    - Implement an obscure behavior of the VGA DAC. Fixes wrong
-    colors in Planet Soccer/Football.
-    - Use default attribute behavior of ANSI.SYS in the console
-    device. Fixes scrolling issues. Anything that wants non-ANSI
-    behavior may not display as intended with the internal DOS,
-    same as real DOS when ANSI.SYS is loaded.
-    - Lower default adlib volume with 2.5dB, based on
-    measurements
-    - Add experimental name support to configmidi for coremidi
-    - Add support for selectig midi devices by name to win32
-    midi
-    - Make IRQ generation in Write_MCR consistent with
-    ComputeInterrupts when op2 changes.
-    - Update mixer volume calculations for the SBPRO 1 and 2 and
-    the SB16, based on measurements.
-    - Repair a logic error in cycle max calculation
-    - Introduce a random sleep period, which activates after 3
-    short sleeps in one frame.
-    - Adjustments to cycle ratio computation.
-    - Process repeated reset commands without delay. Fixes MPU
-    detection in several games. Correct ACK for reset: entirely
-    absent with dumb setting (mpu401=uart), and also absent when
-    returning to intelligent mode from UART mode.
-    - Allow for direct changing of 4op chaining without having
-    to rewrite the algorithm mode.
-    - Enable core inlining by default on configure/make build
-    system
-    - Limit amount of polls per second a bit on MAC OS X, as it
-    was quite high otherwise.
-    - Add basic support for INT 13 call 15. Used by Korean
-    Powerdolls to detect harddrive.
-    - Add ALSA MIDI 0xA0 and improve unhandled message
-    reporting a bit.
-    - Support rarely used FCB feature: open file with search
-    mask. Fixes Buckaroo Banzai.
-    - ANSI emulation is activated for the session when an
-    escape sequence is encountered other than those used by
-    internal messages. Fixes LucasArts setup programs provided
-    that ANSI emulation is not activated.
-    - Flag handling for normal core: zero and sign flags for
-    integer multiply instructions.
-    - Strip spaces properly.
-    - Improve disk serial number DOS functions.
-    - Only add return to buffer if it already contains data,
-    which fixes extra return in generated autoexec.bat.
-    - Lock default label of HDD local drive mounts. Fixeslabel
-    changing to the host drive label when resetting cache on
-    the Windows platform.
-    - Fix echo off being written twice. Attempt to make the
-    line endings in the generated autoexec.bat all DOS-style.
-    - Take length in consideration before moving the echo off
-    upwards.
-    - Fix ExpandDot not caring about the size of the buffer.
-    (vogons topic 59658)
-    - Be less specific about the jump instruction when
-    identifying a video BIOS.
-    - Return an error for generic block device request on
-    unmounted floppy drives.
-    - No Sound Blaster IRQ generating when masking the IRQ
-    channel.
-    - Improvements for IOCTL generic block device request
-    - Make Media ID table relative to DPB table. Fixes
-    Hattrick by Ikarion.
-    - Support some installer disk detection methods: block
-    device count, and specific MBR/boot sector contents.
-    Fixes (original) SimCity, Amberstar, and later MicroProse
-    installers.
-    - Fix GetLabel() for the virtual drive.
-  - Integrated a commit from mainline:
-     #3860 "Use PCJr specific method to clear the video RAM.
-            Also don't scroll at unspecified video page.
-            Fixes issues with KQ1 and KQ2."
-  - PEGC emulation will now print a warning if the guest
-    application or OS attempts to use 256-color planar mode.
-  - PC-98 PEGC 256-color linear framebuffer is not mapped by
-    default anymore, except when 256-color mode and the enable
-    bit set, to match real hardware.
-  - PC-98 PEGC 256-color emulation fixed not to respond to
-    MMIO registers related to 256-color planar mode according
-    to real hardware behavior. 256-color planar mode support
-    is planned in the future.
-  - Remove old dynamic x86 core. Dynamic core is exclusively
-    dynrec now.
-0.82.18
-  - Added debugger command "VGA CRTC" for the CRTC section of
-    VGA emulation.
-  - Added debugger command "VGA DAC" for the DAC and "VGA DACPAL"
-    command to view the VGA color palette.
-  - Added debugger command "VGA GC" for the graphics controller
-    section of VGA emulation.
-  - Added debugger command "VGA SEQ" for the sequencer section
-    of VGA emulation.
-  - Added debugger commands "VGA DRAW" and "VGA AC" to view
-    drawing and attribute controller state in the VGA emulation.
-  - Integrated commits from mainline (Allofich)
-    - CD audio status now returns zero start and end times
-    when no track is playing. Fixes "The Manhole".
-    - Add "ADDLOG" debug command to manually add a message
-    to the log.
-    - "Strip off leading zeroes from the IP", a fix for
-    the serial modem.
-    - Add a small delay when raising the Sound Blaster
-    8-bit IRQ to emulate the slowness of the DSP, fixes
-    Llamatron 2012 and Lemmings 3D.
-    - Add ability to set debugger breakpoint on AL values.
-    - The SB DMA callback now ignores previously selected,
-    but not currently selected, DMA channels. Fixes Visual
-    Player 2 with SB16.
-    - Minor cleanup to joystick code.
-  - PSG noise channel emulation (PC-98 FM board) apparently
-    broke on Mac OS X due to type promotion by Clang/LLVM.
-    Modified the code to behave as originally intended, to
-    restore the PSG noise channel on Mac OS X.
-  - Added debugger command "DOS FNKEY" to view PC-98 scan code
-    escape mapping.
-  - PC-98 EGC ROP 9Ch added, apparently used by Windows 3.1
-    CALC.EXE
-  - PC-98 INT DCh CL=0Ch/CL=0Dh AX=01h through AX=28h added,
-    which allows individual function/edit keys to be read or
-    modified.
-  - Dynrec dynamic core is now default even on 32-bit builds.
-    Dynx86 dynamic core is still an option at this time if you
-    compile from source.
-  - PC-98 INT DCh CL=0Fh AX=0h/1h added.
-  - PC-98 INT DCh CL=0Ch/CL=0Dh added AX=0 handling as well.
-  - PC-98 INT DCh emulation now support INT DCh CL=0Ch/CL=0Dh
-    AX=FFh so that some programs (including SEDIT.EXE) can set,
-    re-define, and restore the function key row.
-  - PC-98 MS-DOS emulation now injects escape codes from a table
-    for the function keys instead of hard-coded as it does on
-    real MS-DOS.
-  - PC-98 MS-DOS emulation now supports Shift+Fn (shift+Function)
-    to inject shortcuts into the CON device.
-  - PC-98 MS-DOS now accepts CTRL+F8 to clear the screen.
-  - PC-98 MS-DOS function key row now accepts CTRL+F7 to toggle
-    between none, function keys, and shortcuts.
-  - PC-98 INT 18h AH=42h display area setup now cancels pending
-    vsync interrupt. This fixes display issues with Quarth when
-    interrupting the game's demo mode to enter the main menu.
-  - PC-98 emulation now emulates port 6Ah command that controls
-    128KB/256KB VRAM wraparound.
-  - INT DCh CL=10h AH=04h through AH=09h added.
-  - INT DCh CL=10h AH=03h call to set cursor position (backdoor for
-    ESC = ANSI code) added.
-  - Added parsing for ESC M / ESC D and ESC E in the DOS ANSI driver.
-  - New debugger "VGA" command added to view additional emulator
-    state.
-  - Debugger input bar (at the bottom) fixed to position correctly,
-    mistake in the code that caused it fixed.
-  - PC98 debugger command now supports viewing text, graphics, CG,
-    GRCG, and EGC state.
-  - New debugger command "PC98" to view PC-98 emulation state in
-    the debugger.
-  - New debugger command "EMU" added to view additional emulator
-    state.
-  - Debugger data view now shows linear and physical memory address
-    for the memory address you're viewing when the CPU is in
-    protected mode. The physical memory address display is useful
-    when 386 paging is enabled.
-  - Debugger command "SM" now accept B: W: and D: prefixes to
-    write BYTE, WORD, and DWORD values to memory.
-  - Debugger command "SR" now accept multiple pairs of registers
-    and values in one command.
-  - Debugger commands "EV" and "SM" will no longer hang DOSBox-X
-    on invalid (unrecognized) input.
-  - Added "EV" debugger command to allow viewing CPU registers
-    at the command line, including CPU registers not shown
-    in one of the windows of the debugger UI.
-  - Debugger will now explicitly tell you if it does not
-    recognize the command.
-  - Debugger fixed not to leave your command uppercased on the
-    command line if it does not recognize it.
-  - Debugger "SR" command updated to allow setting upper/lower
-    halves of AX/BX/CX/DX, additional CPU flags and the whole
-    flags register.
-  - Added INP/OUTP commands to debugger to aid debugging
-    I/O ports.
-  - 8086 and 286 cores now emulate a known bug where an
-    instruction with multiple prefixes that is interrupted
-    will resume at only the most recent prefix.
-  - PC-98 planar emulation optimized and cleaned up.
-  - Configuration GUI no longer crashes at startup if run
-    from the command line using the --startui or --startgui
-    command line options.
-  - Configuration GUI fixed not to allow multiple instances
-    of the same settings window.
-  - Emulator speed controls added, if for any reason you'd
-    want to play a game faster or slower.
-  - Configuration GUI AUTOEXEC editor fixed so that
-    "Append History" button actually works.
-  - Fixed configuration GUI to show keyboard options instead
-    of the mapper interface when you click the "Keyboard"
-    button.
-  - "Show details" menu option now also enables the realtime
-    percentage display.
-  - Mac OS X builds fixed to use older convertRectToScreen
-    function instead of convertPointToScreen, which allows
-    others to compile DOSBox-X on Mac OS X versions older than
-    Mojave (despite Apple documentation claiming that
-    convertPointToScreen was added in 10.12).
-  - Shift and Alt key modifier handling within the configuration
-    GUI now works properly in SDL2 builds.
-  - Fixed prefetch queue emulation to allow 8086, 80186, and
-    286 CPU types to run with prefetch queue without crashing.
-  - CPU type selection menu will now cause guest to reboot
-    if new cpu type is incompatible with the BIOS prologue
-    and epilogue code that was generated at startup, to
-    avoid crashes.
-  - PC-98 NEC copyright string option now also installs
-    another set of data in another location in the BIOS,
-    that Windows 2.1 checks for.
-  - Minimum MCB free value now has a higher default value in
-    PC-98 mode to reflect the fact the platform usually has
-    more loaded into lower memory at runtime. You are allowed
-    to specify a lower value in dosbox.conf for anything that
-    needs more memory.
-  - GUS and Sound Blaster environment variable installation
-    is now quiet, does not echo the variable on screen at
-    startup.
-  - INT 21h country-specific info now returns correct info
-    for PC-98 mode.
-  - INT 21h DBCS lead table now contains correct values in
-    PC-98 mode.
-  - Added more PC-98 EGC raster opcode emulation. The PC-98
-    version of Windows 3.1 now displays properly without
-    issues, except for line drawing.
-  - Added INT 10h VESA BIOS function AH=08h "SET DAC WIDTH"
-    so that, when enabled, DOS applications can switch the
-    DAC from 6-bit to 8-bit.
-  - Added basic 256-color mode emulation to PC-98 mode.
-    Linear framebuffer, needed by PC-98 ports of DOOM and
-    Wolfenstein 3D, is implemented. Bank switching, needed
-    by a few PC-98 games, is implemented. 
-  - MPU-401 emulation now accepts dosbox.conf option "mpubase"
-    to control the base I/O port of the MPU-401 interface.
-    The option can be set to "0" to tell DOSBox-X to pick the
-    best default. Works in either IBM PC or NEC PC-98 mode.
-    See dosbox-x.reference.conf for more details.
-  - Fixed Sound Blaster 16 mixer IRQ/DMA select registers
-    to work in PC-98 mode as they apparently do on real
-    hardware.
-  - Sound Blaster 16 and Adlib emulation now available in
-    NEC PC-98 mode. I/O port mapping is based on a real
-    SB16 card for PC-98 and some documentation. Only OPL3
-    emulation is supported for Adlib. sbtype must be set
-    to sb16.
-  - NEC PC-98 emulation mode now emulates DMA controller.
-  - Gravis Ultrasound emulation now allows game to read back
-    the channel's Pan Pot register.
-  - Sound Blaster 16 now implements 0xF9/0xFA fully, even if
-    the RAM contents they expose are not fully implemented.
-  - Sound Blaster DSP command E2h (DMA identification/test)
-    code cleaned up and simplified.
-0.82.17
-  - Fixed yellowish tint of tv3x scaler on SDL1 builds of
-    Mac OS X.
-  - Fixed hq2x/hq3x and the various sai render scalers to
-    render correctly on SDL1 builds of Mac OS X (where the
-    odd BGRA color order is used). Prior to this fix the
-    scaler output had a very strong yellow tint (missing
-    or misrendered blue channel).
-  - Fixed basic scaler template code to render correct RGBA
-    colors in SDL1 builds for Mac OS X.
-  - New grayscale scaler option, to emulate monochrome VGA
-    monitors (frank-deng)
-  - Menu handling cleanup from within Pause loop, including
-    Mac OS X menu problems when invoking pause from the
-    menu bar.
-  - Shell welcome text fixed to show consistent first line in
-    both IBM PC and PC-98 mode.
-  - Pause mode fixed to handle mouse input while paused, so that
-    SDL drawn menus (on Linux or HX DOS) continue to work while
-    paused.
-  - Added dosbox.conf option (off by default) to add the
-    NEC PC-98 copyright string at E800:0DD8 for games and
-    applications that require it.
-  - Debugger can now show guest MS-DOS kernel MCB chain if you
-    boot an MS-DOS floppy or hard disk image using
-    BOOT --boothax msdos. For use with MS-DOS 3.3 or higher
-    including the real mode MS-DOS environment of Windows 95.
-
-    WARNING: Use boothax msdos ONLY with real mode MS-DOS, do
-    not use with the protected mode environment (desktop) of
-    Windows 95 especially a DOS VM within Windows. Use with
-    MS-DOS and a DOS extender (DOS4GW, etc) should be OK.
-
-  - Added "--boothax <mode>" option to BOOT command. At this
-    time <mode> is limited to "msdos" to instruct the emulation
-    to intercept specific INT 21h calls to locate the MS-DOS
-    kernel's List of List and MCB chain structures for use with
-    the debugger.
-  - "TV" scaler updated to render dimmer alternate scanlines
-    in CGA graphics modes (frank-deng)
-  - Direct3D output no longer leaves DOS screen frozen when
-    Direct3D device is "lost" (such as hitting CTRL+ALT+DEL
-    to bring up the Windows C+A+D screen).
-  - Page fault handling on by default now for dynamic core,
-    DOS games and Windows 3.1 seem to handle it OK.
-  - Page fault handling no longer use non-recursive page fault
-    method with dynamic core, no matter what. It's too unreliable.
-  - PC-98 mode now switches PIT Timer 2 clock gate ON by default
-    to satisfy delay loops in Sunsoft "Photo Genic" and allow it
-    to run. Note that PIT Timer 2 drives the baud rate clock of
-    the RS-232C port.
-  - IDE emulation bug fixed that prevented BIOS to IDE
-    geometry translation when BIOS head count == 255. This
-    fix also allows Windows 95 to use it's IDE driver with
-    >= 4GB hard drives instead of running in MS-DOS compatibility
-    mode.
-  - Disk image support fixed to allow 4GB or larger hard disk
-    images to work again.
-  - FPU x86 core no longer calls E_Exit if the FPU stack
-    overflows or underflows.
-  - Updated build-debug scripts to accept "32" on the command
-    line as a sign to compile 32-bit (i686) on a 64-bit (x86_64)
-    system. You will need a multilib-capable GCC and 32-bit
-    libraries installed on your system for this to work.
-  - SDL2 OpenGL fixed color order issue
-  - OpenGL is now supported in SDL2 builds.
-  - Changed MPU-401 reset duration (DOSBox SVN).
-0.82.16
-  - SDL1 support fixed to gracefully handle a case where,
-    under Windows XP, with a audio device that is not cycling
-    any audio DMA, DOSBox-X can hang on shutdown.
-  - SDL drawn menus now shift and adjust popup menu position
-    to ensure the popup is entirely within the screen in cases
-    where the window is too small. Redraw issues related to
-    that (overlapping item and popup menus) have been fixed.
-    Minimum window resolution has been reduced to 500x300,
-    enough to permit EGA 640x350 displays without a black
-    border.
-  - Fixed INT 18h AH=13h not to automatically show the cursor
-    (PC-98 fix), which fixes the visible blinking cursor
-    problem during games.
-  - VS2017 project files can now compile DOSBox-X to run on
-    ARM versions of Windows RT (driver1998)
-  - Local filesystem support fixed to sanitize DOS dates
-    before applying them to files on the host filesystem
-    so that invalid dates within DOSBox-X do not make invalid
-    dates on the host filesystem.
-  - VS2017 project files can now compile DOSBox-X to run on
-    ARM64 versions of Windows 10 (driver1998)
-  - Fixed FAT driver progamming mistake (inherited from
-    DOSBox SVN) that used the Windows 95 "Created" date/time
-    stamp rather than the original MS-DOS "Modified" date/time
-    stamp field.
-  - FAT driver now allows setting file date/time properly
-    on create or INT 21h call to set date/time, and updates
-    date/time on close after writing the file. Copy a file
-    to a disk image should preserve the date, and new files
-    created on the disk image should no longer have the
-    date/time stamp Jan 1st, 1980 12:00:00 AM midnight.
-  - Configuration GUI now allows user to exit dialog boxes
-    and windows by hitting the ESC key.
-  - Entering the mapper UI on Mac OS X will now hide all but
-    the Host Key button on the touch bar. Entering the
-    Configuration GUI will hide all buttons.
-  - If DOSBox-X is run on a platform where the GUI provides
-    a menu resource, bringing up the mapper will replace the
-    main menu with a mapper-specific menu until you exit the
-    mapper. Same for the configuration GUI.
-  - Mapper now allows user to exit by hitting ESC key three
-    times in a row.
-  - Windows MinGW builds now properly support and enable the
-    Direct3D output
-  - Mac OS X builds now contain the correct version number in
-    the application plist. Using the Finder's Information window
-    on the compiled application bundle will now show correct
-    version information.
-  - SDL1 builds fixed to always compile with internal SDL_net
-    library instead of public library on the system
-  - Mac OS X SDL1 builds fixed to always clip the desktop
-    dimensions against the available video modes provided
-    by the system to avoid problems with the 1080i/1080p
-    modes listed in the System Preferences dialog and older
-    HDTV LCD TVs with lower than 1920x1080 native resolution.
-  - "unmask keyboard on int 16 read" option is on by default,
-    to allow DOSBox-X to keep the keyboard working with
-    Windows 3.11 Windows for Workgroups.
-  - Added multi-monitor support and detection for Mac OS X.
-  - Fixed problem on multi-monitor Linux/X11 setups where going
-    fullscreen on the primary monitor leaves the non-fullscreen
-    window sticking out on the adjacent monitor.
-  - Windows SDL1 builds fixed so that on multi-monitor setups,
-    going fullscreen will fill the monitor the window is
-    placed on.
-  - Added support for multi-monitor and DPI determination for
-    Microsoft Windows.
-  - SDL1 and SDL2 builds now examine multi-monitor setups and
-    so that they can go fullscreen properly on one monitor
-    instead of going fullscreen across all monitors, in
-    Linux/X11.
-  - SDL1 OpenGL code fixed not to leave a blank space at the
-    top of the screen when going fullscreen (if the menus are
-    SDL drawn menus).
-  - SDL1 library modified to center cursor properly no matter
-    where on the overall desktop the fullscreen window exists.
-  - Multi-monitor and fullscreen support added for Linux/X11
-    versions of SDL1 DOSBox-X.
-  - For non-x86 targets, or x86 targets where the user prefers
-    not to use the x86 FPU core, code has been added to emulate
-    the FPU instructions and registers using the "long double"
-    data type for full 80-bit precision. This fixes 3D glitches
-    in "Explora" though it still doesn't pass the Intel i387
-    test program.
-  - PC-98 INT 18h AH=04h: Added software delay to slow down some
-    older PC-98 games that poll keyboard/mouse while animating
-    cutscenes. The games seem to be timed around the assumption
-    that this call has some delay to it. This fixes problems with
-    "Shangrlia" by Elf corporation and animation that runs way
-    too fast.
-0.82.15
-  - Incorporated x86 FPU emulation from DOSBox SVN to improve FPU
-    precision at least on x86 and x86_64 targets.
-  - PC-98 port 6Ah fixed not to allow setting EGC enable unless
-    another EGC enable bit has been set, as specified in the PC-9801
-    bible.
-  - SVGA mode 0x10A (text mode) fixed to display properly instead
-    of only the top half.
-  - BIOS keyboard handling fixed in PC-98 mode so that Shift+Ro
-    types an underscore as expected.
-  - SVGA emulation (Tseng ET4000 and S3) fixed to reflect real
-    hardware behavior where BYTE/WORD/DWORD VGA bits in the CRTC
-    are ignored in SVGA modes.
-  - Added "debug page flip" and "debug retrace poll" options to
-    the menu.
-  - Added "Swap Floppy" and "Swap CD" commands to the menu.
-  - INT 2Eh (MS-DOS command interpreter interrupt) fixed so that
-    the segment value of the interrupt vector matches the PSP
-    segment of COMMAND.COM. Some DOS applications rely on that
-    segment value as a starting point to enumerate the MCB
-    chain.
-  - PC speaker emulation fixed not to print "queue overrun"
-    messages if the game or demo is attempting to use the PC
-    speaker while pcspeaker=off. 
-  - PC speaker emulation fixed to improve accuracy and to ensure
-    the square wave is synchronized to the 8254 PIT output.
-    This change appears to have improved sound quality with
-    PWM "digitized speech" output.
-  - 8254 emulation fixed to improve overall accuracy
-  - 8254 PIT timer emulation fixed not to report writes to PIT 0
-    Timer counters if the game is writing the same value
-    repeatedly.
-  - 8254 PIT timer connected to PC speaker now handles new counter
-    value without causing full reset of the square wave (mode 3),
-    which allows DOSBox-X to pass all tests in DOSLIB.
-  - Added dosbox.conf option to control bus speed (and therefore
-    I/O delay) of the C-BUS in PC-98 mode. Added defaults
-    appropriate to PC-98 mode according to bus speeds documented
-    for PC-98.
-  - Timer clock gate emulation fixed to work properly in PC-98
-    mode as well as IBM PC mode, when the PC speaker clock is
-    enabled or disabled. This includes resetting the counter
-    on the 8254 when the clock gate (trigger pin) is turned off
-    [DOSLIB test TPCRAPI6.EXE]
-  - Introductory text now indicates whether the build was
-    compiled against SDL1 or SDL2 (emendelson)
-  - Windows SDL1 builds now remember window position even when
-    entering/leaving fullscreen mode.
-  - "Restart DOSBox-X" menu and command code removed.
-  - Linux/X11 window focus fixup. The change in 0.82.14 broke
-    main window focus handling entirely by forgetting to check
-    for the "window manager" window handle.
-0.82.14
-  - Windows builds, if run on Windows 7 or higher, will now direct
-    the task bar preview to show only the part of the window
-    containing the DOS screen.
-  - SDL1 Mac OS X builds fixed to remember window position even
-    if going to or from fullscreen mode.
-  - Fixed mistakes with SDL2 surface output that caused serious
-    UI problems with fullscreen mode and fullresolution=original.
-  - Fixed problems with SDL1 Mac OS X and the window/dock menu
-    filling up with multiple windows that have long ceased to
-    exist.
-  - SDL1 Mac OS X startup code replaced with startup code from
-    SDL2 in order to run from main() cleanly instead of running
-    SDL_main from an OS X event callback. This also fixes the
-    problem of an unresponsive menu on startup if run from the
-    terminal.
-  - SDL1 Mac OS X builds fixed not to destroy and recreate the
-    window every time it is resized.
-  - SDL1 Mac OS X builds fixed to keep the window position
-    stable every time you resize or do anything to trigger
-    window recreation. Resizing the window no longer causes it
-    to re-center to your screen.
-  - SDL initializion fixed not to bail out on startup if
-    DOSBox-X is unable to initialize SDL1 CD-ROM support (ccawley2011)
-  - Segfault fixed (NULL pointer de-reference) that
-    occurs when running DOSBox SVN on anything older than
-    Mojave. DOSBox-X was not affected but the fix was applied
-    just the same because the possibility is there.
-  - Configuration GUI fixed to fade out with the right color
-    RGBA order on Mac OS X.
-  - Mac OS X SDL1 builds fixed to ignore mouse movement that
-    occurs outside the window, unless any buttons are held
-    down.
-  - Mac OS X RGBA color order error with output=opengl fixed.
-    EGA/CGA/MDA/Hercules/etc. modes should display properly
-    now on OS X with OpenGL output.
-  - SDL1 builds for Mac OS X now use the full Application
-    menu generated by SDL1 instead of just an About command.
-  - SDL1 builds under Mac OS X now support the "touch bar"
-    on Macbook Pro and offer a few basic shortcuts,
-    including a few that the touch bar makes much more
-    inconvenient to use since the function key row is
-    virtual on the touch bar instead of physical.
-  - SDL1 builds under Mac OS X now offer a few basic
-    DOSBox-X shortcuts if you command-click or double-tap
-    the application icon in the dock.
-  - Added support for taskbar extensions offered by
-    Windows 7 and higher that allow DOSBox-X to put
-    additional buttons in the preview pane that appears
-    when you hover over DOSBox-X in the taskbar.
-  - Centos 7 SDL1 builds (Linux X11) can now go fullscreen
-    properly, instead of making the user input devices
-    unusable running in an endless loop.
-  - Windows builds now include Mapper and Configuration GUI
-    commands in the system menu.
-0.82.13
-  - Mac OS X SDL2 builds now use the native OS X menu
-    system instead of the "SDL drawn" menus.
-  - Mac OS X SDL1 builds now default to the OpenGL
-    output (if compiled with OpenGL support). Under
-    recent versions of OS X, OpenGL output gives
-    better performance than surface (CGBitmap) based
-    display.
-  - SDL2 builds now have working XBRZ scaler support.
-  - Mac OS X SDL2 builds updated to completely ignore
-    touch events, because SDL2 sees the touchpad on
-    Macbooks as a touchscreen. Prior to this fix, the
-    DOSBox-X UI was unusable due to mixed input events
-    from both the touchpad and the mouse input from the
-    touchpad.
-  - SDL1 High DPI support for Mac OS X users with Retina
-    displays.
-  - SDL1 fix for display problems (blank windows) on Mac
-    OS X 10.14.x (Mojave).
-  - Windows builds (compiled with VS2017) now have working
-    MT32 (Munt) emulation.
-  - Adjusting CPU cycles with F12 + - / F12 + + (Increment
-    and Decrement Cycles shortcuts) now updates cpu cycles
-    property. This fixes a problem where adjusting the cycle
-    count then changing the CPU core caused DOSBox-X to reset
-    the cycle count back to the original value.
-  - Linux/X11 support fixed not to assume XRandR extensions
-    are present, but to instead ask the X11 server first.
-  - Simple scaler rendering has altered the RENDER start line
-    state so that detection of a changed line triggers a block
-    of rendering without compare within a limited count before
-    checking again. This means a reduced CPU load with scalers
-    because it only detects frame changes every line before
-    changes detected, and then on average every 12th line
-    when running the scaler code. Hopefully this helps the
-    Raspberry Pi keep up with DOS gaming better.
-  - Simple scalers now offer compile-time (not run-time)
-    option to omit per-pixel compare in scaler and process
-    the entire scanline instead as a performance adjustment
-    for slower and embedded systems.
-  - Video debug menu added. First item is one that blanks the
-    display to test screen updating.
-  - Simple scalers (normal 2x-5x and SAI) revised to process
-    changes and scaler rendering in larger blocks for possible
-    performance improvement.
-  - Simple scalers fixed to properly compare all pixels to
-    detect changes properly, instead of only the first 4-8
-    pixels.
-  - EGA/VGA text rendering combined to reduce code copypasta
-    and reduce bugs.
-  - VGA 16-color planar modes now obey CRTC byte/word/dword
-    bits.
-0.82.12
-  - MinGW HX DOS builds fixed to accept mouse input properly
-    even beyond the 640x480 of the original SDL window
-    dimensions. HX DOS seems to use the original dimensions
-    of the window even if the window is maximized, thus the
-    mouse input issue.
-  - Configuration GUI fixed not to restore (unmaximize)
-    the window, it's unnecessary.
-  - New build scripts for Mac OS X, MinGW, and MinGW HX-DOS,
-    under build-scripts in the source tree, to help make
-    DOSBox-X releases more timely and consistent.
-  - MinGW HX DOS builds now use WS_POPUP style instead
-    of WS_OVERLAPPED to avoid window caption redraw
-    glitches when in Windows XP.
-  - MinGW HX DOS builds fixed to force the SDL window
-    maximized at all times. Mapper and Configuration GUI
-    interfaces fixed not to call on Windows to SW_RESTORE
-    the window, in order to keep it maximized.
-  - Steel Gun Nyan PIT/Timer hack revised so that polling
-    the timer does not cause an interrupt storm. This
-    fixes "God of Thunder" MS-DOS game where entering or
-    leaving a house causes the Adlib music to play
-    REALLY FAST during the transition effect.
-  - Dynrec core ported from DOSBox SVN (Daniel-Trevitz)
-  - Configuration GUI will pack settings closer together
-    if the window/screen size is below 800x600.
-  - Configuration GUI fixed to size dialog boxes as
-    large as needed to show all options, to allow tabbing
-    between options, to show a focus rectangle on the
-    items.
-  - Configuration GUI top level windows no longer show
-    inactive title bar whenever you access a menu.
-  - About dialog in configuration GUI updated to
-    reflect that this is DOSBox-X in 2018, not
-    DOSBox in 2014.
-  - Configuration GUI now works with touchscreens in
-    SDL2 builds.
-  - INT 33h fixed to regard cursor as hidden if hidden
-    for at least 100ms, which fixes host cursor flickering
-    when running the built-in FreeDOS EDIT.COM program.
-  - Mouse input and guest pointer integration limited
-    to send input only if within the display region or
-    within a 10% border around the display region.
-  - SDL2 tapping the SDL drawn menu bar (on a touch
-    screen) no longer triggers mouse click in the
-    guest application (bugfix).
-  - SDL2 Linux/X11 hack, added to compensate for bugs
-    in SDL2 v2.0.5 regarding Linux/X11 touchscreen
-    events, removed. SDL2 v2.0.9 fixed it.
-  - Linux/X11 SDL2 builds will now encourage the user
-    to update the SDL2 library installation if
-    SDL2 library v2.0.5 is installed.
-  - Fullscreen mode fixed in SDL2 builds.
-  - Fixed configuration GUI fade out/in effect after
-    exiting mapper GUI bug.
-  - Configuration GUI now available and working in
-    SDL2 builds as well as SDL1.
-  - SDL2 builds now have a working "Fit aspect ratio"
-    option.
-  - SDL1 fullscreen mode fixed to use either the desktop
-    size or the desired output size, and fallback to
-    non-fullscreen on failure, to fix a segfault that
-    would otherwise happen.
-  - CONFIG -set sdl showmenu= now changes menu visibility.
-  - CONFIG -set render scaler= fixed to apply changes
-    to scaler and force setting, and update menu items,
-    instead of ignoring it.
-  - CONFIG -set render aspect= now keeps menu synchronized
-    with setting.
-0.82.11
-  - SDL GUI fixed to make fade/sepia effect fit the
-    actual display rectangle instead of filling the
-    window.
-  - PC-98 BIOS keyboard handling now returns capitals
-    for A-Z if SHIFT xor CAPS LOCK is engaged.
-  - PC-98 BIOS keyboard handling now uses modifier bits
-    of keyboard bitmap to process scan codes, hackish
-    IBM PC/AT data area status handling in PC-98 mode
-    removed.
-  - PC-98 BIOS keyboard emulation now maps numeric keypad
-    to produce the correct keyboard input to the console
-    and games. This fixes games that rely on the numeric
-    keypad and the DOS console driver
-  - Command line parsing fixed to add any BAT, COM, and
-    EXE file references given at DOSBox-X's command line
-    to the autoexec.bat file run at startup.
-  - BOOT command bug fixed that made it impossible to
-    specify both disk images and the --debug and --force
-    options.
-  - Debug output fixed to make it easier to break into
-    the debugger even during a flood of debug output.
-  - Added dosbox.conf option to enable/disable the
-    PC-98 bus mouse interface
-  - PC-98 boot disks with 128 bytes/sector boot sectors
-    now load 4 sectors instead of 2. Seems to be
-    required by some games.
-  - INT 13h read/write functions fixed to refuse the
-    command if the floppy disk has a sector size too
-    large for the implementation (such as a PC-98
-    disk image mounted in IBM PC mode with 1024 bytes
-    per sector).
-  - INT 13h AH=2 (read sector) updated to return disk
-    change error on first read after disk change, to
-    match real BIOS behavior.
-  - Floppy emulation now tracks "disk change" signal.
-  - PIC event handling fixed, IRQ breakpoints now stop
-    at the beginning of the interrupt handler.
-  - MPU-401 MIDI default IRQ is now IRQ 6 in PC-98 mode,
-    to match factory default setting.
-  - MPU-401 MIDI IRQ masked by default in PC-98.
-  - PC-98 port BFDB implemented, which allows control
-    of the mouse interrupt rate.
-  - Eliminated mouse periodic interrupt hack, the mouse
-    interrupt on PC-98 is periodic when enabled.
-  - 256-byte/sector hard disk images fixed to ensure the
-    proper boot drive identifier is presented for MS-DOS
-    when booting a hard disk image.
-  - Added IMGMOUNT -o partidx=N option. N is an integer
-    value that indicates which partition to mount, counting
-    up from zero. This allows mounting disk images that
-    the FAT driver otherwise can't identify which partition
-    to mount.
-  - New general -o name=value option for IMGMOUNT, to pass
-    various options to the FAT driver.
-  - Update Metal Force mouse hack to become a more general
-    "fire interrupt on Port C write" with a dosbox.conf
-    option to enable. This fixes the requirement to move
-    the mouse constantly for "Amaranth" when enabled.
-  - Add to cascade interrupt hacks by offering an option
-    to ignore the "in service" bit of the PIC for the
-    cascade interrupt, while still tracking it for
-    the DOS game or interrupt. Handy for PC-98 games
-    that check the cascade "in service" bit before
-    acting on the interrupt (IRQ 8-15).
-  - DOS kernel fixed to limit it's private area and
-    UMB region to avoid overlapping the PC-98 SOUND
-    BIOS.
-  - PC-98 SOUND BIOS dummy stub added for games that
-    call into it.
-  - Emulator hanging problem fixed when inputs are
-    processed while running at a very low cycle count.
-  - Added PC-98 LIO BIOS list and stub for games that
-    require it.
-  - Timer and PIC updated to emulate Mode 3 Square Wave
-    output through the IRR register. Needed for Steel
-    Gun Nyan.
-  - PC-98 INT 18h fixed to reenable and process any
-    keyboard data waiting when the DOS game or application
-    calls INT 18h to read keyboard input. This fixes
-    keyboard problems with Quarth.
-  - PC-98 FDC BIOS emulation no longer reprograms the
-    timer interrupt, but uses an alternate hack to
-    avoid divide by zero fault with Ys II.
-  - PC-98 GDC command to read back cursor position
-    added.
-  - PC-98 DOS CON device emulation now maintains ANSI
-    attribute byte at 60:11D as documented.
-  - BOOT now hides hardware cursor when booting a guest
-    OS in PC-98 mode.
-  - INT 1Dh vector now points at segment FD80 to satisfy
-    some games that autodetect PC-98 vs other platforms.
-  - INT 18h AH=42 implement display "bank" bit for games
-    that need it.
-  - PC-98 text scroll region implemented (I/O ports
-    76h-7Ah even).
-  - PC-98 CRTC mode set regarding 20/25-line mode fixed
-    to update line height, text vertical position/height,
-    and cursor shape.
-  - PC-98 emulation of text height/vertical position
-    registers 70h-74h even added.
-  - PC-98 text hardware cursor fixed to cover both halves
-    of doublewide characters if cursor positioned on left
-    half, to match real hardware.
-  - Fixed music/interrupt slowdown whenever I/O and INT 10h
-    BIOS emulation is involved.
-  - PC-98 minimal (non-functional at this time) printer
-    port emulation added, as well as system configuration
-    port.
-  - PC-98 CG memory region fixed to match real hardware
-    behavior, responding to A4000-A4FFF.
-  - FAT filesystem driver now supports 2048 bytes per
-    sector filesystems.
-  - FAT filesystem driver logical/physical sector matching
-    fixed to improve flexibility.
-  - Fixed crash that occurs if you maximize the window
-    and then adjust scalers to produce output that is
-    larger than the maximized window.
-  - INT 33h emulation now offers hiding the host cursor
-    if the guest has provided an interrupt subroutine
-    for the mouse driver to call, since it usually means
-    the DOS game wishes to draw the cursor itself.
-  - INT 33h emulation now offers hiding the host cursor
-    if the guest is polling the cursor position, to
-    better support guest/host integration with DOS games
-    that draw their own cursor.
-  - AUX and PS/2 emulation no longer allowed if machine
-    type is PCjr.
-  - PS/2 mouse emulation fixed to disable itself if the
-    slave PIC needed for IRQ 12 is not present.
-  - INT 33h pointer integration improved to support some
-    additional DOS games, and to handle DeluxePaint II
-    enhanced.
-  - IMGMOUNT now supports NFD disk images.
-  - DOSBox Integration Device now available for PC-98.
-  - Added support for T98Next NHD hard disk images.
-  - Added support for T98Next NFD R1 disk images.
-  - Fixed crash with VGA BIOS allocation if video memory
-    allows the full modelist to overflow the available
-    ROM space.
-  - SDL2 mapper redraw issue resolved.
-  - Added dosbox.conf option to determine whether INT 10h
-    VESA BIOS emulation points at the modelist in ROM or
-    copies the modelist into the DOS application's info
-    structure when asked.
-0.82.10
-  - PC-98 INT 1Bh floppy emulation now fakes success for
-    calls to format track.
-  - Initial keyboard pause fixed
-  - PC-98 INT 1Bh floppy disk BIOS call now resets timer
-    interval per call. This fixes Ys II after disk swap.
-  - BIOS fixed to put normal "unhandled INT call" handler
-    for INT 0-7 even in PC-98 mode to avoid confusion
-    between game crashes and unknown INT calls.
-  - VFD image support fixed to properly handle disk images
-    where a sector is marked with fill byte 0xFF and the
-    data field is 0xFFFFFFFF, which means the sector contents
-    are all 0xFF.
-  - DOSBox-X now supports T98 NFD disk images (R0).
-  - BIOS data area now properly reports a high-resolution
-    CRT display.
-  - INT DCh AH=1 CL=10h added, which is apparently a print
-    string function.
-  - BIOS data area now reports 188+ user-definable CG slots,
-    which makes GAJET happy.
-  - FDI image support fixed to read the header instead of
-    treating it as a plain disk image with 4096 of junk.
-  - PC-98 character generator is now accessible through both
-    I/O ports A1h-A9h and through memory-mapped I/O range
-    A4000-A401F. This fixes missing text in Eve Burst Error.
-  - Gravis Ultrasound emulation will no longer log GUS reset
-    writes in cases where the same value is being written
-    repeatedly, to reduce log clutter. Some demoscene
-    productions have music routines that trigger GUS reset
-    repeatedly without changing the register.
-  - Added "gus master volume" setting to deal with games or
-    demoscene productions where the music is too loud and clipping.
-  - Added "Pause with interrupts". When enabled, the CPU is directed
-    into a CALLBACK_Idle() loop to halt the game's main
-    logic while allowing interrupts to run. This is useful
-    for recording the game or demo's music because most DOS
-    games/demos run the music and sound effects from interrupt
-    handlers instead of the main loop.
-  - Audio/video capture fixed to render audio even if muted,
-    instead of rendering garbage to the capture file when
-    audio is muted.
-  - Experimental Emscripten + Node target (not reliable yet).
-  - Added option to control how unhandled IRQs are dealt with.
-    One option, mask_isr, is derived from em-dosbox.
-  - Code added to read the screen dimensions in Linux/X11,
-    either through XRandR or through the base X11 API.
-  - Code added to read and store the dimensions, size, and
-    DPI (Dots per Inch) of the screen.
-  - Fixed bug that enabled IBM style APM BIOS in PC-98 mode.
-  - For PC-98 mode, PIC emulation by default (but controllable
-    through dosbox.conf) now initializes the PIC at startup to
-    return the ISR (interrupt in-service) register instead of
-    the IRR (interrupt request) register. This fixes FM
-    music problems with Blackbird by Vivian caused by a
-    programming mistake in the FM interrupt handler.
-  - PIC emulation now accepts a dosbox.conf option not to mark
-    the cascade interrupt as in service, for troublesome games.
-  - VESA BIOS emulation now supports a packed 16-color (4bpp)
-    mode as seen on a Toshiba Libretto (Chips & Tech) system.
-    The packed format is different than the normal planar 16-color
-    SVGA modes seen on most systems.
-  - INT 33h no longer reports relative mouse motion unless the
-    user captures the cursor.
-  - Fixed EGA 16-color display modes (M_EGA) to honor CGA and
-    Hercules compatible mapping modes (bits 0 and 1 of the
-    CRTC mode control) and limit memory display to 8KB or 16KB
-    accordingly. This fixes the mode select screen in the game
-    "Prehistorik 2".
-  - Removed Sound Blaster goldplay mode + sample accurate mode
-    warning, goldplay mode no longer has issues with sample
-    accurate mode.
-  - Mixer "sample accurate" mode fixed to work again.
-  - Windows SDL1 builds fixed to work around Windows SDK-level API
-    limitation that normally prevents Win32 applications from
-    fully receiving WM_KEYDOWN events for the left/right shift
-    keys independently. Left and right shift keys are now fully
-    usable on Windows builds (i.e. for use with pinball games).
-  - INSTALL.MD guide and test files (Aybe)
-  - CONFIG -get now populates %CONFIG% environment variable with
-    configuration setting (follow DOSBox SVN behavior)
-0.82.9
-  - "Always on top" mode is now available for Mac OS X builds.
-  - PS/2 mouse emulation fixed not to send relative mouse motion
-    unless mouse cursor is captured.
-  - Shell no longer provides MEM.COM if machine=pc98 or cputype=8086.
-    MEM.COM is not compatible with either case.
-  - INT 10h emulation will now set the S3 LFB enable bit for VESA
-    SVGA modes, unless machine=vesa_nolfb was specified.
-  - VGA emulation revised to report possible known problems with
-    Windows 3.1 with regard to LFB base address or memalias setting.
-  - VGA emulation fixed to emit warning if memalias=24, for S3 LFB,
-    if machine=svga_s3, to inform the user that the configuration is
-    known to cause the Windows 3.x driver to crash.
-  - VGA emulation will no longer report S3 linear framebuffer address
-    unless machine=svga_s3. The LFB address doesn't matter for anything
-    other than SVGA S3 emulation.
-  - S3 emulation will now automatically disable PCI VGA emulation if
-    constraints prevent DOSBox-X from setting a linear framebuffer
-    address aligned to 32MB (as required for PCI emulation).
-  - VGA emulation fixed to pick a more appropriate linear framebuffer
-    (S3) address if memalias is set to a value below 32.
-  - Added dosbox.conf option "pci vga" to control whether the VGA
-    emulation appears as a PCI or ISA device.
-  - ROM BIOS now forces reported RAM down to make room for BIOS
-    alias at top of memory instead of throwing an E_Exit error.
-  - Fixed Hercules emulation (and MDA) so that the Hercules palette
-    is always enforced. This fixes a bug where switching to HGC
-    graphics mode resulted in monochrome blue/black graphics instead
-    of the intended white/green/amber color expected.
-  - Added MDA emulation (machine=mda). It functions like
-    machine=hercules minus the graphics mode and Hercules-specific
-    extensions to the base MDA card.
-  - DOSBox shell no longer accepts dosbox.conf settings as commands
-    by default, unless enabled in dosbox.conf. Typing "cycles" will
-    no longer show cycle count. The dosbox.conf setting allows the
-    user to enable it again i.e. for compatibility with DOSBox SVN.
-    This is to prevent dosbox.conf settings from polluting the
-    available commands at the shell and conflicting with shell and
-    executable names.
-  - EGA emulaton fixed to obey Color Plane Enable register in
-    16-color planar modes.
-  - Fixed BIOS model byte to report PS/2 model 30 correctly when
-    machine=mcga, to allow certain DOS games to detect MCGA that way.
-  - CGA mode/color select registers are readable on MCGA, fix 3D8-3D9h
-    to reflect that.
-  - INT 10h fixed to properly allow/deny AH=10h, AH=11h, and AH=12h calls
-    according to machine= type instead of mistakes that blocked too many
-    calls.
-  - CGA composite mode should not be available when machine=mcga.
-  - Fixed INT 10h to report MCGA color display if machine=mcga.
-  - MCGA (IBM PS/2 Multi-Color Graphics Adapter) emulation added.
-  - bitop C++11 self-test disabled for Microsoft Visual Studio builds.
-    Microsoft's compiler can't handle them for some reason.
-  - Added DOSLIB DSXMENU.EXE to the built-in executable list.
-    DSXMENU.EXE allows DOS CONFIG.SYS style menus to be set up to
-    run commands based on menu selection.
-  - PC-98 ANSI emulation fixed to use the number of rows on the screen,
-    not cursor position, to range-clip ANSI cursor positioning.
-  - Added code to have DX-CAPTURE wait 3 seconds (or until ENTER/SPACE
-    is pressed) after the program exits, before stopping capture.
-  - DOSBox-X menus now allow runtime selection of capture format
-    (AVI+ZMBV or MPEG-TS H.264). Changing while capturing will stop/start
-    capture correctly.
-  - Added switches to DX-CAPTURE to allow specifying audio, multitrack audio,
-    and video as well.
-  - DX-CAPTURE shell command added. The command to run is specified
-    after DX-CAPTURE and DX-CAPTURE will start video capture, run the
-    program, then stop capture when the program exits.
-  - VGA/SVGA emulation fixed to enforce 256KB (64KB planar) wraparound
-    when emulating stock VGA modes (not SVGA/VESA BIOS). Some
-    demoscene productions rely on the 256KB wraparound when showing
-    scrolling credits.
-  - Gravis Ultrasound emulation now uses I/O callout system, with
-    I/O port handling to emulate ISA bus 10-bit decoding (but with
-    consideration of GUS MAX 7xx registers) so that GUS I/O ports
-    are visible every 1000h I/O ports. A demoscene production was
-    found that relies on an alias of GUS ports at 5xxxh rather than
-    using the I/O ports directly.
-  - Mouse emulation no longer sends motion to serial and PC-98 mouse
-    emulation unless mouse cursor has been captured.
-  - Mouse emulation fixed to set sensitivity and mickey count even if
-    int33=false on mouse emulation reset.
-  - Debugger fixed to paginate commands with a lot of output, including
-    HELP, PIC, and various commands to dump interrupts and GDT/IDT tables.
-  - CPU core no longer triggers Double Fault if Divide Overflow
-    occurs within Divide Overflow. This is needed for bizarre anti-debugger
-    obfuscated code seen in a demoscene production, where the program
-    wraps the demo in a mini-filesystem emulated by trapping INT 21h.
-  - cputype= dosbox.conf setting fixed to allow selecting between
-    new 486 emulation (cputype=486) and old 486 emulation (cputype=486old).
-    The "old" 486 core emulates older 486 CPUs that differ significantly
-    from the newer 486 CPUs that inherited features from the Pentium.
-  - IRQ hack setting for GUS and Sound Blaster is now a list so that
-    multiple hacks can be specified, but in a way that is backwards
-    compatible with existing dosbox.conf files.
-  - IRQ hack option for Gravis Ultrasound added.
-  - INT 20h emulation fixed to work with demoscene productions that
-    call INT 20h in a way that the interrupt frame wraps around the
-    64KB limit of the stack.
-  - XMS emulation now has a dosbox.conf setting to control the number
-    of XMS handles available.
-  - Added INT 33h option not to round mouse cursor coordinates to text
-    cell boundaries in text mode. Some demoscene productions were found
-    that detects mouse movement, but reads initial position from text mode
-    before switching to graphics.
-  - Removed IRQ0 error measurement hack, to match DOSBox SVN. This fixes
-    timing problems with some demoscene productions. The error measurement
-    hack was apparently added for Microsoft Flight simulator, but has not
-    been needed since and has been causing timing issues since.
-  - Fixed INT 10h VGA save state function to program the Attribute Controller
-    properly so that the screen is not left blank after the call.
-  - 8042 keyboard emulation now initializes port 60h to 0xAA on hardware
-    reset and initialization. Some DOS games and demoscene productions
-    need something with bit 7 set in the register at startup in order not
-    to act as if a key was immediately pressed.
-  - Add printer emulation from Daum's branch of DOSBox, add FreeType 2.9.1
-    to go with it (Alex/AT)
-  - Add keyboard type setting, for use in future development.
-  - PCjr emulation fixed to emulate PC/XT style NMI mask at port A0h
-    rather than emulate the secondary PIC.
-  - Code of Conduct revised to make it clear that forks/derivatives CAN
-    have their own Code of Conduct but that it only applies to that fork
-    or derivative version. No forking DOSBox-X, changing the code of
-    conduct, and enforcing it on anyone outside your fork.
-  - CPU normal core fixed to clear ZF flag after MUL when cputype=8086,
-    which fixes problems with MSD.EXE mis-detecting the CPU as a NEC V20.
-  - Fixed PCjr emulation not to allow UMB (upper memory blocks) since
-    that seems to cause stability issues with emulation. Also, PCjr
-    does not have UMB as far as I know.
-  - Fixed PCjr not to re-read port 60h from IRQ1 handler.
-  - Fixed PCjr not to emulate INT 15h keyboard hook.
-  - PCjr keyboard emulation fixed to trigger NMI and reflect to IRQ1
-    the way it actually works on IBM PCjr systems, which also fixes
-    keyboard control issues with the PCjr version of "Pitfall".
-  - configure.ac now provides an option for compiler optimization (Yksoft1)
-  - Code of Conduct, initial version, added to source tree
-  - PC-98 palette save/load state
-  - CPU, memory, VGA palette and attribute controller save/load state
-  - DOS SHELL now implements INT 0x2E to allow DOS programs to invoke
-    shell commands through COMMAND.COM (borrowed from DOSBox SVN).
-  - Added dosbox.conf option to control the physical memory address of the
-    S3 SVGA linear framebuffer.
-  - Save/load state system added, currently very minimal and experimental.
-  - Appveyor XML added to source tree (Allofich)
-  - Fixed *most* SDL2 refresh problems.
-  - Sound Blaster Pro mixer volume fixed to return reserved bits SET rather
-    than CLEAR. Some demoscene productions detect Sound Blaster Pro by whether
-    these bits remain set when written. This fix allows them to detect Sound
-    Blaster Pro as Sound Blaster Pro.
-  - VGA emulation fixed not to add 2 scanlines twice, which fixes VGA vertical
-    timing and scanline count and fixes the scroller in "Inconexia".
-  - Gravis Ultrasound emulation now prints a warning if the game/demo attempts
-    a DMA transfer while leaving the DMA channel masked.
-  - Fixed Gravis Ultrasound emulation to mask DRAM peek/poke I/O to the 1MB
-    offered by the card, which fixes GUS problems with a demoscene production
-    that has random values in DRAM address bits 23-20.
-  - Added dosbox.conf option that, if set, lets Gravis Ultrasound emulation
-    start a DMA transfer if the game/demo is polling the DMA control register
-    when DMA is unmasked and DMA terminal count has not occured, which helps
-    some demoscene productions.
-  - Added "PIC unmask IRQ" option for Gravis Ultrasound emulation.
-  - Gravis Ultrasound emulation now has a dosbox.conf setting to initialize
-    the hardware at startup as if ULTRINIT had been run.
-  - Added dosbox.conf option for VESA BIOS emulation that, if set, instructs
-    non-LFB modes to report 64KB windows but map 128KB from the start of
-    the window, which helps (but does not fully solve) some Demoscene
-    productions with redraw problems handling non-LFB as if LFB.
-  - Fixed ET4000 emulation to support the hretrace "wobble" needed for
-    "Copper"
-  - VGA DAC/attribute controller behavior updated to reflect actual behavior
-    as seen on an IBM PS/2 VGA model, as well as almost any SVGA clone.
-  - VGA DAC behavior unique to Tseng ET4000 implemented when machine=svga_et4000.
-    256-color mode on the ET4000 seems to map the low 4 bits through the
-    attribute controller and, if enabled, the upper 4 bits through the
-    color select register. Note this behavior is REQUIRED for the
-    "copper" demo to display properly.
-  - VGA palette, DAC, and attribute controller emulation updated to
-    reflect actual VGA behavior, including the way that 256-color mode
-    is mapped through the attribute controller.
-  - Sierra highcolor DAC can now be enabled for any VGA/SVGA emulation
-  - Cleanup and reorganization of scaler, aspect ratio handling (Alex/AT)
-  - MinGW config.h builds fixed to enable Direct3D (Alex/AT)
-  - Build fixes for SDL1 and Linux and extended functions (JP Cimalando)
-  - Fixed ALSA MIDI mistake preventing the creation of subscription
-    ports (JP Cimalando)
-  - Previous release broke SVGA 16-color planar modes by masking video
-    memory to 64KB planar boundaries at all times, fixed code to do so
-    only for non-VESA modes. 1024x768 16-color mode works again.
-  - Fixed user-defined VESA BIOS modes to validate the required video
-    memory against the available memory on the emulated SVGA hardware.
-  - VESA BIOS modelist generaton moved into it's own function. Modelist
-    is regenerated upon editing/deletion of modes.
-  - VESA BIOS modes added as suggested by hail-to-the-ryzen
-  - VESA BIOS emulation now allows scriptable editing, deletion, and
-    mode renaming of VESA BIOS modes for use with picky DOS games and
-    demoscene productions that assume mode numbers.
-  - Added VESA BIOS mode 0x136 as an alias for 320x200x16bpp mode
-  - Enhancements to GFX_CaptureMouse and CaptureMouseNotify added
-  - Fixed scaler change detection to use sizeof(int) properly than assume
-    a certain byte count
-  - Fixed undefined sse2_available reference issue in certain builds
-0.82.8
-  - New xBRZ scaler (with bilinear mode) (Alexat)
-  - Fixed aspect ratio correction to use the ratio given by VGA emulation
-    instead of assuming 4:3
-  - output=surface and xBRZ now permit filling the window just like
-    output=opengl and output=direct3d
-  - Added critical section around Windows SDL 1.x resize code to solve
-    the remaining 0.5% probability that resizing the window causes move
-    and resize to stop working in Windows 10.
-  - INT 10h AH=10h now ignores AL=3 in PCjr mode.
-  - Fixed keyboard handler bug in PCjr mode that caused some CPU
-    register corruption and general crashiness in games.
-  - Improved shell: (Aybe, Joncampbell123)
-    - Ctrl+Left and Ctrl+Right permits word-navigation.
-    - Added emulation of 'Ins' key behavior.
-  - Num Lock, Caps Lock, Scroll Lock are now synchronized at startup
-    and when DOSBox-X window gains focus again (Windows). (Aybe)
-  - Added visual feedback to Hat/D-pad buttons in mapper. (Aybe)
-  - Added documentation for 'dir' command sorting switches. (Aybe)
-  - Menu 'Show console' is now checked with '-console' (SDL1). (Aybe)
-  - Improved joystick support (see README.joystick): (Aybe)
-    - Added deadzone and response for joystick axes.
-    - Axes can be remapped for devices with questionable layout.
-    - User-settable deadzones for joystick bindings in mapper,
-      mappings like WSAD keys to axes is less frustrating.
-  - Improved mouse integration (Aybe):
-    - Now by default DOSBox-X does not emulate mouse movement when the mouse
-      is not locked. This gives a consistent experience when compared to host OS.
-      For the old behavior, use [sdl] mouse_emulation=always.
-    - Added visual or auditive feedback about auto-lock state (Windows).
-      This feature can be switched off, use [sdl] autolock_feedback=none.
-  - Added CAPMOUSE program for capturing/releasing mouse from command line. (Aybe)
-    
-0.82.7
-  - Mac OS X builds now honor showmenu=false by leaving the
-    stock SDL menu in place at startup.
-  - Default minimum MCB free/base is now 0x100, to sidestep
-    unknown unstable DOS application behavior when DOS
-    applications are loaded at around segment 0x800.
-    This also puts DOSBox-X at parity with the base memory
-    behavior of DOSBox SVN.
-  - Add dosbox.conf option to set Sound BIOS enable
-    bit in non-volatile RAM (PC-98) that tells older
-    PC-98 games the FM card is present (Yksoft)
-  - BOOT updated to boot D88 except for 2D format which
-    is generally used by PC-88 disk images.
-  - Added D88 disk image support
-  - CMake files added (Aybe)
-  - PIC timing updated to use "double" float type for
-    more precision, but as a typedef for future support
-    as a compile time option.
-  - Removed geometry checks from INT 1Bh FDC functions,
-    to allow non-uniform disks to work.
-  - MinGW builds now allowed to use Direct3D.
-  - Direct3D output fixed to use the same texture
-    coordinate, window fitting, and positioning
-    logic as OpenGL.
-  - Update zlib and libpng libraries in-tree.
-  - Fixed VFD disk image support to correctly signal
-    failure to detect geometry, to avoid divide by
-    zero crash with FAT driver.
-  - showmenu= now taken into consideration whether to
-    show the menu bar at startup
-  - Fixed get_item() E_Exit crash if menus asked to
-    show from dosbox.conf
-  - SDL drawn menus fixed to integrate with Direct3D
-    output on Windows.
-  - PC-98 mode can now boot floppy disk images where the
-    boot sector is 128 or 256 bytes/sector despite
-    track 1 and higher having 1024 bytes/sector.
-  - General codebase cleanup, compiler warning cleanup.
-  - Enable XInput support on Windows (Aybe)
-  - Fixed SDL drawn menus to use std::vector properly,
-    not to hold onto iterators while resizing the vector
-    and popping things off the top.
-  - PC-98 INT 1Bh "read id" floppy disk call fixed to
-    cycle through sector numbers. Some bootable PC-98
-    games use "MEGDOS" which polls this BIOS call before
-    attempting to read the disk. If the sector numbers
-    never cycle, "MEGDOS" will not attempt to read the
-    disk.
-  - Fixed bug that prevented some menu options (such as
-    "aspect ratio") from working if still in the BIOS or
-    booted into a guest OS.
-  - PC-98 mode fixed to ignore "mainline compatible mapping".
-    That mapping mode refers to DOSBox SVN which never
-    supported PC-98 mode anyway.
-  - Fix PC-98 INT 1Bh "test read" call, which then allows
-    "cherry bomb" to run.
-  - Remove geometry checks in PC-98 INT 1Bh BIOS call, so
-    that FDD images with odd sector sizes can work.
-  - ROM BIOS now automatically occupies E8000-FFFFF instead
-    of F0000-FFFFF when in PC-98 mode.
-  - Most 128 byte/sector FDD images appear to jump to
-    E800:0002. I'm guessing that's ROM BASIC, so add a
-    callback at that location to catch these boot disks
-    and show a message instead of allowing the boot
-    sector to jump to nothing and crash.
-  - PC-98 BOOT fixed to check for and support booting from
-    FDD images where track 0 contains 128 byte/sector
-    boot sectors.
-  - PC-98 INT 1Bh support fixed to support reading/writing
-    sector sizes other than the one sector size reported
-    by the image. It is now possible to read the other
-    sector sizes from an FDD/VFD image.
-  - Fixed somewhat serious bug that, when compiled against
-    Microsoft C++, causes the AVI writer to use the 32-bit
-    lseek() function instead of the 64-bit lseek64() function.
-    Prior to this fix, AVI captures would begin to corrupt
-    themselves after growing past 2GB in size.
-  - Cleanup code, fix compiler warnings, typecast problems,
-    C/C++ conformance problems as reported by GCC 4.8,
-    GCC 7.3.0 (MinGW), Visual Studio 2017, and Clang/LLVM
-    on Mac OS X.
-  - FM Towns machine type stub, for anyone interested in
-    forking DOSBox-X to implement FM Towns emulation.
-  - Code cleanup, refactor, according to compiler warnings.
-  - SDL drawn menus fixed to copy Direct3D backbuffer to
-    the SDL surface when popup occurs. This allows the
-    menus to overlap the Direct3D display correctly.
-  - Fixed Direct3D output so that when composing the next
-    frame in the backbuffer, it also copies the SDL drawn
-    menu from the SDL surface in order to keep it on
-    screen.
-  - Direct3D output updated to follow SDL clip rectangle
-    struct, in the same exact manner as the OpenGL output.
-    This also permits the Direct3D output to correctly size
-    itself and leave space at the top for the SDL drawn
-    menus.
-  - Fixed dynamic core entry point to push/pop EBP because
-    debug builds need the compiler to track the stack frame.
-  - Updated in-tree zlib and libpng libraries to the latest
-    provided by both projects.
-  - Fixed VFD (FDD) disk image support to signal to FAT driver
-    properly an error if it could not determine a geometry.
-  - Fixed code breakage with SDL2 that prevented compilation
-    with Munt (MT32) emulation enabled. SDL2 builds now allow
-    MT32 emulation.
-  - Mac OS X builds now compile against the in-tree zlib and
-    libpng libraries for consistency.
-  - MinGW builds now compile against the MinGW provided zlib
-    and the in-tree libpng library for consistency.
-  - Enabled MinGW builds to use Direct3D and Direct3D shaders.
-  - Added code to auto-detect the VirtualBox display driver
-    in Windows build, because OpenGL output doesn't work
-    in Windows XP under VirtualBox. The change will switch
-    the default output to "surface" if VirtualBox is detected,
-    else will retain the "opengl" default. This change applies
-    only to MinGW builds and not HX DOS or main VS2017 builds.
-  - Added PC-98 INT DCh emulation for function call that
-    writes a char to the screen, allowing Eve Burst Error
-    to clear the function row
-  - Added command line option to allow skipping the 1-second
-    wait in the BIOS startup screen.
-  - SDL2 builds now support use of the SDL drawn menu with
-    a touchscreen device.
-  - Fixed up SDL2 support code to compile correctly on
-    Mac OS X.
-  - Fixed up SDL2 compilation to automatically use the
-    SDL2 library on the system, or if that is not available,
-    use the SDL2 library in-tree. There are no plans to make
-    modifications to the in-tree SDL2 code.
-  - Added code to read and discard OpenGL error code before
-    creating font texture, to avoid false failure handling.
-    This fixes font rendering on Windows MinGW builds when
-    output=opengl.
-  - OpenGL SDL drawn menus fixed to ensure the menu contents
-    have been redrawn at least twice. One for each OpenGL
-    buffer because DOSBox-X uses the double-buffered mode.
-  - SDL drawn menus implemented for output=opengl. The menu
-    bar in Linux builds is now available in OpenGL mode.
-  - SDL drawn menus fixed to redraw only when state changes,
-    and to clean up menu drawing code.
-  - US keyboards can now enter the "Ro" key in PC-98 mode.
-    Default binding is set up to map the Windows Menu key
-    as Ro in PC-98 mode.
-  - VGA option change code fixed to trigger scaler redraw
-    correctly. Changing video modes or changing between
-    8/9-pixel VGA text no longer leaves artifacts on the
-    screen.
-  - Added code to force redrawing additional frames when
-    output=opengl, in order to correct a bug with Linux/X11
-    and MesaGL where the first OpenGL buffer swap after
-    SDL_SetVideoMode() is misplaced when the window size
-    changes.
-  - Renderer SSE line comparison fixed to use correct sizeof()
-    of the integer type during compare.
-  - Renderer fixed not to use SSE and non-SSE line comparision
-    at the same time, if SSE was enabled at compile time.
-  - Fixed in-tree SDL 1.x library to allow DOSBox-X to disable
-    auto-refresh of the window in Linux/X11 after SDL_SetVideoMode
-    to prevent visible flickering when resizing the window.
-  - Conditional support for Direct3D (9) output enabled for
-    MinGW builds, if the MinGW headers are available (yksoft1).
-    Option is disabled by default.
-  - Configuration GUI dialog box widened to accomodate buttons
-    that were previously cut off on the right.
-  - Replace E_Exit() with LOG_MSG() for key codes from the mapper
-    that a keyboard scan code generator does not recognize. This
-    fixes E_Exit() crashes if typing certain keys on a Japanese
-    keyboard with no equivalent in IBM PC/AT mode.
-  - Added code to double the size of the menu and menu items if
-    the window is 1280x800 or larger, for users with high
-    definition laptop displays and screens.
-  - Enforce minimum window size of 640x400 if the menu bar is
-    visible and DOSBox-X is drawing them, to make sure the menus
-    are accessible on screen.
-  - Removed auto-scalar-size code when output=surface that was
-    causing problems when resizing the window.
-  - Do not show "screenshot" menu item if screenshot support not
-    available at compile time.
-  - Remove "always on top" for anything but Windows at this time.
-  - Disable "Show debugger" option on Linux and Mac OS X if no
-    console attached to STDIN/STDOUT/STDERR.
-  - Disable "Show console" option on Linux and Mac OS X since
-    the console is not under our control.
-  - Windows "Always on top" fixed to remember selection and
-    enforce it between SDL_SetVideoMode and fullscreen entry/exit.
-  - Windows builds fixed NOT to change window Z-order on the
-    screen when updating the window on SDL_SetVideoMode.
-  - HX DOS builds fixed to keep window maximized at all times
-    to fill the otherwise unused space on the screen since
-    HXGUI only supports one window.
-  - Menu framework support for any other platform (including
-    Linux) added. The menus are drawn by DOSBox-X itself
-    using the 8x16 VGA font. This also gives SDL 2.x builds
-    a working menu. These menus are used if no other platform
-    specific menus are available. These menus are NOT AVAILABLE
-    at this time if output=opengl.
-  - Cycle count edit dialog box fixed to immediately place
-    keyboard focus in the text field, and to process
-    ENTER and ESCAPE keyboard input as OK and CANCEL
-    button input. You can type a new cycles count without
-    having to click on the text field first.
-  - Menu framework and mapper fixed so that menus always
-    reflect the mapper binding in the menu.
-  - Windows SDL 1.x fixed async hack to properly destroy
-    and shut down the parent window again.
-  - Fixed output=opengl crash on Mac OS X.
-  - Menu framework support for Mac OS X NSMenu objects added.
-    This gives DOSBox-X the same useful menu on Mac OS X
-    instead of the useless default menu SDL 1.x offers.
-  - Menu framework support for Windows win32 menu resources
-    added. The Windows menu is now generated at runtime,
-    the static IDR_MENU resource is no longer used.
-  - New platform independent menu framework added. Menus
-    that were once Windows-only are now available on
-    any other platform including Linux and Mac OS X.
-  - In-tree SDL 1.x library fixed to #define a special
-    variable that the code now requires to compile
-    SDL 1.x builds. The option to use your host SDL 2.x
-    library is left open.
-  - C++11 is now mandatory to compile DOSBox-X
-0.82.6
-  - Resizing the window in SDL 1.x Windows builds
-    fixed to work correctly in the latest build
-    (1803) of Windows 10. Prior to this fix, resizing
-    the window on that build would quickly hit a deadlock
-    that prevented the user from moving or resizing the
-    window again after that point.
-  - PC-98 dosbox.conf option added to select between
-    accurate key/shift mapping, vs an alternate mapping
-    appropriate for US keyboards (Yksoft1)
-  - SDL 1.x for Linux/X11 modified to differentiate
-    Ro and Yen keys despite X11 xkbmap apparently
-    mapping both to the backslash. The keymap is
-    queried to detect the scancodes at startup
-    in order to return the correct SDLK constant.
-  - SDL 1.x and DOSBox-X mapper code updated to
-    correctly map Ro, Yen, @ ^ ; : keys on a JP
-    keyboard in Windows and Linux.
-  - PC-98 keyboard BIOS handling updated to generate
-    ASCII codes according to PC-98 layout, instead
-    of by US keyboard layout.
-  - Mapper updated to support @ (at sign) key,
-    ^ (caret) key, and a few other keys that
-    exist on JP keyboards.
-  - "Hold" modifier for mapper bindings fixed.
-    It is now possible to tap the key again to
-    release the hold.
-  - VHD differencing disk support added (Shane32)
-  - INT 18h AH=0Ah updated to support 20-line
-    text mode. Some games use the 20-line text
-    mode to space the text out vertically.
-    Such games will display correctly now.
-  - INT 18h now maintains text layer state
-    in BIOS data area byte 0x53C, just as
-    the actual BIOS does.
-  - Added PC-98 INT 18h function AH=0Ah and
-    AH=0Bh to support BIOS calls that enable
-    "Simple Graphics" mode. This fixes
-    problems with other games having vertical
-    lines over the graphics, even though
-    these games do not appear to use the
-    simple graphics at all. (yksoft1)
-  - Added support for PC-98 "Simple Graphics"
-    mode of text layer attribute bit 4. When
-    enabled, the attribute bit 4 changes
-    meaning from vertical line to a bit
-    indicating that the 8-bit character is
-    a low resolution 2x4 bitmap to be
-    displayed in the text layer. This fixes
-    score and status display in Carat.
-  - PC-98 INT 18h now implements AH=31h to
-    report CRTC, text and graphics state and
-    24khz/31khz video mode selection. This
-    fix allows some games including Touhou
-    Project to pace it's gameplay correctly
-    in either video mode.
-  - MinGW HX DOS builds default to host key
-    F12 again
-  - PC-98 mode now offers selection between
-    24khz and 31khz video modes (yksoft1)
-  - KEYB.COM fixed to load only the fonts the
-    ROM BIOS has allocated. This fixes a guest
-    system crash if using KEYB.COM with
-    machine=ega
-  - Moved host key to F11 for Windows. F12 is
-    already taken by some internal debugging
-    voodoo within Windows itself.
-  - DOSBox-X codebase now strongly encourages
-    compilation with C++11, will become
-    required soon.
-  - BOOT command fixed to make it possible to
-    IMGMOUNT multiple floppies to drive 1, and
-    boot from another disk in drive 0. This
-    should enable the use of DOSBox-X with
-    PC-98 games that expect to boot from drive
-    A and the user to rotate through floppies
-    in drive B.
-  - IMGMOUNT fixed to support mounting with no
-    filesystems and multiple disk images, and
-    using the "swap floppy" command to rotate
-    through them.
-  - Added options to BOOT command that allows
-    specifying multiple disk images and an option
-    that says to swap disk images only through
-    one drive.
-  - VHD dynamic support added (shane32)
-  - INT 10 AH=9 background color fixed in 256-color
-    VGA modes.
-  - Intro text updated to reflect new default
-    key bindings.
-  - Mapper shortcuts not in common use now exist
-    without any default binding, and most existing
-    default bindings are now associated with the
-    "host" key.
-  - Added 4th modifier "host" key to the mapper.
-    This "host" key is F12 by default. The intent
-    is to eventually move most mapper shortcuts
-    to some combination of F12 and another key,
-    rather than many shortcuts scattered over the
-    keyboard. Existing dosbox mapper files should
-    continue to work.
-  - Renderer and 32bpp VGA display code fixed to
-    reorder RGBA order for correct display on Intel
-    Mac OS X systems. Mac OS X, on Intel systems,
-    uses a strange BGRA 32bpp format that requires
-    some adjustment on our part to display correctly.
-  - Added more 24bpp INT 10h VESA BIOS modes.
-  - Removed per-sector debug messages from VFD/FDD
-    image support code.
-0.82.5 (04/18/2018)
-  - Expanded memory manager memory copy fixed to
-    enable A20 gate temporarily so that the copy
-    works correctly.
-  - PC-98 FM board emulation now defaults to IRQ 12
-    instead of IRQ 3. A lot of PC-98 games seem to
-    have a strong preference for that IRQ with regard
-    to FM music.
-  - PC-98 reset I/O port (F0h) fixed to emulate CPU
-    reset according to the SHUT0 and SHUT1 state set
-    by the guest. Normally writing port F0h is a
-    signal to reset but SHUT0 and SHUT1 can be set to
-    indicate alternate behavior. This fixes VEMM486.EXE
-    (an expanded memory manager) and allows it to run,
-    since this manager appears to reset by port F0h
-    then resume execution normally. Prior to this fix,
-    booting a MS-DOS disk image that loads VEMM486.EXE
-    at startup yielded nothing but an infinite reboot
-    loop.
-  - XMS and EMS emulation fixed not to leave A20 gate
-    enabled unless EMS emulation is set to EMM386 and
-    dosbox.conf is set to run the system in virtual
-    8086 mode. There are plenty of DOS games that
-    malfunction if loaded too low in memory with the
-    A20 gate enabled.
-  - PC-98 mouse emulation, at the 8255 level, now uses
-    new C++ abstraction that seems to work fairly well
-    even with the common PC-98 MOUSE.COM driver.
-  - "BOOT" command in PC-98 mode updated to no longer
-    require the --force switch. Booting MS-DOS from a
-    hard disk or floppy disk image in PC-98 mode is
-    generally functional now.
-  - Added PC-98 SCSI/SASI hard disk emulation, and fixed
-    BOOT to enable booting PC-98 MS-DOS from a hard drive
-    (HDI image)
-  - FAT driver fixed to read/write logical sectors vs
-    actual drive sectors and removed geometry remapping
-    hack.
-  - FAT driver fixed to avoid memory corruption that
-    may occur if reading a partition table from a drive
-    that has more than 512 bytes/sector.
-  - .BAT file parsing fixed to handle BAT files not
-    in the current directory (yksoft1)
-  - Fixed floppy controller emulation bug that failed
-    to advance sectors during multi-sector read/write.
-  - Fixed floppy emulation bug that prevented seeking.
-    The "head" would get stuck at track 0 and never move.
-  - Dynamic core allows running with paging enabled again,
-    IF dosbox.conf says to allow it (yksoft1)
-  - DOS file I/O functions AH=3Fh and AH=40h updated to
-    reflect undocumented MS-DOS behavior that silently
-    truncates read/written byte count if the offset
-    and byte count reach beyond the end of a 64KB segment.
-    This fixes some demoscene productions that read 64KB-1
-    bytes but apparently rely on this behavior to avoid
-    display errors.
-  - FluidSynth fixes and API updates. DOSBox-X no longer
-    uses a private API within FluidSynth. (heftig)
-  - Added dosbox.conf option to control the size of the
-    DOS "Swappable Data Area" which is said to help with
-    shelling and task swapping in WordPerfect 5.x and 6.x
-  - Added "minimum mcb free", and set minimum mcb segment to
-    value same or similar to DOSBox SVN. The "free" option
-    directs DOSBox-X to allocate memory before that segment
-    value to fill memory.
-  - Fixed COMMAND.COM PSP segment to correctly identify it's
-    resident size in memory.
-  - COMMAND.COM in the DOSBox shell now allocates itself
-    normally instead of from a special segment so that it
-    appears normally in the MCB allocation chain.
-  - BIOS now clears it's stack before booting the DOS shell.
-  - Fix Pause (CTRL+Pause or ALT+Pause) to release all keys
-    in the mapper so that CTRL, ALT, or Shift are not left
-    "stuck" when emulation resumes.
-  - Initial host keyboard recognition, and base framework
-    for general keyboard language/layout handling. Keyboard
-    layout recognition added for Windows and Linux/X11.
-  - Fixed 350-line INT 10h VESA modes not to apply EGA mode
-    adjustments, which fixes display distortion.
-  - INT 10h VESA modes 720x480 and 848x480 fixed.
-  - Fixed INT 10h VESA emulation to round up bytes/scanline
-    so that 4bpp planar modes display properly.
-  - Fixed INT 10h VESA mode 1400x1050 16-color (4bpp planar)
-    mode to resolve overlapping mode number.
-  - Pulled in VGA vtotal + 2 fix from DOSBox SVN
-  - Pulled in EGA display mode fixes from DOSBox SVN to fix
-    EGA graphics emulation.
-  - Fixed INT 10h AH=1Ch (save/restore VGA state) to handle
-    VGA attribute controller properly so that the display is
-    not left blank.
-  - PC-98 GDC emulation fixed to handle START DISPLAY properly
-    by un-blanking the display (fixes "Ellena")
-  - Fixed possible format string vulnerabilities (gnustomp)
-  - Added menu options to enable/disable EGC and GRCG
-    emulation (yksoft1)
-  - Added options to enable/disable EGC and GRCG emulation
-    (to emulate older hardware).
-  - Added PC-98 BIOS function to read 8x16 character bitmaps,
-    which fixes "Power Dolls 2"
-  - BIOS now reports 16-color and EGC graphics. Some games
-    that check the BIOS for capabilities may now begin to
-    use 16-color graphics and EGC functions.
-  - Added PC-98 INT 18h function to read character font.
-    This also resolves garbled text in TH01.
-  - PC-98 GDC emulation now uses cursor specification
-    (line per character row) to determine whether graphics
-    are doubled vertically or not. Several PC-98 games
-    switch between 200-line (doubled) and 400-line graphics
-    by programming the GDC directly, rather than through
-    the BIOS.
-  - Added various video-related BIOS variables to the data
-    in PC-98 mode.
-  - GDC RESET/SYNC debug text updated to indicate which GDC
-    is undergoing the RESET/SYNC.
-  - Debugger "LOG" command (CPU execution logging) fixed to
-    automatically stop logging when the BIOS begins the
-    POST routine after system reset. The user who invoked
-    "LOG" probably cares more about what happened up to the
-    game crash, fault and reset rather than normal BIOS startup.
-  - BIOS now properly unmasks the PC-98 cascade IRQ, which
-    allows IRQ 8-15 to function, including the mouse (IRQ13)
-  - Debugger interface now indicates whether 80386 paging is
-    enabled or not at any time.
-  - Help text updates to reflect DOSBox-X changes (Shane32)
-  - BIOS INT 13h emulation updated to support up to 4 hard
-    drives (Shane32)
-  - IMGMOUNT and BOOT code cleanup (Shane32)
-  - IMGMOUNT RAM drive support: Additional fixes and geometry
-    work done, and some hangs resolved (Shane32)
-  - CPU emulation fixed to allow setting a breakpoint on
-    ANY interrupt of a specific number, not just software
-    interrupts. It is now possible to use BPINT to break
-    upon hardware (IRQ) interrupts.
-  - DOS kernel fixed to drop to the debugger if the MCB
-    (memory control block) chain is corrupted, so that
-    the corrupted state can be examined. When the debugger
-    continues execution, a full restart of the DOS kernel
-    is run. If DOSBox-X was compiled without the debugger,
-    then the normal E_Exit() path is still taken.
-  - Added debugger command to show, and modify, the state
-    of the PIC (interrupt controller).
-  - Added debugger command to view or change the A20 gate.
-  - Added debugger command to view the state of EMS, memory
-    handles, allocation, and EMS page frame mapping.
-  - Added debugger command to view the state of XMS, memory
-    handles, and allocation.
-  - Added debugger command to view the layout of the ROM
-    BIOS region (0xF0000-0xFFFFF) chosen by emulation.
-  - DOS kernel now logs kernel allocations, which can be
-    seen in the debugger using the "DOS KERN" command.
-  - Added "RUN" command as an alternative to hitting F5.
-  - Added "RUNWATCH" to the debugger, so that watching the
-    system run in the debugger is possible.
-  - Debugger data window can now be used to view memory in
-    segmented, virtual (through paging), and physical (bus
-    address) modes.
-  - Debugger window data and code view windows now indicate
-    regions of memory that are beyond the end of the segment.
-  - Debugger window data and code view windows now indicate
-    regions of memory that are paged out (will cause a page
-    fault if accessed)
-  - PC-98 A20 gate I/O port F6h fixed to work properly as an
-    enable or disable, rather than just an enable. The PC-98
-    version of HIMEM.SYS no longer complains about not being
-    able to control the A20 gate.
-  - IMGMOUNT RAM drive support: Ramdrive bug fixes and changed
-    drive limits from ATA limits to BIOS/MBR (Shane32)
-  - INT 21h fixed to use BIOS INT 1Ch to read date and time in
-    PC-98 mode. Arrowgun now runs properly.
-  - Fixed EMS emulation not to claim XMS memory (and zero BIOS
-    extended memory size) if EMS emulation is in EMS board mode
-    (and therefore not allocating extended memory through HIMEM.SYS).
-  - PC-98 INT 1Fh extended memory copy implemented. DOS games in
-    PC-98 mode can now use this API to access extended memory.
-  - Fixed HIMEM.SYS emulation in PC-98 mode to zero BIOS extended
-    memory values when claiming extended memory.
-  - PC-98 mode now sets BIOS data area values correctly regarding
-    conventional and extended memory.
-  - Added rudimentary emulation of non-volatile RAM at the
-    trailing edge of text RAM (A3FE0-A3FFF).
-  - PC-98 mode now adds additional BIOS data values at boot time
-    so that guest OSes like PC-98 MS-DOS can see the floppy drive,
-    see keyboard input, and determine the boot drive properly.
-    It is now possible to boot MS-DOS in PC-98 mode.
-  - Added rudimentary PC-98 INT 1Bh BIOS interrupt, at least for
-    floppy disk emulation.
-  - Cleanup and formatting enhancements to IMGMOUNT ramdisk (Shane32)
-  - DOS CON emulation in PC-98 mode now emulates two additional
-    ANSI escapes to clear the screen that are specific to NEC's
-    MS-DOS implementation, which fixes text layer problems with
-    Rusty.
-  - PC-98 GDC dip switch 2-8 emulation fixed. It was backwards.
-    This may break existing dosbox.conf configurations, apologies
-    in advance.
-  - Added -xms option to LOADFIX command. When given, the command
-    consumes extended memory instead of conventional memory.
-  - HIMEM.SYS emulation fixed to behave more like Microsoft's
-    HIMEM.SYS implementation regarding global & local A20 gate
-    control.
-  - Mac OS X builds fixed to work from the user's home directory
-    if run from the Finder, instead of trying to operate at the
-    root of the filesystem as directed by the Finder.
-  - Mac OS X builds now put the FREECG98.BMP file inside of the
-    .app bundle, and fall back to it if not found in the current
-    directory.
-  - RPM builds now install FREECG98.BMP in /usr/share/dosbox-x
-    and refer to it if not in your local directory, in order to
-    better provide PC-98 emulation.
-  - PC-98 BOOT command: Loading addresses and CPU register layout
-    updated to match actual hardware behavior, in which the boot
-    sector is loaded at just under 128KB.
-  - Build updates to support compiling for Windows with MinGW.
-  - BOOT now accepts a --debug switch that causes DOSBox-X to break into
-    the debugger when the boot sector begins to execute.
-  - BOOT now accepts a --force switch to override the PC-98 lockout,
-    if the user wants to better understand why I locked it out in PC-98 mode.
-  - PC-98 support now supports reading font from FONT.ROM, if available.
-  - Code, data, and output now respond to arrow, page up/down and
-    home/end keys as a user would normally expect.
-  - Arrow and page up/down keyboard input now goes to active window
-    instead of mapping directly to any specific window.
-  - Debugger interface now has the concept of an "active" window, and
-    the title bar of each window hilights if it is active.
-  - Debugger interface now hides the "variables" window by default.
-  - Fixed window "titles" in debugger interface to fill the terminal
-    line they're on and use ncurses horizontal line character which
-    on modern systems looks better than hyphens.
-  - Removed one line padding around data window in debugger interface.
-  - Debugger interface redesigned to permit more flexible layout
-  - Debugger interface no longer crashes when terminal window is sized
-    down too small (when there is no room for the output window)
-  - EMM386 (ems) emulation fixed to always turn on the A20 gate when
-    the DOS application requests to map pages into the EMS page frame.
-    This fixes crashes with Creative's Sound Blaster 16 installer when
-    run with the A20 gate turned off.
-0.82.4 (02/28/2018)
-  - Updated ramdisk formatting code to better match FAT12/FAT16
-    specifications and limits (Shane32)
-  - Menu items related to Gravis Ultrasound, Glide emulation, Innova SID,
-    and other IBM PC-specific options are now grayed out in PC-98 mode.
-  - Updated Windows menus to gray out CPU core and type options that
-    are invalid. Selecting a prefetch CPU type while core dynamic is
-    no longer possible, and selecting dynamic core while using a
-    prefetch cpu type is no longer possible.
-  - CPU type submenu in Windows updated to reflect all types supported
-    by DOSBox-X including 8086 and 286 cores.
-  - Fixed E_Exit() crash on Windows in PDCurses endwin() that only
-    happens if you had never brought up the debugger console window.
-  - Minor oddities with OPNA stereo panning resolved.
-  - Sound Blaster, Adlib, and PC-98 FM emulation now reset state
-    correctly when the reset signal is given to avoid stuck notes.
-  - Fixed BIOS logo in PC-98 mode to properly reset the graphics mode
-    so that the logo is visible.
-  - Added Windows menu items to control PC-98 GDC speed, 4-partition enable,
-    200-line "scanline" effect enable, and PIT timer clock control.
-  - Added "Restart DOS" command to the Windows menu, with code to
-    allow it only if at the initial DOS shell.
-  - Added "multi-track WAV" command to the Windows menu, under Capture
-  - Added "reset system" command to the Windows menu
-  - "Restart" menu command updated to clarify that it restarts DOSBox-X entirely.
-  - OpenGL HQ output removed.
-  - Commands to force driver (DirectX or WINDIB) removed.
-  - Default disk I/O limit raised to more reasonable speeds.
-  - FM code borrowed from Neko Project II now compiles on Mac OS X
-  - IMGMOUNT now supports mounting a RAM drive (using -t ram) (Shane32)
-  - Direct3D fullscreen aspect ratio fixes, especially for
-    monitors with a 5:4 aspect ratio (such as 1280x1024) (Shane32)
-  - "Show menu" in Windows builds system menu is now a toggle
-    to show/hide the menu bar (Shane32)
-  - Fixed broken color palette with CGA composite and EGA
-    machine emulation. Composite CGA and machine=ega displays
-    properly again.
-  - According to documentation, IBM PC and PC-98 use different
-    initial PC speaker frequencies. Update the code to match.
-  - 8254 I/O port alias at 3FD9h-3FDFh added, which is needed
-    for several PC-98 games that program the PC speaker
-    frequency through those ports instead of through 71h-77h
-  - New Intel 8255 emulation. PC-98 system 8255 emulation
-    now uses this emulation, along with PC speaker emulation.
-  - Fixed XMS memory copy functions to enable the A20
-    gate so extended memory copies work correctly whether
-    or not the DOS application in question made the call
-    with A20 enabled. This fixes crashes and memory
-    corruption while installing Windows 3.1 using SETUP.EXE.
-  - "CLS" now sends the proper ANSI escapes to clear the
-    console in PC-98 mode.
-  - BIOS logo in PC-98 fixed to clear graphics RAM and
-    set graphics back to 8-color digital mode when booting
-    to DOS. This should fix palette errors and color issues
-    with older PC-98/PC-88 games that use the 8-color
-    graphics modes.
-  - Added PC-98 INT 1Ch timer interval BIOS function,
-    and timer countdown routine in IRQ 0.
-  - Windows builds now incorporate pdcurses and enable
-    the debugger interface (bulletshot60)
-  - DOSBox-X now tracks the systemwide keyboard layout
-    on Windows, and acts on user changes to the keyboard
-    and language in the system.
-  - Removed hack code in SDL 1.x that sets DOSBox-X's
-    keyboard layout to the US layout even if the host
-    uses anything else.
-  - Fix CPU cycles count increment not to nag you to use
-    core=dynamic if a) dynamic core is not available or
-    b) you're already using dynamic core.
-  - Added dynamic core back, it seems to be very stable
-    again.
-  - PC-98 FM board now allows changing the base I/O port
-    and IRQ (interrupt) line used by the card.
-  - PC-98 mode now supports joystick emulation. Joystick
-    input is mapped through the DOSBox mapper to the
-    PC-98 FM board where DOS games expect to see it.
-  - Added dosbox.conf option to select which PC-98 FM
-    board to emulate.
-  - Fixed PC-98 FM code to enable the ADPCM and Rhythm
-    FM channels.
-  - Re-ported Neko Project II FM board emulation, this
-    time keeping the code intact and keeping the separate
-    board emulations intact for PC-98 mode.
-  - VGA palette errors with Crystal Dream II fixed.
-  - PC-98 FM synthesis fixed not to initialize itself
-    again when rebooting, which fixes a problem with
-    garbled FM synthesis after rebooting.
-  - Removed some now-unnecessary SDL Video quit/init
-    calls from Windows builds.
-  - machine=pc98 now starts entire emulation in PC-98
-    mode instead of booting up in IBM PC mode and
-    switching to PC-98 mode.
-  - Initial "BIOS" startup screen now operates in
-    PC-98 mode when machine=pc98.
-  - Prefetch core debug code now disabled at compile
-    time. Seems to be stable so far.
-  - Prefetch core now emulates partial load of the
-    prefetch buffer on miss, and completing the buffer
-    fill on hit, to better emulate (probable) 80486
-    behavior.
-  - 486_prefetch is now a valid cputype setting, despite
-    the setting having existed for years in the source
-    code. Prior to this fix, 486_prefetch was ignored.
-0.82.3 (02/13/2018)
-  - Removed DOSBox SVN-style "fast" A20 gate emulation.
-    Recent changes make it infeasible to keep. "fast" is
-    now mapped to "mask" mode.
-  - RAM aliasing is now always on, even if memalias is not
-    set, in order to help enforce A20 gate behavior, and
-    to fix emulator crashes when a non-aliased RAM page
-    is referenced through an alias.
-  - Cleanup and rewrite of prefetch core, to make the code
-    cleaner and more readable and maintainable.
-  - DOS file I/O updated to apply a proper delay rather
-    than the old DOSBox SVN code's cycle count dependent
-    method. The delay by default will slow disk I/O down
-    to mid 1990's IDE PIO speeds, which can resolve issues
-    with MS-DOS demoscene or game executables that can
-    malfunction when disk I/O is too fast.
-  - PIC code updated to enforce a proper IRQ delay on ALL
-    IRQ signals, which fixes issues with MS-DOS executables
-    that have race conditions between their code and their
-    interrupt handlers.
-  - DOS Shell now shows the full intro text only at first
-    run, instead of every shell invocation.
-  - Use FCB record size of 128 bytes if the FCB record size
-    is zero (from DOSBox SVN).
-  - PC speaker fix not to generate a continuous tone if
-    the PIT timer was set to mode 0. This fixes issues with
-    many early 1990s demoscene executables leaving the PC
-    speaker enabled (BEEEEEEP).
-  - Register DEBUGBOX.COM at DOS environment start instead
-    of boot, which allows the command to work again.
-  - EXE loader sets stack pointer (SS:SP) into PSP segment
-    (from DOSBox SVN)
-  - EXE loader fixed to use the larger of the minimum and
-    maximum memory sizes listed in the EXE header, which
-    fixes some demoscene executables with a minimum size
-    larger than maximum.
-  - VGA DAC (palette) emulation updated to better match
-    actual SVGA chipset (Paradise SVGA) behavior, which
-    fixes some VGA palette errors in some demoscene
-    productions.
-  - Added -nocachedir option to internal MOUNT command, to
-    disable directory caching for a local folder mounted
-    to a drive letter. When mounted this way, changes on
-    the host filesystem are immediately visible in the
-    guest DOS environment.
-  - Added -ro and -rw options to internal MOUNT command, to
-    allow mounting local folders to a drive letter as a
-    read-only volume.
-  - MIDI Fluidsynth fixed to initialize and free state properly
-    so that switching to and from Fluidsynth doesn't cause
-    a segfault or crash.
-  - MPU-401 fixed to allow changes to MIDI configuration from
-    CONFIG.COM.
-  - DOS filename handling fixed to maintain ASCII conversion
-    to uppercase, while not converting Shift-JIS double-byte
-    characters in PC-98 mode. This fixes Shift-JIS filename
-    corruption when the trailing byte can be mistaken for
-    lowercase ASCII a to z.
-  - Windows fixes to keep menu bar items updated with
-    DOSBox-X state.
-  - Remove WM_DROPFILES handling, for now. The code remains
-    to allow re-enabling later.
-  - SDL 1.x builds fixed to process only WM_COMMAND (menu
-    bar) and WM_SYSCOMMAND (system menu) events so that
-    the general chatter in modern Windows system does not
-    drown out the messages. This fixes issues where the
-    menu bar doesn't work on some systems.
-  - SDL 1.x builds fixed to handle menu bar input using
-    SDL's WM events instead of fighting with SDL's message
-    pump to receive menu events. This fixes potential
-    issues with losing menu bar events.
-  - dosbox.conf reference included with Windows builds
-    now uses MS-DOS line endings so that the file can be
-    edited in NOTEPAD.EXE
-  - New dosbox.conf option to control whether the menu is
-    shown by default in Windows builds.
-  - titlebar= SDL dosbox.conf option, to allow showing a more
-    user friendly name for the program instead of just using
-    the EXE name.
-  - E_Exit() on Windows now displays the message using
-    MessageBox() in addition to sending to STDERR, so that
-    Windows users see the error even if they are running
-    it from the desktop instead of the command line.
-  - PC-98 EGC bit shifter emulation fixed to correctly support
-    ascending and descending bit shifting in either direction.
-    This fixes screen shake emulation errors with Touhou Project
-    TH04 and TH05.
-  - Linux/X11 fixes to SDL 1.x to better match and compare
-    Visuals (descriptions of the screen) since X11 libraries
-    don't seem to use the same pointer values for the same
-    Visuals.
-  - ALT+TAB or loss of focus from fullscreen in Windows now
-    restores the window instead of minimizing it.
-  - 3Dfx OpenGL will hide the minimize and maximize buttons
-    in Windows while active.
-  - Windows menu bar items are now grayed out when 3Dfx OpenGL
-    emulation is active (items that cannot be used at that time).
-  - Fix Windows system menu to always keep "show menu".
-  - GFX rendering fixed not to render any output while 3Dfx
-    OpenGL emulation is active.
-  - 3Dfx OpenGL bug fixes to properly restore the DOS console
-    when the 3Dfx card is de-initialized and the game returns
-    to the DOS prompt.
-  - Linux/X11 window output fixed to keep the window on the
-    screen even when switching between OpenGL and non-OpenGL,
-    and when setting the SDL video mode.
-  - Remove some init hacks and SDL forced reinitialized hacks,
-    so that the window is stable on the screen.
-  - Added code to do more OpenGL state initialization (both
-    output=opengl and when initializing 3Dfx OpenGL emulation)
-    to make more consistent output.
-  - 3Dfx voodoo OpenGL based emulation fixed to switch out of
-    fullscreen mode IF DOSBox-X was fullscreen at the time the
-    card is initialized.
-  - 3Dfx voodoo OpenGL based emulation no longer allows fullscreen
-    mode, and does everything it can to prevent window resizing.
-  - Linux/X11 disable XRandR, XV, and X modeset functions. Do not
-    change monitor resolution.
-  - MPU-401 MIDI emulation fixed to look at all conductor message
-    bytes for code 0xFC (ALL END) instead of just the first byte.
-    This fixes hangs in games that send additional bytes prior to
-    0xFC and then expect the MPU-401 to signal 0xFC back when the
-    games are waiting for music to stop.
-  - Fix DOS CON driver not to signal data ready for PC-98 scan
-    codes that have no corresponding ANSI code. Tapping numeric
-    keypad keys during the title screen in Touhou Project should
-    no longer cause the game to pause waiting for keyboard input
-    when going into demo mode.
-  - Fix DOS CON driver to signal data ready for buffered escape
-    code.
-  - Fix PC-98 keyboard emulation not to apply IBM PC "extended"
-    keyboard scancode filtering.
-  - Window maximization does not count as a user resize preference.
-  - Fix Windows builds to enable DirectSerial, Direct LPT, modem,
-    emulation.
-  - New mapper shortcut to restore the window's original size.
-  - Fix bug with SHL instruction and OF flag, which corrects some
-    games and their decompression routines.
-  - Fullscreen (monitor) modesetting removed. DOSBox-X either runs
-    in a window, or scales up to fill the monitor, but will not change
-    the monitor resolution.
-  - Resize handling fixed to differentiate user resize verses resize
-    caused by DOSBox-X changing the window dimensions.
-  - Linux/X11 fixes to avoid flickering when resizing the window, and
-    to avoid redrawing unless necessary.
-  - Window resize management, to scale/arrange the output to fit the
-    window (for output= surface, opengl, direct3d)
-  - Enable resizing again, except when the GUI or mapper is active.
-  - Fix Linux/X11 to always take resize events, instead of ignoring
-    all further resize events just because one resize event is forever
-    "pending"
-  - Linux/X11 builds now track the size of the window on the desktop,
-    to keep track of resizing and maximizing.
-0.82.2 (01/29/2018)
-  - Linux builds no longer enable window resizing. The ability to
-    resize will be added back when the emulator can better handle
-    the user resizing the window.
-  - Windows and Linux now have synchronized build date and version
-    strings.
-  - Codebase begin transition to C++11
-  - The Windows maximize button no longer triggers fullscreen mode.
-  - Direct3D, OpenGL, and Surface outputs updated to fill the window
-    in Windows builds when the window is maximized. If aspect
-    correction is enabled, the Direct3D and OpenGL outputs will
-    scale the DOS screen (with pillarbox/letterbox padding) to the
-    correct aspect ratio and center within the maximized window.
-  - Fixed minor memory leak in MT32 (MUNT) synthesizer usage.
-  - Fixed uninitialized state issues with DMA channel 4 (cascade).
-  - IMGMOUNT now allows mounting the El Torito bootable floppy image
-    of a CD-ROM drive as a drive letter and accessible (read only)
-    filesystem. The FAT filesystem driver was fixed to support working
-    from sources other than a direct file.
-  - PC-98 mode fixed not to register certain built-in commands and
-    binaries to drive Z:\ that are not compatible with PC-98 mode.
-    MEM.EXE in particular uses IBM PC-specific techniques to gather
-    it's information, and is therefore incompatible with PC-98 mode.
-    This can be verified from the source code as MEM.EXE was evidently
-    borrowed from the FreeDOS project.
-  - EGA emulation (machine=ega) fixed to render 8bpp (256-color mode)
-    instead of full 32bpp VGA output. EGA video output is limited to
-    64-color (6-bit) by the design of the video connector (2-bit R/G/B)
-    therefore the full precision of 32bpp is not needed. This will also
-    benefit video capture as the reduced color bit depth will result
-    in smaller AVI files when recording gameplay.
-  - Added code to correctly detect 15-bit highcolor vs 16-bit highcolor
-    display format support, despite SDL falsely indicating 16-bit
-    color in both cases, which fixes incorrect colors on 15-bit display
-    modes.
-  - Fix up VGA DAC/palette mapping to display the emulator screen
-    properly on 16-bit true color displays. Fixed off-by-one shift
-    mistake in the DOSBox-X render scaler code that caused
-    green and purple tints to colors on 16-bit true color displays.
-  - Add "Show menu bar" command to the Windows "system menu" so that
-    the menu bar can be brought back after selecting "hide menu bar".
-  - Losing window focus while fullscreen no longer leaves the emulator
-    window blank.
-  - Maximize/restore fullscreen cleanup.
-  - Removed DDRAW output.
-  - Fix FAT filesystem driver to clear "success" flag at all failure
-    return points. This fixes problems where unrecognizeable FAT
-    filesystems are nonetheless presented as a drive letter with
-    garbled filenames, when IMGMOUNT should have displayed an error
-    instead.
-  - Fix FAT filesystem driver to allow PC-98 HDI images to load that
-    have headcount == 0 in the BPB.
-  - Fix Adlib emulation not to register a mapper handler if emulation
-    will jump to PC-98 mode, and fix mapper handler to check if Adlib
-    emulation is loaded to avoid segfault.
-  - Add "recording" volume to control the loudness of the audio going
-    out to capture (WAV, AVI, etc.)
-  - Separate mixer rendering from master volume. Apply master volume
-    at the sound card only, leave audio at full volume for recording
-    (WAV, AVI, etc. capture).
-  - dosbox.conf and command line option to log CON driver output to
-    a file. Anything written to STDOUT/CON by a DOS application is
-    logged this way.
-  - --time-limit <n> command line option to put a time limit on the
-    emulator, in seconds.
-  - Keyboard shortcut for the mapper UI no longer leaves keys "stuck"
-    in the guest to cause problems when you exit the mapper UI.
-  - Fixed code mistake that caused OpenGL NB output when dosbox.conf
-    specified output=opengl
-  - Mapper layout fixes:
-    - Shortcut buttons (on the right hand side of the UI) fixed to
-      become two columns wide if the button text won't fit in one
-      column.
-    - Some shortcut button titles shortened.
-  - Mapper UI updated to show which bindings are being activated by
-    hilighting buttons in the UI.
-  - Mapper UI modifier buttons indicate status through hilighting.
-  - Mapper UI joystick buttons and axes now use hilighting to indicate
-    that there is input from the device.
-  - Mapper fix for 4-axis joysticks that may count zero buttons, and
-    then crash (divide by zero) when the user pushes a button on the
-    joystick device.
-  - BIOS emulation now allows you to specify binary blobs to execute
-    in the guest system as part of startup. One can be specified to
-    execute just after CPU reset/power-on, and the other just before
-    booting to the DOS shell. THE BINARY BLOBS EXECUTE IN THE GUEST
-    ENVIRONMENT AND NOT AS ARBITRARY CODE ON YOUR HOST. This option
-    is provided for both automated testing and for the curious who
-    may want to venture into low level ASM hacking.
-  - INTRO.COM fixed to accept keyboard input correctly in both
-    PC-98 and IBM PC mode. You can now browse the help text properly
-    in either mode.
-  - DOS shell fixed to accept DOSKEY-like input in both IBM PC and
-    PC-98 mode (including arrow keys, F3, tab completion, etc.)
-  - DOS CON emulation now provides function keys (F1-F10) in PC-98 mode.
-  - DOS CON emulation fixed to process PC-98 BIOS codes and generate
-    PC-98 ANSI escapes as real hardware normally does.
-  - Mapper no longer shows two sets of the shortcuts (one overlaid
-    over the keyboard), registration bug fixed.
-  - PC-98 keyboard interrupt handler now handles CTRL key and
-    passes most keys as-is down through INT 18h now.
-  - Removed non-recursive page fault option. It is now always on,
-    except for internal cases where it needs to be off for callback
-    instructions to do their work properly.
-  - Removed dynamic x86 core. It is old and unmaintained code that
-    is incompatible with the non-recursive page fault system.
-  - IRQ cascade interrupt fixes and cleanup.
-  - BAT files given on the command line fixed to occur AFTER the
-    registration of ULTRASND and BLASTER environment variables.
-  - PC-98: DOS CON emulation fixed to decode Shift-JIS itself,
-    with consideration that some proprietary double-byte encodings
-    yield single-wide characters. DOS program using NEC's proprietary
-    box/line drawing characters this way should display properly now.
-  - DOSBox shell "greeting" now displays a proper box in PC-98 mode
-    instead of framing the text in rows and columns of Katakana. (basic2004)
-
-0.82.1 (12/25/2017)
-  - Windows builds no longer redirect stdout and stderr to
-    stdout.txt and stderr.txt. This also fixes problems
-    with crashing or hanging when run from Program Files.
-  - Windows releases compiled by TheGreatCodeholio again.
-  - SDL 1.x and SDL 2.x support in the same branch, selectable
-    by configuration option or VS2017 build target.
-  - SC400 emulation fixes
-  - Mac OS X pixel format fix to avoid corrupt graphics (Martin Lindhe)
-  - MT32 emulation now explains what ROM images it's looking for,
-    instead of just stating that it can't find the ROM images.
-  - Direct3D shaders from Daum (alex)
-  - NukeOPL OPL emulation
-  - Basic (experimental) NEC PC-98 emulation (machine=pc98)
-    - CG (character generator) emulation will need ANEX86.BMP
-      or FREECG98.BMP
-  - Some uninitialized state fixes
-  - FDI, FDD floppy disk support (especially PC-98 games)
-  - HDI hard disk support (especially PC-98 games)
-  - DOS FAT filesystem driver: added many sanity, size,
-    sector size and overrun checks.
-  - Floppy and hard disk image support now supports sector
-    sizes other than 512 bytes per sector (up to 1024).
-  - DOS FAT filesystem driver can now handle FAT filesystems
-    formatted with 256, 512, or 1024 bytes per sector.
-  - INT 29h route output to CON driver in PC-98 mode so
-    games can clear the screen with ANSI codes (Touhou Project).
-  - NEC PC-98 support for proprietary ANSI codes to clear
-    screen and show/hide function key row.
-  - NEC PC-98 FM emulation (borrowed/ported from Project Neko II).
-  - MPU-401 now emulates relative tempo change commands.
-  - When mounting folders as a drive letter, filenames are
-    now translated between guest and host according to the
-    MS-DOS code page. This allows DOS games to use extended
-    characters in a way that does not cause invalid filenames
-    on the host. The host is always assumed to support unicode.
-    Windows builds will use wide char (UTF-16) host names and
-    Linux/Mac OS X builds will use UTF-8.
-  - Code page translation for 437 (US MS-DOS) and 932 (PC-98 Shift-JIS).
-  - Emulate DOS console function key row in PC-98 mode.
-  - PC-98 EGC graphics emulation (minimal)
-  - PC-98 CG support for custom fonts (RAM portion)
-  - PC-98 EGC minimal ROP emulation
-  - PC-98 select between 2.5MHZ and 5MHz GDC (for games that demand one or the other)
-  - Aspect ratio menu item in Windows works correctly now
-  - Capture menu works correctly now
-  - Removed "overlay" output
-  - Fix Direct3D and OpenGL output to enable linear interpolation (smoothing)
-  - Fixed "double aspect ratio" issue with OpenGL output
-  - Linux builds compiled against SDL 1.x and running against PulseAudio
-    no longer hang/crash after some random amount of time (threading conflict)
-  - PC-98 minimal mouse emulation
-  - VGA doublescan=false fixed to display correctly, especially with scalers
-  - SDL 1.x Windows builds fixed to process mouse motion FIRST before
-    mouse buttons so that guest pointer integration with Windows 3.1
-    works properly.
-  - SDL 1.x Windows builds now enforce a 60Hz cap on mouse motion
-    detection because recent versions of Windows have some latency
-    when SDL repositions the mouse cursor. This fixes random
-    erratic jumps in mouse motion when playing games that respond
-    to mouse movement.
-  - SDL 2.x fix touchscreen interaction on Windows
-  - SDL 2.x mapper now responds to touchscreen as well as mouse.
-  - DOSBox Integration device no longer enables it's ISA PnP device
-    by default.
-  - SDL 2.x fix Windows 3.1 "double-click" accidents by ignoring
-    "mouse" events faked by Windows from the touchscreen.
-  - "Paper white" HGC/CGA monochrome palette (basic2004)
-  - CMS (GameBlaster) frequency correction (basic2004)
-  - SID frequency correction (basic2004)
-  - Maximize button in Windows now consistently triggers fullscreen mode
-  - SDL 2.x builds now use a different mapper file name to
-    avoid conflicts with SDL 1.x builds. SDL scan codes are
-    completely different between the two.
-  - Windows builds now include WinPCAP support and NE2000 emulation.
-  - MOUNT / IMGMOUNT convert backslash to forward slash in path on Linux to
-    allow dosbox.conf files from Windows to work on Linux.
-  - DOSBox-X officially no longer targets Windows XP.
-    Unofficially third party builds may support Windows XP.
-  - MPU-401 emulation now allows you to choose the IRQ, if desired.
-  - Windows builds now include reference dosbox.conf so that you
-    have a list of all options.
-  - IMGMOUNT and FAT filesystem support now check partition type
-    field to ensure that the partition chosen is a FAT filesystem.
-  - IMGMOUNT no longer requires -size parameter if mounting
-    a HDI disk image.
-  - IMGMOUNT and FAT filesystem driver updated to support both
-    IBM PC MBR (master boot record) and PC-98 IPL1 partition
-    tables.
-  - Fixed UMB memory selection not to overlap the EMS page frame.
-  - EMS updated to sit at E000h in IBM PC mode and D000h in PC-98 mode.
-  - Mapper interface now shows additional buttons for handlers
-    registered after initial emulator setup phase.
-  - Mapper fixed to load/save or apply default keybindings for
-    handlers registered after initial emulator setup phase.
-  - Mapper fixes now reveal "capture OPL", "hercules palette"
-    options as well. The fixes also allow the default key
-    bindings for those functions to work.
-  - "CTTY NUL" no longer causes DOSBox-X to hang.
-  - MOUNT now supports use of -q to suppress message when
-    successfully unmounting a drive.
-
-9/21/2017
-
-Pentium Pro instruction set implementation
-https://github.com/joncampbell123/dosbox-x/pull/305
-
-MMX instruction set recompiler for core=dynamic
-https://github.com/joncampbell123/dosbox-x/pull/290
-
-0.74
-  - Several small game specific fixes/hacks/support. (Offensive,
-    Roadhog, GTA installer, Kingdom O' Magic soundcard detection, 
-    Pirate booter, Armored Fist installer)
-  - Add the S3-specific 640x480 256 color mode. (fixes regression in "Wooden 
-    Ships and Iron Men" and "I Have No Mouth  And I Must Scream")
-  - Fix a stack overflow that could crash DOSBox.
-  - Add fake microphone input. (fixes Talking Parrot)
-  - Modify adlib turn off code, so that it doesn't turn off in 
-    cases where the same sound is repeated over and over again.
-  - Several small fixes to the CDROM audio code. (HOMM2, Redneck 
-    Rampage and others)
-  - Several improvements to the CDROM emulation code. (fixes Alpha
-    Storm and  GT Racing 97)
-  - Some small CPU fixes that might fix something.
-  - Handle opcode 0xff subcode 7 as invalid instruction. (fixes dif-2 & others)
-  - Some hercules fixes. (Testdrive)
-  - Improve support for blanked parts that wrap around to the start of
-    the screen. (fixes Magic Circle demo and Sid&Al)
-  - Remove old OPL cores as the new ones seem to work very nicely.
-  - Modify movie recording code so that the movies aren't corrupt when
-    you exit dosbox without stopping the movie.
-  - Change RGB3x scaler to look more pretty.
-  - Improve initial register values compatility of the GUS.
-  - Added autodetection for Gameblaster. (games can find it now)
-  - Change render preferences a bit to be more compatible with Windows 7.
-  - Add DOS fixes to terminate program. (fixes Fortune Teller) 
-  - Add FFREEP. (fixes Trucks)
-  - Improve FPU ST80 in C mode when writing zero. (fixes Antigok)
-  - Add special int10 scanline function. (fixes mz700 and probably lots
-    of games that mess with them)
-  - Fix scrolling in rarely used video modes. (fixes Orphee)
-  - Modify game specific hacks a bit so that Kick off 3 works again.
-  - Lots of fixes to the INT10 video parameter table. (Seven spirits 
-    of ra and others)
-  - Add VGA blanking in machine=vgaonly. (used by Alien Carnage)
-  - CGA, PCJr, Tandy: Add video blanking, change display start latch 
-    timing, sync pulse width correction.
-  - PCJr, Tandy: implement vertical retrace interrupt.
-  - PCJr, CGA: line-by-line video emulation.
-  - PCJr: support on-screen change of color modes 4medium to 16low. (used
-    by Ghostbusters booter)
-  - Hercules: Add green and amber monochrome support.
-  - All machines: only update the video timing when needed. (Jungle Hunt,
-    others that synchronize to the video screen might profit)
-  - Several small DOS fixes.
-  - Some UMB related fixes. (The Legacy without UMB)
-  - Fix version number of DSP for SB 1.5. (fixes a few games)
-  - Several VGA emulation improvements. (Allertone football manager)
-  - Some Tandy fixes. (Mech Warrior)
-  - Small improvements and fixes to the OPL emulation.
-  - Add low level Tandy DAC emulation.
-  - Some EMS fixes. (fixes Mortal Kombat and others)
-  - Change SoundBlaster DSP reset mechanism, add sb irq acknowledge logic.
-    (fixes stmik-based applications)
-  - Some interrupt pointer location modifications. (fixes Tinker Tales)
-  - Some fixes to the BOOT code. (fixes Last Mission)
-  - Respect write-only file information. (fixes Champions of Zulala)
-  - Some RTC fix. (fixes Tully Bodine and others)
-  - Improve mouse emulation to work better with Water World.
-  - Hopefully fix the translation of the configuration file.
-  - Speed up and fixes for the recompiler core. (pitfall2 pcjr)
-  - Change memory start location. (fixes 7th Guest installer)
-  - Several fixes to the batch file handling. (Shift and 
-    use the typed first %0 instead of the parsed %0)
-  - Improve file redirection and redirected line ends. (fixes 
-    Phantasmagoria 2 DOS installer)
-  - Fix compilation with new MAC os X version.
-  - Add 16C550A FIFO support to the serial port emulation.
-  - Improve modem emulation to get higher speeds.
-  - Change default samplerates to 44100, blocksize to 1024 and prebuffer to 20,
-    so that hopefully certain soundcards produce more fluent sound playback.
-  - Add some rarely used, but for some games critical flags to 
-    the internal commands.
-  - Add -userconf flag, so that the userspecific configuration can
-    easily be used together with -conf configfile.
-  - Improve internal timing with repeating timers (especially with 
-    the dynamic core).
-
-0.73
-  - Add two new opl2+opl3 emulators. (better speed, different implementation
-    approach)
-  - Improved DRO recording/better file structure.
-  - Add EGA emulation.
-  - Add special vga machine mode. Supports more of the exotic tricks like
-    changing the palette during screen updates, 9x16 fonts etc.
-  - Added special machine modes for the following svga cards:
-     - S3
-     - Paradise
-     - Tseng
-  - Fix problems with the vga split line feature.
-  - Improve vesa emulation.
-  - Add optional selection of old vesa mode for games that don't work
-    with certain vesa features.
-  - Improve video BIOS emulation to behave more like a real bios.
-  - Fixes for emulated 4bpp graphics modes.
-  - Fixes to paging system.
-  - Various fixes and improvements for the recompiling core.
-  - Add arm backend for the recompiling core.
-  - Add some mscdex quirks when dealing with files that are exactly 8.3 long.
-  - Small fixes to batch file handling.
-  - Small fixes to the XMS memory handling.
-  - Various fixes for aligned memory on hosts that want it.
-  - Various improvements to the mouse.
-  - Fixes and small speed ups to the debugger.
-  - Fix and improve lot's of compilation problems. (curses detection,
-    GCC 3.4 and GCC 4.X fixes)
-  - Added some basic auto keyboard layout handling. (windows only currently)
-  - Add basic support for evdev keyboard driver.
-  - Various fixes to the timer. (improve mode 2 timer changes,
-    implement mode 1, improve gate2 handling)
-  - Add audio extraction and mci audio support. Should enable CDROM audio
-    for Vista and adds volume control.
-  - Improve the directory cache speed a lot, especially with mounting slow
-    media like network paths.
-  - Various fixes to the create temporary file call.
-  - Don't keep batchfiles open during execution. Allows rewriting of the
-    active batchfile. (menu programs use this trick sometimes)
-  - Fix problems with filenames with 2 extensions.
-  - Add some more lowlevel dos tables.
-  - Fixes to hercules emulation.
-  - Fix flag handling for special case of ROR.
-  - Make the batchfile handling in regard to IF more flexible.
-  - Fixes to scrolling/panning feature.
-  - Add prefetch queue emulation.
-  - Make the emulated cpu type selectable. This is mainly the
-    identification commands and the way paging works.
-  - Some special EMS functionality added. (OS handles, zero-page handling)
-  - Improve support for EMS when booting a different OS.
-  - Improve cdrom speed detection by games.
-  - Improve stability of cycle guessing code, when there is background
-    activity.
-  - Fix various mscdex and cdrom detection schemes.
-  - Added Coremidi support on Mac OS X.
-  - Improve support for DOS devices when used to detect the existance
-    of directories in various ways.
-  - Add IRQ 2 emulation on VRET. (ega only)
-  - Added video parameter table and video state functionality.
-  - Increase default freespace to 250 MB.
-  - Some fixes to the fat filesystem handling for disk images.
-  - Some soundblaster fixes and command additions.
-  - Fix mixer 16bit direct transfers on bigendian hosts.
-  
-0.72
-  - Fixed unitialized variable in joystick. (Fixes crashes on Vista and
-    Mac OS X)
-  - Some bugfixes and speedups to the 64 bit recompiling core.
-  - Fixed sign flag on soundblaster dma transfers (Space Quest 6 intro)
-  - Fixed a bug in keyboard layout processing code and fixed certain
-    layouts.
-  - Fixed Dreamweb.
-  - Improved speed unlocking when running cycles=max.
-  - Fixed a crash related to the tab completion in the shell.
-  - Improved aspect correction code. Should now be like how a real monitor
-    handles it.
-  - Fixed a bug in the xms status report code. (Blake Stone 1.0 shareware)
-  - Added a lot more keyboard layouts.
-  - Fix crash related to changing the scaler before a screen was created.
-  - Hopefully fixed compilation on *bsd.
-  - Enabled auto cpu core selection for recompiling core as well.
-  - Made the used joystick selectable when 4axis is specified.
-  - Added some hints for inexperienced DOS users to the shell.
-
-0.71
-  - Add a new recompiling cpu core, which should be easier to port.
-  - Add 64 bit version of the recompiling core.
-  - Add mipsel 32 bit version of the recompiling core.
-  - Fix a few small problems with FCBs. (fixes Jewels of darkness and
-    cyrus chess)
-  - Raise some more exceptions. (fixes vbdos)
-  - Fix a few problems with the dynamic core. (fixes Inner Words,
-    Archmimedean Dynasty and others)
-  - Improve/Fix fallback code for certain graphics cards.
-  - Fix a few cd audio related bugs.
-  - Add an undocumented MSCDEX feature. (Fixes Ultimate Domain)
-  - Fix some pcspeaker mode. (fixes Test Drive and similar games)
-  - Improve dos keyinput handling. (fixes Wing Commander 3 exit dialog)
-  - Remove Exit condition on fully nested mode. (fixes some demo)
-  - Add image file size detection.
-  - Add/Fix some ansi codes. (fixes PC Larn and certain versions of
-    infocom games)
-  - Several general DOS fixes. (fixes nba95, hexit and various other games)
-  - Add some valid input checks. (fixes 3d body adventure and similar
-    games)
-  - Fix digital joystick centering problem.
-  - Reenable textmode 54 and 55.
-  - Fix a pelmask problem with univbe 5.0 lite. (fixes Panzer General)
-  - Fix minor mixer underflow.
-  - Some general image and bios disk emulation fixes.
-  - Hopefully fix compilation on BSD and darwin.
-  - Try using ioctl cdrom access by default if possible.
-  - Fix some svga detection routine. (fixes Grandest Fleet 2 and Bobby Fischer
-    Teaches Chess)
-  - You can now close DOSBox using the status window in win32.
-  - Add support for NX enabled systems.
-  - Fix a casting error which only showed with certain compilers. (fixes
-    various games under mac os x and 64 bit linux)
-  - Improve timer and add gate 2 support. (fixes various games and
-    joystick problems)
-  - Improve mouse. Add undocumented backdoor. (fixes Last half of Darkness, 
-    PC-BLOX and others)
-  - Add/improve support for ~ and ~username in all commands.
-  - Fix a font problem with the pcjr/tandy. (fixes personal deskmate 2)
-  - Change dma routine a bit. (fixes ticks in sound in various games)
-  - Allow read-only diskimages to be booted. (fixes various booter
-    games)
-  - Add basic hidden file support on cdrom images. (fixes Player
-    Manager 2)
-  - Add some rarely used functionality to the int10 mode setup. (fixes
-    WW2 Battles of the South pacific)
-  - Add ability to force scaler usage.
-  - Speed up flag generation and make it more 386-like.
-  - Some colourful feedback in the mapper.
-  - General code cleanup.
-
-0.70
-  - Improve register handling and support with XMS.
-  - Fix some issues with deleting open files.(windows only issue)
-  - Add dummy LPT1 class. (windows only issue)
-  - Improve some of the internal dos commands. (choice, copy and shift)
-  - Improve ROM area. (for games that use it for random numbers or 
-    overwrite it as some sort of detection thing)
-  - Improve compatibility of dynamic core by making it handle certain
-    pagefaults earlier.
-  - Move internal dos tables around so we have more umb memory.
-  - Add some dos tables.
-  - Dynamic core supports io exceptions.
-  - Move some interrupt handlers to XT Bios locations.
-  - Add a dynamic fpu on x86.
-  - Improve fpu on non-x86.
-  - Trapflag gets strict priority over hardware IRQs.
-  - Trapflag support for the dynamic core.
-  - Add dummy TRx handling.
-  - Fix a few rarely used character functions.
-  - Improve auto cycle guessing code.
-  - Improve and extend the joystick support.
-  - Add autofire support.
-  - Improve the mapper so you can map keys to the joystick and vice versa.
-  - A few game specific video card fixes.
-  - Fix some 64 bit cpu bugs.
-  - Add support for certain cdrom detection schemes.
-  - Improve HSG/Red Book support.
-  - Improve MSCDEX.
-  - Improve dynamic core support under intel macs.
-  - Add basic support for clipper programs.
-  - Add support for different keyboard layouts.
-  - Add auto core guessing.
-  - Fix a few flags bugs.
-  - Fix a few small cpu bugs.
-  - Improve soundblaster detection rate by various programs.
-  - Improve EMS emulation. (allow mapping of non standard regions)
-  - Improve keyboard input codes on various OS-es.
-  - Fix problems with filenames having stackdata in them.
-  - Changed a few basic operations in DOSBox so they take emulated time.
-  - Improve dos ioctl functions.
-  - Extend cpu core so they are capable of detecting and raising a few
-    more exception types.
-  - Improve DOS functions when dealing with virtual drive.
-  - Improve FAT drives.
-  - Better handling of volume-labels in file functions.
-  - Image disk cycling capability. (prompt)
-  - Try to reduce the impact of using an analog joystick.
-  - Several measures to avoid code invalidation on certain types
-    of self modification in the dynamic core.
-  - Add dynamic core memory function inlining.
-  - A few small mouse improvements. (some games are using things they
-    shouldn't)
-  - Add nullmodem emulation.(h-a-l-9000)
-  - Some small cga and hercules fixes.
-  - Add more scalers (hq2x/hq3x/sai). (Kronuz)
-  - Change configuration file loading support. It now supports
-    multiple configuration files.
-  - Make dynamic core capable of running some win32s programs.
-  - Fix and add some rare soundblaster modes. (Srecko)
-  - Better soundblaster mixer controls. (Srecko)
-  - Make soundblaster installation under windows much easier.
-  - Add device control channel handling. 
-  - GEMMIS support (ems under windows).
-  - Support more colours in win 3. (vasyl)
-  - Don't show unmounted drives in windows filemanager.
-  - Fix some bugs in the int13 handler.
-  - Simulate some side-effects of bios interrupt handlers on flags.
-  - Add IPX functions needed by netbios.
-  - Make ports take emulated time.
-  - Tabcompletion is now aware of the CD command.
-  - Add suppport for the dac pel mask.
-  - Fixes to hercules emulation, better detection and bank switching.
-  - Fixes to tandy emulation, 640x200x16 mode and different sizes bank.  
-  - EGA/VGA memory changes detection for faster rendering.
-  - Gus 16 bit fixes.
-  - Many timer improvements. 
-  - Some pcjr fixes.
-  - Some booter fixes.
-  - Many small fixes.
-
-0.65
-  - Fixed FAT writing.
-  - Added some more missing DOS functions.
-  - Improved PIC so that it actually honours irq 2/9.
-  - Improved intelligent MPU-401 mode so that more games work with it.
-  - Some mouse fixes.
-  - Changed DMA transfers a bit so they bypass the paging tables.
-  - Added S3 XGA functionality.
-  - Improved paging so that read and write faults are handled differently.
-  - Rewrote exception handling a bit (no exception 0x0B with dos4gw anymore).
-  - Added IO exceptions in all but the dynamic core.
-  - Some ems improvements.
-  - Added midi-device selection code for the windows hosts.
-  - Fix crashes/segfaults related to the disabling of the pcspeaker.
-  - Added some more FILES=XX detection tricks.
-  - Fixed some vga detection schemes.
-  - Fixed screenshot corruption when using -noconsole in a read-only directory.
-  - Fix wrong scaled screenshots.
-  - Added some hidden file functions when using diskimages. (helps with cdrom 
-    detection schemes)
-  - Fixed a bug in the mixer code, that muted the music in certain games.
-  - Added an assembly fpu core.
-  - Made the shell more flexible for batch files.
-  - Check for unaligned memory acces fixes hangups on ARM processors.
-  - Some 64 bit fixes.
-  - Added code to change configuration at runtime.
-  - Improved ADPCM emulation.
-  - Fixed a few cpu instructions.
-  - Always report vesa 2.0 and fix some colour issues with vesa games.
-  - Fix video mode 0x06 and 0x0a.
-  - Improvements to the joystick emulation. 4 buttons are supported as well.
-  - Add VCPI emulation for Origin games.
-  - Fixed a lot of things in the boot code. Most booters work now.
-  - Lots of improvements to the IPX emulation.
-  - Rewritten modem emulation. Should work with more games.
-  - Improvements to the dos memory managment routines.
-  - Add UMB (upper memory blocks) support.
-  - Emulate the pause key.
-  - Improve Composite CGA mode emulation.
-  - Lots of vga compatibility changes.
-  - Improved support for chained video modes.
-  - Improved mode and palette handling in cga modes.
-  - Mount accepts ~ now.
-  - Added a few of the EGA RIL functions.
-  - Added TandyDAC emulation.
-  - OS/2 support.
-  - Improved and speed up the dynamic cpu core.
-  - Fix some errors in the CD-ROM emulation layer.
-  - Added an automatic work-around for some graphics chipsets.
-  - Add PCjr support.
-  - Allow mousedriver to be replaced. Fixes a few games that come with their
-    own (internal) driver.
-  - Improved dynamic cpu core so it can handle pagefaults and some obscure 
-    types of self-modifying code.
-  - Added -noautoexec switch to skip the contents of [autoexec] in the
-    configuration file.
-  - Improved v86 mode emulation (mainly for Strike Commander).
-  - Improved timer behavior.
-  - Improved extended keyboard support.
-  - Enhanced and added several DOS tables.
-  - Made core_full endian safe.
-  - Made pagefaults endian safe.
-  - Add support for moviecapturing
-  - Add support for 15/16/32 bit videomodes.
-  - Add some more VESA modi (4 bit).
-  - Add 1024x768 output.
-  - Changed screenrendering so it only draws changes to the screen.
-  - Allow remapping of the EMS page when the dma transfer was started from 
-    the page frame
-  - Made EMS and DMA work together when playing from a mapped memory page.
-  - Renamed several configuration options, so that they are unique.
-  - Merged mpu and intelligent into one option.
-  - Merged fullfixed and fullresolution.
-  - Extended keys should be handled better.
-  - F11 and F12 work.
-  - Compilation fixes for various platforms.
-  - Fix a few crashes when giving bad input.
-  - Removed interp2x and added few new scalers.
-  - Reintroduce the lockfree mouse. (autolock=false)
-  - Add a larger cache for the dynamic cpu core.
-  - Improved soundblaster DSP, so it gets detected by creative tools.
-  - Lots of bugfixes.
-  - Even more bugfixes.
-  
-0.63
-  - Fixed crash with keymapper (ctrl-f1) and output=surface.
-  - Added unmounting.
-  - Fixed multiple issues with drive labels.
-  - Fixed most if not all FILES=XX problems.
-  - Added redirection in the shell.
-  - Fixed crashes with subst.
-  - Fixed multiple crashes with the drive images support.
-  - Added a missing fpu instruction.
-  - Fixed some cpu and fpu instructions.
-  - Fixed a small bug related to font loading.
-  - Rewrote the devices support.
-  - Added capslock/numlock checks on startup.
-  - Fixed wave writing.
-  - A few internal DOS fixes.
-  - Timer fixes for the hybrid loader.
-  - Some small soundblaster fixes.
-  - The drive cache can now be cleared by a keycombo. (CTRL-F4)
-  - A few keyboard fixes.
-  - Compilation fixes on various platforms.
-  - Quite some debugger improvements.
-  - Fixed dir only showing files after the first run on cdrom drives.
-  - Added some cdrom detection checks.
-  - Enabled insert in the shell. (Easier editing of commands)
-  - Changed order in which executables appear with tab-completion.
-  - Fixed some issues with raw opl recording and using a slightly different
-    format
-  
-0.62
-  - Added blinking support in the shell and some color fixes.
-  - Fixed commandline parsing when .bat files involved (fixes -exit)
-  - Fixed issues with tabs in commandline not being processed correctly.
-  - Cleaned/improved shutdown sequence.
-  - Added some more bios functions (wait and delay functions).
-  - Made our XMS driver conform the specs better. (c2woody)
-  - Added support for some more ems functions.
-  - Added intelligent mpu401 emulation. (Srecko)
-  - Added soundblaster 16 emulation.
-  - Rewrote GUS emulation to sound more authentic.
-  - Improved pc speaker emulation.
-  - Added an internal (programmable) mixer.
-  - Added support a few soundblaster/adlib detection routines.
-  - Fixed lot's of bugs related to DMA transfers.
-  - Added interpolating prebuffering mixer routines.
-  - Added recording of OPL commands and raw midi.
-  - Fixed some bugs with the wave recording.
-  - Changed sensitivity settings of the mouse.
-  - Added ps2 mouse-emulation in bios interrupts (c2woody).
-  - Fixed some bugs with mouse emulation limits.
-  - Fixed a bug with an unterminated string in the drivelabel.
-  - Changed file search routines a bit to be more compatible.
-  - Added support for attribute-searching with fcb's.
-  - Added basic SDA.
-  - Added TPA and DIB.
-  - Added Lot's of missing dos tables (c2woody).
-  - Changed psp and dta functions to use dta.
-  - Returned filename in ds:dx in create-random-file (c2woody).
-  - Fixed a bug with date and time used on open files.
-  - Some mscdex fixes.
-  - Added the -version switch, which makes dosbox report its version.
-  - Added a keymapper.
-  - Added basic IPX emulation.
-  - Added cdrom iso support and floppy images support.
-  - Added the possibity to boot another dos version.
-  - Added Serial passthrough support (win32 only).
-  - Added the possibility to pause dosbox.
-  - Changed OpenGL so that it is initialized only when used.
-  - Make dosbox run at higher priority when active and lower when inactive.
-  - Added direct draw output support (win32 only).
-  - Added current running program to title bar.
-  - Rewrote video emulation to support new scalers.
-  - Added new graphics scalers like advmame3x,tv2x.
-  - Added a support for a few anti-debugger tricks.
-  - Improved the handling of the tab-key.
-  - Improved support for the numeric keyboard.
-  - Fixed a few cpu opcodes.
-  - Added cpu core simple (for lowerend machines)
-  - Fixed some nasty bugs in the dynamic cpu core.
-  - Added a few (rarely used) fpu opcodes.
-  - Fixed various issues with GCC 3.4.
-  - Many internal timer improvements (PIT and PIC).
-  - Added some more PIC commands (c2woody).
-  - Added BCD counting to the timers.
-  - Fix some vesa functions.
-  - Add some basic support for 132x25 and 132x45 textmodes.
-  - Improved Tandy emulation a lot.
-  - Lowered cpu usage when dosbox is idle.
-  - Allow virtualisation of some basic IO-ports (c2woody).
-  
-
-0.61
-  - Added a beta dynamic cpu for x86 hosts (very unstable)
-  - Added opengl and hardware overlay display output
-  - Rewrote the vga screen updates to go in lines
-  - Added paging and v86 support to cpu emulation
-  - Added a config option to simulate a certain type of machine
-  - Added hercules graphics emulation
-  - Made CGA/TANDY modes more compatible
-  - Updated textmode drawing routines to support blinking colors
-  - Fixed VESA set page function that was documented wrong
-  - Fixed some wrongly emulated cpu opcodes.
-  - improved exception handling
-  - debugger: fixes; logging of gdt,lgt,idt, new commands(Fizzban)
-  - fixed some mscdex issues (drive letter header error, added get directory entry)
-  - added/fixed some bios funcs
-  - added some rarely used xms functions (thanks c2woody!)
-  - implemented GUS emulation
-  - Added 16-bit DMA support (for GUS and eventually SB16)
-  - Fixed many small bugs in filehandling routines
-  - Many small FPU fixes (c2woody/Fizzban)
-  - Some keyboard improvements (pharlab games)
-  - Some Timer and cmos/rtc fixes (Mirek/Srecko/Others)
-  - Lot's of mouse fixes (Help from various people)
-  - Enabled internal modem
-  - Made the DOS parsing routines a bit more flexible
-  - Added Subst (Srecko)
-  - Added cdrom ioctl support for linux (prompt)
-  - Many internal DOS fixes: memory/files/datastructures.
-  - Got some help from c2woody in allowing more than 1 irq being served
-  - Disabled DPMI (not needed anymore. DOSBox handles almost every extender)
-  - Search configfile in $HOME directory if none present in current directory
-  - Added another way to switch to protected mode. (Thanks Morten Eriksen!)
-  - Fixed some odd badly documented behaviour with PSP/DTA
-  - Added some warnings on opening of readonly files in writemode(DOS default).
-  - Many shell enhanchements
-  - Fixed a win32 specific bug dealing with filenames starting with a "."
-  - Fixed some bugs with the directory structure: not found/can't save errors
-  
-0.60
-  - rewrote memory system for future paging support
-  - fixed several EMS and XMS bugs and rewrite for new memory system
-  - added some support for tandy video modes
-  - added MAME Tandy 3 voice emulation
-  - added MAME CMS/GameBlaster emulation
-  - added serial port emulation with virtual tcp/ip modem (somewhat buggy)
-  - sound blaster emulation is now sb pro 2.0 compatible
-  - added basic support for 32-bit protected mode
-  - VGA now tries to emulate an S3 Trio 64 card with 2 MB
-  - VESA 2.0 support for some 256 color modes
-  - rewrote large piece of video bios code for better compatibility
-  - added support for the not inheritance flags.
-  - created functions for creating child psp.
-  - updated errorcodes of findfirst (thanks Mirek!)
-  - rewrote loggingsystem to generate less warnings
-  - added dos protected mode interface (dpmi)
-  - added cdrom label support
-  - improved cdrom audio playing
-  - fixed and improved directory cache
-  - debugger shows selector- and cpu mode info
-  - added SELINFO (selector information) command to debugger
-  - added reference counting for dos files
-  - added tab-completion
-  - added basic fpu support.
-  - fixed several bugs with case sensitive filesystems.
-  - added more shell commands and improved their behaviour.
-  - mouse improvements.
-  - real time clock improvements.
-  - DMA fixes.
-  - Improved .BAT file support.
-
-0.58
-  - fixed date and time issues with fcbs
-  - added more commands to the internal Shell
-  - corrected config system when a old configfile was used
-  - fixed cga put and get pixel
-  - fixed some vga register getting reset to wrong values
-  - improved support for foreign keyboards
-  - improved joystick support
-  - made dosbox multithreaded again
-  - lot's of soundblaster fixes
-  - dma fixes
-  - cdrom support
-  - midi support
-  - added scale2x
-  - reenabled screenshot support
-  - joystick support fixes
-  - mouse improvements
-  - support for writing wavefiles
-  - added directory cache and longfilename support (longfilenames will be mangled)
-  - mouse fixes
-  - date and time updates at z:\
-  - added (partial) direct disk support. (works probably only if directory is mounted under a:\)
-  - added support for env variables. (must be set before starting dosbox: DOSBOX_SECTION_PROPERTY=value
-    like DOSBOX_SBLASTER_IRQ=1)
-0.57
-  - added support for command /C
-  - fixed all fcb-write functions
-  - fixed fcb-parseline
-  - added debugger under linux/freebsd 
-  - added debugger memory breakpoints and autolog function (heavy debug)
-  - added loadfix.com program that eats up memory (default 64kb)
-    Usage  : loadfix [-option] [programname] [parameters]...
-    Example: loadfix mm2      (Allocates 64kb and starts executable mm2)
-             loadfix -32 mm2  (Allocates 32kb and starts executable mm2)
-             loadfix -128     (Allocates 128kb)
-             loadfix -f       (frees all previous allocated memory)
-  - added echoing of characters for input function
-  - added support for backspace for input function
-  - added partial support for int10:01 set cursortype
-  - fixed most of the problems/bugs with character input.
-  - fixed allocationinfo call.(darksun series)
-  - improved dos support for non-existant functions
-  - Split screen support
-  - prefix 66 67 support
-  - rewrote timingscheme so 1000 hz timers don't cause problems anymore
-  - update adlib emulation
-  - fixed some isues with the mouse (double clicks and visible when it shouldn't be)
-  - improved mouse behaviour (mickey/pixel rate) and detection routines.
-  - basic ansi.sys support
-  - Disney sound system emulation 
-  - rewrote upcase/lowcase functions so they work fine with gcc3.2
-  - SHELL: added rename and delete
-  - added support for command /C. Fixed crashes in the shell
-  - fixed various bugs when exiting dosbox
-  - fixed a bug in XMS
-  - fixed a bug with the joystick when pressing a button
-  - create nicer configfiles.
-  - bios_disk function improved. 
-  - trapflag support
-  - improved vertical retrace timing.
-  - PIT Timer improvements and many bug fixes
-  - Many many bug fixes to the DOS subsystem
-  - Support for memory allocation strategy
-  - rewrote cpu mainloop to act more like a real cpu
-  
-0.56
-  - added support for a configclass/configfile
-  - added support for writing out the configclass into a configfile
-  - removed the language file and made it internal
-  - added support for writing the language file (will override the internal one)
-  - improved mousesupport
-  - updated readme
-  - support for screenshots
-  - some cpu-bug fixes
-  - dma changes
-  - Real Sound support
-  - EMM fixes and new functions.
-  - VGA fixes
-  - new wildcompare
-  - support for size and disktype at mount.
-  - added new debugger functionalities: start/trace into INTs, write processor status log, 
-    step over rep and loop instructions, breakpoint support without using INT 03 (heavy debugging switch)
-  - Added more cpu instructions and changed the string operations.
-  - Added classes for most of the internal dos structures.
-  - Rewrote most of the fcb calls to use normal dos calls.
-  
-0.55
-  - fixed the errors/warnings in prefix_66.h and prefix_66_of.h (decimal too large becomming unsigned).
-  - fixed compilation error on FreeBSD when #disable_joystick was defined
-  - int10_writechar has been updated to move the cursor position.
-  - changed the basedir routines to use the current working dir instead of argv[0]. This will fix and brake things :)
-  - illegal command, now displays the command
-  - wildcmp updated to be case insensitive
-  - added fcb:open,close,findfirst, findnext.
-  - fixed rename in drive_local
-  - added new features to the debugger: breakpoint support / data view / command line
-  - partial support of list of lists (dos info block)
-  - full emm 3.2 support  
-  - partial emm 4.0 support
-  - fixes to graphics core fonts (text in sierra games is now correct)
-  - improved support for user mousehandlers
-  - fixed EGA graphics
-  - fixed VGA graphics
-  - fixed write with size 0
-  - changed memory management.
-  - fixed and cleaned up the cpu flags.
-  - changed interrupt handler.
-  - speeded up the graphics.
-  - speeded up the cpu-core
-  - changed dma 
-  - improved dma streams from emm memory
-  - added some cga videomodes
-  - added more funtions to the keyboard handler
+0.83.26
+  - Fix FPU operations using the top of stack on
+    32-bit VS builds (cimarronm)
+  - Add IDE ATAPI command MECHANISM STATUS for
+    Windows NT 4.0 because that system seems
+    to want to know if your CD-ROM drive is a
+    CD changer (joncampbell123)
+  - IDE Plug & Play resource descriptor changed to use
+    2-byte structure for listing IRQ resource instead of
+    3 bytes. This (for some reason) fixes problems with
+    the IDE driver in Windows NT 4.0, Windows 2000, and
+    Windows XP and allows them to boot properly.
+    (joncampbell123)
+  - INT 13h extensions function 48h is supposed to
+    return physical geometry, not the logical geometry
+    normally returned by function 08h. This means for
+    IDE devices, to return the geometry the IDE controller
+    is using. (joncampbell123)
+  - Enhanced the Mapper Editor interface. The Mapper UI
+    has been greatly improved. (aybe)
+  - Add IDE ATAPI command MECHANISM STATUS for Windows
+    NT 4.0 because that system seems to want to know if
+    your CD-ROM drive is a CD changer. (joncampbell123)
+  - Fix IDE devices to start up with the drive ready
+    bit set for OSes that expect it when probing IDE
+    devices. This allows the Linux kernel to see IDE
+    ATA drives emulated by DOSBox-X. (joncampbell123)
+  - Fix IDE ATAPI emulation to correctly handle CD
+    READ across one or more DRQ block transfers. Use
+    block size given by guest in consideration of DRQ
+    block size, which allows ATAPI CD-ROM emulation to
+    work properly with the Linux kernel. (joncampbell123)
+  - Add debug command to show PC-98 color palettes.
+    Corrected typo. (joncampbell123)
+  - Add support for PC-98 monochrome graphics mode.
+    (joncampbell123)
+  - IDE emulation now handles implementation events per
+    IDE device instead of per IDE controller, which
+    may resolve IDE controller issues with some guests.
+    (joncampbell123)
+  - Added PC-98 GDC drawing commands, which is
+    based on Neko Project II source code (nanshiki)
+  - Added PC-98 LIO BIOS interface, which is based on
+    Neko Project II source code (nanshiki)
+  - INT 21h AH=31h Terminate And Stay Resident: If the
+    program called INT 21h to free its own PSP segment,
+    reassign the block back to the program as allocated
+    and then resize as expected. Needed for PC-98 game
+    "Yu No" in which PLAY6.EXE, one of the resident
+    drivers used for music, does just that. (joncampbell123)
+  - Add a hack to enable read access to port 0xa460 on PC-98 which 
+    returns Sound ID to detect the sound board available.
+    Note that the current hack returns Sound ID of PC-9801-86 board
+    regardless of the board selected to emulate. (maron2000)
+  - Adds WINCHECK to list of programs which should not
+    return a valid installation check for WinOldAp
+    (AX=1700h/int2fh) so it doesn't mistakenly believe
+    Windows is running (cimarronm)
+  - Add minimal support for IDE SET FEATURES command EFh.
+    (joncampbell123)
+  - Fix CMPXCHG8B to change only the ZF flag, instead of
+    changing ZF with other flags in an undefined state
+    afterwards. This fixes problems with the Windows 2000
+    kernel booting up and cputype=pentium (though I am
+    unable to get past the INACCESSIBLE_BOOT_DEVICE error).
+    (joncampbell123)
+  - Updates XADD instruction to set appropriate flags
+    (cimarronm)
+  - Updates to FPU to handle opcode size prefix (66h)
+    on FSTENV/FLDENV/FSAVE/FRSTOR instructions (cimarronm)
+  - Update FLD constant FPU instructions to more
+    accurately match FPU implementations (cimarronm)
+  - Fixed dynamic_dynrec being displayed as dynamic_x86
+    in menu, and PREFETCH instruction breakage in the
+    dynamic core. (Jookia)
+  - Fixed crash if no dynamic cores available (Jookia)
+  - Fixed TTF mode breaking a guest not running the
+    DOS kernel. (Jookia)
+  - Fix DBCS table initialization on reset and
+    restart (cimarronm)
+  - Fixed some guest systems may not work as expected
+    in non-TTF outputs. (Wengier)
+  - Fixed IME input not working in MinGW builds, and
+    FluidSynth in MinGW-lowend builds. (Wengier)
+  - Fixed resizable OpenGL Voodoo window not working
+    properly on Windows in previous version. (Wengier)
+  - Fixed commands "CHOICE /N /C:123" and "MIXER /GUI"
+    not working properly in previous version. (Wengier)
+  - Integrated commits from mainline (Allofich)
+    - Disable leading directory validity check in
+    DOS_FindDevice.
+0.83.25
+  - XGA: Do not register XGA I/O ports unless emulating
+    S3 chipset (such as machine=svga_s3) (joncampbell123)
+  - Menu options "Force scaler" and "Print text screen"
+    can now be assigned to keyboard shortcuts from the
+    Mapper Editor. (Wengier)
+  - Allowed to boot from Toshiba DOS image file for the
+    Toshiba J-3100 emulation. (nanshiki)
+  - Default S3 machine types now support XGA/SXGA VText
+    in DOS/V, in addition to svga_et4000. (nanshiki)
+  - Added "j3100backcolor" and "j300textcolor" config
+    options (in [dosv] section) to specify background
+    and text colors in J-3100 mode. (nanshiki)
+  - Added config option "aspect_ratio" (in [render]
+    section) which when set will force the specified
+    aspect ratio (e.g. 16:9 or 3:2) in the aspect ratio
+    correction mode (i.e. aspect=true). A menu group
+    "Aspect ratio" is added to "Video" menu for users
+    to select or set an aspect ratio, including an
+    original ratio option. (Wengier)
+  - Added config option "show recorded filename" (in
+    [dosbox] section) which when set to true (default)
+    will show message boxes with recorded filenames
+    when making audio or video captures. (Wengier)
+  - Added config option "allow quit after warning" (in
+    [dosbox] section) which when set to false DOSBox-X
+    will disallow the quit option after displaying a
+    warning message. (Wengier)
+  - Added config option "turbo last second" (in [cpu]
+    section) which allows to stop the Turbo function
+    after specified number of seconds. (Wengier)
+  - Updated FLAC, MP3, and WAV decoder libraries to the
+    latest versions (v0.12.38, v0.6.32, and v0.13.6)
+    respectively; per David Reid). (Wengier)
+  - Added support for upper case characters (A-Z) for
+    AUTOTYPE command. (kcgen)
+  - Added /T option for CHOICE command to set a default
+    choice as in DOS, e.g. CHOICE /T:Y,3 (Wengier)
+  - Added Korean language option in Windows installer.
+    Also, language option page will be shown regardless
+    of the output option selected. (Wengier)
+  - Add stub INT 10h handler at F000:F065 if
+    machine=vgaonly and using a VGA ROM BIOS image.
+    The IBM VGA ROM BIOS image points INT 42h at that
+    fixed address and calls it for any function it does
+    not understand. (joncampbell123)
+  - Set int33 event status bit 8 when passing absolute
+    mouse coordinates, which is useful in emulation or
+    virtualization environments where the mouse may be
+    integrated with the host cursor. (javispedro)
+  - Added support for Pentium Pro hinting NOPs and
+    related multi-byte NOPs. (Jookia)
+  - Updated HX DOS Extender to latest version 2.19 for
+    HX-DOS builds. (Wengier)
+  - DOSBox-X returns 1 instead of 0 when E_Exit occurs
+    or unit tests fail. (Wengier)
+  - Fixed built-in IPX and Modem emulation unavailable
+    in MinGW builds. (Wengier)
+  - Fixed -machine command-line option (as listed by
+    "INTRO USAGE" command) not working. (Wengier)
+  - Fixed lockup in classic Jumpman. (maron2000)
+  - Fixed color in some modes under x86-64 macOS SDL2
+    builds. (myon98)
+  - Fixed extra INT 10h call during BIOS screen. The
+    extra call caused crashes when combined with a ROM
+    image of the stock IBM VGA BIOS. (joncampbell123)
+  - Fixed fscale FPU operation and updated FPU status
+    word. Also fixed FPU stack value log messages on
+    x86-based builds. (cimarronm)
+  - Fixed bug that OpenGL Voodoo window may not appear
+    correctly if the DOSBox-X window was previously in
+    full-screen mode in some builds. DOSBox-X will now
+    ensure a switch to window mode (or maximized window
+    mode) in this case. Also fixed some menu options
+    including rebooting DOSBox-X while Voodoo emulation
+    is currently active. (Wengier)
+  - Fixed crash when switching to dynamic_rec core from
+    menu when dynamic_x86 is also available. Also fixed
+    the dynamic_rec core may not be displayed correctly
+    in the menu when a language file is used. (Wengier)
+  - Fixed Windows resource information. (Wengier)
+  - Fixed a buffer overflow when launching a program.
+    (Jookia)
+  - Fixed bug where DOS IOCTL would call device control
+    channel on devices which did not advertise support
+    for IOCTL. (cimarronm)
+  - Clean up of DOS device and attribute flag usage
+    (cimarronm)
+  - Integrated commits from mainline (Allofich)
+    - Use real pointer with font data for reading
+    characters. Also ignore page number for modes with
+    only one page.
+0.83.24
+  - Release notes for this version:
+    https://dosbox-x.com/release-0.83.24.html
+  - PC-98: Search for FONT.ROM in resources directory
+    in addition to the working directory. (bsdf)
+  - Add S3 Vision964 and Vision968, based on existing
+    support for the Vision864/868 chips (rderooy).
+  - APM BIOS: When the guest calls the APM BIOS to go
+    into suspend or standby mode, emulate a suspended
+    or standby mode. Spacebar resumes the guest machine.
+    Blank the display (if VGA/SVGA machine type) upon
+    suspend/standby and unblank upon leaving it.
+    (joncampbell123)
+  - APM BIOS: Add dosbox-x.conf option to control
+    whether the power button triggers a suspend or
+    standby event. (joncampbell123)
+  - APM BIOS: Add power button mapper event, tie
+    power button to APM BIOS, return power button as
+    APM suspend event, add code to APM BIOS to handle
+    suspend and resume events. Windows 98 no longer
+    complains about the inability to suspend or go to
+    standby. (joncampbell123)
+  - APM BIOS: Limit debug logging of APM BIOS function
+    AH=05h (CPU IDLE) because Windows 98 likes to call
+    that function way too often. Once a millisecond, in
+    fact! The log spam makes it difficult to see
+    anything important scroll by while debugging.
+    (joncampbell123).
+  - Revise S3 Trio64 XGA line drawing code to
+    add comments, and obey the "skip last pixel" bit
+    so that the Windows drivers can better draw polygon
+    line segments. This fixes broken XOR polylines in
+    Windows 3.1 and Microsoft Word 2.0. (joncampbell123)
+  - Add S3 ViRGE accelerated XGA line drawing function.
+    Windows 3.1 through Windows 98 can now draw lines
+    with hardware acceleration. (joncampbell123)
+  - Merge code to help preserve long filename when
+    older program writes/overwrites the 8.3 filename.
+  - Change "fpu" config setting to an enumeration
+    that still accepts true and false, but now also
+    accepts auto, 287, and 387. It is now possible to
+    specify fpu=287 and cputype=386 to emulate a 386
+    paired with a 287 chip as is said to be how early
+    386 Compaq systems were wired, for example.
+    (joncampbell123)
+  - 3Dfx Voodoo window is now resizable (inc. maximized
+    window) when using OpenGL mode, in addition to the
+    software mode. (MartyShepard, kekko, Wengier)
+  - Menu options "CJK: Switch between DBCS/SBCS modes",
+    CJK: Auto-detect box-drawing characters", and "Reset
+    color scheme" (in "Video" -> "TTF options") are now
+    assignable in Mapper Editor. (Wengier)
+  - The "colors" config setting now allows a leading
+    "+" character to stay the specified color scheme when
+    switching from another output. (Wengier)
+  - SETCOLOR command allows a syntax like "SETCOLOR 1 +"
+    to return the specified color number to the preset
+    value (as specified by "colors" setting). (Wengier)
+  - When using TTF output, DOSBox-X will dim the topmost
+    line when the window is inactive in full-screen or
+    menuless mode as in vDosPlus. (emendelson)
+  - IMGMOUNT command now accepts wildcards, such as
+    "IMGMOUNT A disk*.img" to mount image files matching
+    the given pattern. (Wengier)
+  - Added CuteMouse wheel mouse extension so that DOS
+    programs such as DOS Navigator 2 can make use of it.
+    It is enabled when mouse wheel movement conversion is
+    currently disabled. (FeralChild & Wengier)
+  - Implemented basic support for VMware mouse protocol
+    so that when used together with e.g. the VMware mouse
+    driver for Windows 3.x, the mouse will be seamlessly
+    integrated with the host system, and can enter/exit
+    the DOSBox-X window without having to capture/release
+    the mouse. Config option "vmware" is added (in [dos]
+    section) which allows to disable VMware mouse guest
+    integration. (FeralChild, Wengier, joncampbell123)
+  - When country number is not specified and cannot be
+    obtained from system, DOSBox-X will try to map the
+    keyboard layout to country number. The country list
+    is also extended. (Wengier & FeralChild)
+  - Added "-nolog" command-line option to disable logging
+    output completely, and "Disable logging output" menu
+    option in "Debug" menu to toggle this. (Wengier)
+  - Updated EGA?.CPX and KEYBOARD.SYS/KEYBRD?.SYS to the
+    latest version from FreeDOS. The CPX files now appear
+    in CPI directory of Z drive, which can be replaced by
+    files provided by the user. (FeralChild & Wengier)
+  - Fix lockup when printing in dBase IV. (Wengier)
+  - Fix crash/restart when running Wing Commander with
+    EMS memory enabled. (grapeli)
+  - Fix possible buffer overflow issue that may happen
+    in certain conditions. (maron2000)
+  - Fix NewWadTool 1.3 unable to play music by ensuring
+    that periodic timer interrupt is triggered on every
+    cmos_timerevent. (cimarronm)
+  - Fix handling of some DOS file I/O device drivers that
+    expect a pre-filled input-buffer on READ function and
+    also do not like to be called for every single byte
+    in that buffer may not work correctly. (leecher1337)
+  - Fix FPU emulation to use 8087 FENI/FDISI behavior
+    when cputype=8086 or cputype=80186. (joncampbell123)
+  - Fix FPU emulation to correctly emulate 80287 -/+inf
+    compare behavior even if compiled for x86 targets
+    where C_FPU_X86 uses the host FPU. (joncampbell123)
+  - Fix audio speech stuttering issue in SpaceQuest 4
+    v1.3 using Sound Blaster. (grapeli & rderooy)
+  - Fix issue with Lemmings palette swapping not working
+    properly. (maron20000 & grapeli)
+  - Updated MT32emu to version 2.6.1. (maron20000)
+  - Updated DOSMID to version 0.9.6. (Wengier)
+  - Integrated commits from mainline (Allofich)
+    - Indicate in BIOS memory when keyboard ACK received.
+    Fixes Soko-ban Revenge.
+    - Fix execution of small COM programs on PCjr machine
+    type.
+0.83.23
+  - Fixed XGA accelerated rendering for ViRGE emulation
+    and 24 bits/pixel display modes. Since Windows drivers
+    insist on 24bpp, this is necessary for
+    "Truecolor (24-bit)" to display and render correctly.
+  - dosbox-x.conf option "vesa vbe 1.2 modes are 32bpp" is
+    now "true", "false" or "auto", where "auto" determines
+    this setting based on which S3 chipset is being
+    emulated. It seems the Windows drivers for ViRGE
+    chipsets require 24bpp for truecolor modes, in fact,
+    they do not even offer 32bpp as an option. Since
+    the Windows 3.1/95/98 drivers use VESA BIOS calls to
+    set video modes, this implies that the VESA BIOS on
+    ViRGE cards are also making the base modes 24bpp rather
+    than 32bpp. Note that the Windows drivers for older S3
+    chipsets are perfectly happy to use 32bpp unless you
+    select "16.7 million colors (1 Meg)" in Windows 3.1,
+    which is the only option in those drivers to offer
+    24bpp. To avoid grief with DOSBox-X users, "auto"
+    is the default setting.
+  - Added basic S3 ViRGE XGA acceleration. It's enough for
+    90% of the GDI functions in Windows 3.1 so far.
+  - Fixed S3 rectangle XGA accelerated pattern blit, when
+    using display memory as the pattern mask source, to
+    follow S3 Trio32/Trio64 documentation, instead of the
+    DOSBox SVN educated guess, to resolve some edge cases
+    where the wrong color is chosen to draw filled rectangles
+    in Windows 3.1. This fixes the "basement" in Microsoft
+    Creative Writer so that clicking around no longer leaves
+    white boxes on the screen.
+  - Extend 256-color foreground/background color behavior
+    from S3 86c928 to Vision864 and Vision868 as Windows
+    95 behavior suggests they handle the hardware cursor
+    the same way in 256-color mode.
+  - Extend "divide cursor X position by bytes per pixel"
+    behavior from S3 86c928 to Vision864 and Vision868
+    emulation as well, based on Windows 3.1 video driver
+    behavior.
+  - Gravis Ultrasound: Most I/O registers except port 3x4
+    are intended for 8-bit I/O. If 16-bit I/O occurs to
+    such registers, handle as two 8-bit I/O cycles. I
+    found something in the Demoscene (1997 demo "Atlantis,
+    Deep Like A Sea") that uses a 16-bit I/O write to write
+    current channel and register select in one write.
+    Prior to this fix, there was no music other than quiet
+    popping noises in DOSBox-X.
+  - Sound Blaster: Fixed DSP command 0x48 (Set DSP block
+    transfer size) to accept block size as BYTES as
+    standardized by Creative and convert to SAMPLES
+    internally. This fixes stuttering voices in Freddy
+    Pharkas when sbtype=sb16. (joncampbell123)
+  - Avoid crashes due to assertion failure when media 
+    keys are pressed (maron2000)
+  - Fix CD audio playback failure (cue + mp3) when
+    trying to play from pregap sectors. (maron2000)
+  - Change default value of mt32.rate to 48kHz to match
+    default value of mt32.analog option. (maron2000)
+  - Fix a buffer overflow issue in dos.cpp (maron2000)
+0.83.22
+  - Added Pentium 3 Processor Serial Number emulation.
+    Serial number can be set from dosbox-x.conf or not
+    set, in which case it will act as if disabled by the
+    BIOS. (joncampbell123).
+  - Added Pentium III cputype, added SSE register set,
+    added SSE instructions to debugger disassembler,
+    added some initial SSE instructions. (joncampbell123)
+  - Added some MSRs expected by Linux, Windows, and
+    tools like CPU-Z to make them happy. (joncampbell123)
+  - Added FXSAVE/FXRSTOR which makes Linux happy with
+    Pentium III emulation. (joncampbell123)
+  - Allow WRMSR to set time stamp counter, as it is known
+    though undocumented a standard since the Pentium
+    (joncampbell123).
+  - Added debugger command to show global and per-voice
+    status of the Gravis Ultrasound emulation. May come
+    in handy for programmers who wish to write their own
+    GUS routines, and for Trixter who brought up the
+    subject of determining whether a program plays music
+    with the GUS or treats it like a dumb sound card.
+    (joncampbell123).
+  - Added debugger command to show SSE register file, and
+    to set SSE register contents. (joncampbell123)
+  - Added debugger command to show MMX register file, and
+    to set MMX register contents. (joncampbell123)
+  - Added support for expressions within parenthesis in
+    debugger expression handling. (joncampbell123)
+  - Added & (AND), ^ (XOR), and | (OR) operators, and
+    << and >> bit shift operators to debugger expression
+    handling. (joncampbell123)
+  - Added multiply (*) and divide (/) operators to debugger
+    expression handling. Order of operations applies, so
+    given mixed addition and multiplication, the multiply
+    is done first then the result is added. Also added
+    support for the modulo (%) operator to the debugger
+    expression handling. (joncampbell123)
+  - Revised debugger expression handling to correctly
+    parse arithmetic operators with order of operations
+    in mind. Prior to this fix, consecutive subtraction
+    would cause seemingly illogical results, for example
+    "10-1-1-1" would yield "9" instead of "7" because
+    subtraction was handled in the wrong order. This fix
+    also makes mixed addition and subtraction possible.
+    NOTICE: Remember that all numbers going in and
+    coming out of the expression handler are hexadecimal,
+    NOT decimal! (joncampbell123)
+  - Fixed simple expression handling in the debugger.
+    Revised hexadecimal vs register parsing so that
+    hexadecimal numbers that happen to start with
+    the name of certain CPU flag registers does not
+    cause confusing results. Prior to this fix,
+    hexadecimal numbers like "dfe" or "af0" were
+    impossible to enter without leading zeros or
+    quotes because the parser would confuse the
+    first digits with the DF and AF bits of the FLAGS
+    register. (joncampbell123)
+  - Added menu options "AMD Athlon 600MHz" and "Pentium
+    III 866MHz EB" within the group "Emulate CPU speed"
+    (under "CPU") for CPU speeds to emulate. (Wengier)
+  - Added support for archive, hidden, system attributes
+    on mounted local and overlay drives for non-Windows
+    platforms by using special file(s). (Wengier)
+  - Added config option "special operation file prefix"
+    (in [dos] section) to speciay an alterantive file
+    prefix for DOSBox-X's special operations on mounted
+    local and overlay drives. (Wengier)
+  - Added code page 3021 for the MIK character set used
+    by the Bulgarian language (as in FreeDOS). (Wengier)
+  - Added language file for the Brazilian Portuguese,
+    available from Windows installer. (altiereslima)
+  - For piping (|), DOSBox-X will now also try C: drive
+    as a temporary piping path if current directory is
+    read-only and the environment variable %TEMP% (or
+    %TMP%) is not set. (Wengier)
+  - For clipboard copy, CR+LF will now be used instead
+    of LF on Windows for better compatibility. (Wengier)
+  - Disk images are automatically mounted as read-only
+    (instead of failing) now if the image files are
+    read-only and the users do not explicitly specify
+    read-only mode for the disk images. (Wengier)
+  - The default value of config option "autofixwarning"
+    (in [dos] section) is now "false", and it is now
+    changeable via CONFIG command. (Wengier)
+  - The default output for Linux SDL1 builds is changed
+    from opengl to surface, unlike Linux SDL2 builds
+    whose default output remains opengl. (Wengier)
+  - Native Windows menus is supported in Windows SDL2
+    builds just like Windows SDL1 builds. It is possible
+    to force SDL-drawn menus for both Windows SDL1 and
+    SDL2 builds at compile time. (Wengier)
+  - Setting "windowposition" to "-" in the configuration
+    will leave DOSBox-X window position as is instead of
+    a specific position or being centered. (Wengier)
+  - For printing, the SarasaGothicFixed TTF font will
+    also be searched for DBCS code pages. (Wengier)
+  - Added config option "showdbcsnodosv" (in the [dosv]
+    section) which when set to true enables rendering of
+    Chinese/Japanese/Korean characters for DBCS code
+    pages in non-DOS/V, non-PC98, and non-TTF mode.
+    Video capturing started from TTF output will enable
+    DBCS characters when possible. (Wengier)
+  - Changing DBCS code pages is supported for standard
+    modes (i.e. non-DOS/V, non-PC98 and non-TTF modes)
+    using CHCP command. (Wengier)
+  - Fixed issues with certain DBCS characters for the
+    DOS/V system. (Wengier)
+  - Fixed slow blinking text in TTF output. (Wengier)
+  - Fixed copying box drawing characters to clipboard
+    not working in non-TTF JEGA mode. (Wengier)
+  - Fixed background for the Configuration Tool when
+    the TTF output is active. (Wengier)
+  - Fixed DBCS characters not showing up when capturing
+    screenshots in TTF CJK mode, or they do not show up
+    properly in the Configuration Tool when "autodbcs"
+    is set to "false" in the configuration. (Wengier)
+  - Fixed media keys presses by ignoring these keys in
+    Windows SDL1 builds. (maron2000)
+  - Fixed IOCTL & ASPI interfaces for mounting physical
+    CD drives on the Windows platform. (Wengier)
+  - Fixed the issue of loading scalers in the previous
+    version. A message box will only show up if you
+    append "prompt" to the scaler option. (Wengier)
+0.83.21
+  - Release notes for this version:
+    https://dosbox-x.com/release-0.83.21.html
+  - Improved clipboard copying & pasting for different
+    code pages including box-drawing characters in DBCS
+    code pages. Also, for the J-3100 mode, the selected
+    text will now be highlighted when you try to select
+    text for copying. (Wengier)
+  - Improved IME support for Chinese/Japanese/Korean
+    languages on Windows builds. (Wengier)
+  - Pausing the emulation will automatically release
+    the mouse and prevent mouse capture. (Wengier)
+  - For Configuration Tool, a "..." button is added to
+    properties which have limited numbers of values so
+    that when clicking their possible values will be
+    shown in a new dialog and can be selected directly.
+    Also, more settings will be applied immediately when
+    modified from the Configuration Tool. (Wengier)
+  - For Windows SDL1 builds, DOSBox-X will now try to
+    prevent the Windows menus from separating into more
+    than one lines due to small window width. (Wengier)
+  - If a scaler as specified in the config may not work
+    as expected and if not forced, DOSBox-X will show a
+    a message box asking whether to load it. (Wengier)
+  - Config option "pixelshader" now allows a shader file
+    name without the .fx extension, or a shader file in
+    the current directory. (Wengier)
+  - Added support for ENET reliable UDP as an option for
+    modem and null-modem emulation. You can enable it
+    with "sock:1" option for modems/null-modems that are
+    connected with serial ports (COM1-COM9), such as
+    "serial1=modem listenport:5000 sock:1" for COM1 to
+    listen to port 5000 with reliable ENET UDP instead
+    of TCP connection. The feature is ported from DOSBox
+    Staging. (sduensin, GranMinigun, kcgen, Wengier)
+  - Added new command-line option "-o" for providing
+    command-line option(s) if programs(s) are specified
+    to start when you launch DOSBox-X. An example:
+    dosbox-x program.exe -o "opt1 opt2". (Wengier)
+  - Added special properties to CONFIG command including
+    "cd", "date", "errorlevel", "random", "time", and
+    "lastmount" so that commands like "CONFIG -GET cd"
+    and "CONFIG -GET errorlevel" will get current DOS
+    directory and ERRORLEVEL value. The returned value
+    will also be saved to %CONFIG% variable. (Wengier)
+  - Added "Enter Debugger Command" button to "DOSBox-X
+    logging output" and "Code overview" windows (from
+    "Debug" menu") for users to enter some debugger
+    command(s) and see the result. (Wengier)
+  - Added debugger commands DATE and TIME to view or
+    change DOSBox-X's internal date and time, using the
+    same date and time formats as the shell DATE and
+    TIME commands, e.g. "TIME 10:11:12". (Wengier)
+  - Added config option "badcommandhandler" (in [dos]
+    section) which allows to specify a custom error
+    handler program before error message "Bad command
+    or file name" shows up in the DOS shell. (Wengier)
+  - Added config option "stop turbo on key" (in [cpu]
+    section) which allows to automatically stop the
+    Turbo (fast forward) mode when a keyboard input
+    has been detected. (Wengier)
+  - Added config option "fat32setversion" (in [dos]
+    section) which controls whether DOSBox-X should
+    automatically set reported DOS version to 7.0/7.10
+    when it's less than 7.0/7.10 and mounting LBA/FAT32
+    disk images is requested. It defaults to "ask" so
+    that DOSBox-X will ask in this case. (Wengier)
+  - Added config option "j3100colorscroll" (in [dosv]
+    section) which defaults to "false" and allows the
+    J-3100 version of SimCity and VGA version of the
+    Toshiba Windows 3.1 to run, whereas CGA/EGA version
+    of the latter requires a "true" setting. (nanshiki)
+  - Added config options (in "ethernet, slirp" section)
+    "tcp_port_forwards" and "udp_port_forwards" for port
+    forwarding when using the Slirp backend. (kcgen)
+  - Added code pages 737 (Greek) and 775 (Baltic) for
+    the guest-to-host code page conversions. (Wengier)
+  - Added UTF8 and UTF16 commands to convert UTF-8 and
+    UTF-16 text to view in the current code page. For
+    example, the command "UTF8 < UTF8TEXT.TXT" will
+    output converted text UTF8TEXT.TXT in the current
+    code page, and for UTF16 command there are optional
+    /BE & /LE options to specify endianness. (Wengier)
+  - Added support for DBCS characters located in UNC
+    network paths of the form \\COMPUTER\FOLDER\FILE
+    on the Windows platform. (Wengier)
+  - Added hidden code page 951 for Big5-HKSCS encoding
+    or Big5 Unicode-At-On (Big5-UAO) encoding. Config
+    option "uao" is added in [ttf] section so that if
+    set to "true" code page 951 will use the Big5-UAO
+    encoding instead of the Big-HKSCS encoding, the
+    latter being the default for CP951. If ChinaSea is
+    enabled, ChinaSea characters will be used instead
+    of original characters in these encodings. (Wengier)
+  - Added -nl option for MOUNT command to automatically
+    find the next available drive letter to mount if
+    the specified drive is already mounted. This allows
+    multiple directories to be mounted when DOSBox-X
+    starts with multiple [name] arguments. (Wengier)
+  - Added HISTORY command to display or clear command-
+    line history for the internal DOS shell. (Wengier)
+  - Added ASSOC command to view/change file extension
+    associations. You can define a command or program
+    to open a file with a specific file extension, e.g.
+    "assoc .txt=edit" to open .TXT files with the EDIT
+    command when entering the .TXT file name from the
+    DOS command line. Wildcards are allowed, such as
+    "assoc .*=dir", although in such case exceptions
+    including "assoc .com=com", "assoc .exe=exe", and
+    "assoc .bat=bat" are probably desired. (Wengier)
+  - Commands CHOICE and COUNTRY are external commands
+    that appear on the Z drive (Z:/DOS/CHOICE.COM and
+    Z:/SYSTEM/COUNTRY.COM respectively) now rather than
+    internal shell commands. COUNTRY command now also
+    affects thousand and decimal separators. (Wengier)
+  - The internal Virtual Drive Z: can now be rescanned
+    just like mounted local drives. (Wengier)
+  - You can now change most config options in [printer]
+    section of the configuration for the virtual printer
+    with CONFIG -set commands. (Wengier)
+  - Added missing ChinaSea characters in code page 950
+    with ChinaSea/Big5-2003 extension enabled. (Wengier)
+  - Added support for Bash-shell completion for DOSBox-X
+    on non-Windows platforms. (rderooy & FeignInt)
+  - Improved DBCS support for DOS commands including
+    ATTRIB, ECHO, TYPE, MORE, and TRUENAME. (Wengier)
+  - Improved checking of segment limits. (joncampbell123)
+  - Mac OS X builds from now on will use an in-tree tool
+    to replace dylib references in all executable files.
+    XCode install_name_tool is no longer used, it became
+    a hypocondriac and is sitting in the corner screaming
+    about link edit data that doesn't fill a __LINKEDIT
+    segment. It is once again possible to make Mac OS X
+    ARM releases and to use dylib files from Brew doing
+    so. (joncampbell123)
+  - Fix IPL1 partition choice debug message to actually
+    show the partition index chosen, not the -partidx
+    option variable, which if not given by the user, is
+    -1 and was reported as a very large unsigned
+    number. (joncampbell123)
+  - Fixed command-line options -starttool & -startmapper
+    not showing messages from specified language file
+    for Configuration Tool and Mapper Editor. (Wengier)
+  - Fixed an issue with RENDER_Reset function while
+    loading previously saved states. (yetmorecode)
+  - Fixed E_Exit "RET from illegal descriptor type 0"
+    when running DirectX diagnostic program (dxdiag)
+    from a guest Windows 98 system. (Wengier)
+  - Fixed "parallel?=file openwith:xxx" not working if
+    a file name is not provided. (Wengier)
+  - Fixed crash in the following config combination:
+    output=ttf, machine=pc98, dosvfunc=true. (Wengier)
+  - Fixed Disney sound source connecting to parallel
+    port not working in the previous version. (Wengier)
+  - Fixed NET command from Windows for Workgroups 3.11
+    not working from the internal DOS shell. (Wengier)
+  - Fixed MODE command options like "rate" and "delay"
+    not working if entered in upper cases. (Wengier)
+  - Fixed command-line parameters (when launching
+    DOSBox-X) containing Chinese characters in code page
+    950 not working in Windows SDL2 builds. (Wengier)
+  - Integrated commits from mainline (Allofich)
+    - Improve BIOS FDD motor timeout counter, most
+    notably for earlier PCs. Fixes a Chinese variant
+    of Space Harrier.
+0.83.20
+  - Release notes for this version:
+    https://dosbox-x.com/release-0.83.20.html
+  - Implemented support for Pentium II cputype (with
+    the setting "cputype=pentium_ii" in [cpu] section),
+    and added Pentium II SYSENTER/SYSEXIT instructions
+    to normal core and debugger disassembler. The two
+    instructions are supported for Pentium II cputype.
+    CPUID for Pentium II will now report stepping 3 and
+    model 3 which is a minimum requirement for OSes to
+    attempt to use SYSENTER/SYSEXIT. Silencing for
+    RDMSR/WRMSR and SYSENTER/SYSEXIT debug messages is
+    removed while CPU "debug spew" is silenced by
+    default. MSRs related to Intel microcode are added
+    because both Linux and Windows ME probe those MSRs
+    if Pentium II emulation reports stepping 3 model 3.
+    The microcode MSRs are silently ignored. Moreover,
+    the MSR register 0x0000001B has been added to
+    Pentium II emulation. DOSBox-X does not emulate a
+    local APIC but Windows ME assumes that MSR is
+    present and reads/writes it on startup if DOSBox-X
+    reports itself as a Pentium II. (joncampbell123)
+  - Added support for DCGA and Toshiba J-3100 emulation
+    modes by importing code from DOSVAXJ3 by nanshiki.
+    The J-3100 emulation mode can be enabled with the
+    option "dosv=jp" along with a non-off setting of
+    "j3100" option in [dosv] section. For example, with
+    "j3100=on" or "j3100=auto" (and "dosv=jp") J-3100
+    system will be enabled and activated at start. With
+    "j3100=manual" (and "dosv=jp") J-3100 system will
+    be enabled and not activated at start, but there is
+    now a DCGA command to enter DCGA (either English or
+    J-3100 DCGA, depending on if J-3100 is enabled)
+    mode from other video modes. (nanshiki & Wengier)
+  - Added support for unit tests based on Google Test
+    framework (gTest/gMock) to ensure code stability.
+    Unit tests can be started with command-line option
+    "-tests" in the debug builds. Some unit tests are
+    ported from DOSBox Staging. (Wengier)
+  - Added SERIAL and PARALLEL commands to view/change
+    the current configuration of serial/parallel ports.
+    Type "SERIAL /?" and "PARALLEL /?" for further info
+    about the two commands. Commands like "config -set
+    serial?=..." and "config -set parallel?=..." will
+    also auto-call these commands. (sduensin & Wengier)
+  - Added IMGSWAP command to swap disks for drives.
+    e.g. "IMGSWAP D" to swap D: drive to the next swap
+    position, and "IMGSWAP A 3" to swap A: drive to
+    the 3nd swap position. (Wengier)
+  - Added DOS commands including COMP, DISKCOPY, EDLIN,
+    FC, FILES, PRINT, and SHUTDOWN (most from FreeDOS)
+    to the built-in Z: drive. Updated or recompiled
+    EDIT and EDLIN commands to support LFNs. (Wengier)
+  - The CAPMOUSE command without a parameter now shows
+    whether the mouse is captured/released. (Wengier)
+  - The command "config -set" is now case-insensitive
+    for property names. Also, if an option cannot be
+    changed at run-time, DOSBox-X will ask whether to
+    restart itself to apply the new setting. (Wengier)
+  - Do not read real-mode data areas from mouse event
+    handling if running a protected mode guest OS like
+    Windows NT, and disable INT 33h functions when DOS
+    kernel is shut down to boot into a guest OS. Moving
+    mouse while Windows NT is running should no longer
+    cause page faults and crashes. (joncampbell123)
+  - The setting "mountwarning = false" will now silence
+    more warning messages during mounting. (Wengier)
+  - The code page setting of "country" option will now
+    be ignored for PC-98, JEGA and DOS/V modes. These
+    modes will enforce the desired code page. (Wengier)
+  - Added support for loading the ASC16/ASCFONT.15/
+    ASC24/ASCFONT.24? font files from the UCDOS/ETen
+    Chinese DOS systems for the options "fontxsbcs",
+    "fontxsbcs16" and "fontxdbcs24" in [dosv] section
+    of the config file for DOS/V systems. (Wengier)
+  - Improved auto-detection of box-drawing characters
+    when using DBCS code pages. (Wengier)
+  - Applied UTF-8 conversions to file browse dialog
+    boxes for selecting files containing Unicode
+    characters (e.g. CJK characters). (Wengier)
+  - For screenshot and MIDI/OPL recording, DOSBox-X
+    will now display a message box showing the saved
+    file name when the recording has been completed.
+    The full paths will also be logged. (Wengier)
+  - Added confirmation message while trying to load a
+    Direct3D pixel shader which may not be needed or
+    may have undesired effect. (Wengier)
+  - Added warning message if DOS/V or Japanese PC-98/AX
+    machine type is selected and a language file with
+    an incompatible code page is specified. (Wengier)
+  - Added "AMD K6 166 MHz", "AMD K6 200 MHz" and "AMD
+    K6-2 300 MHz" menu options within the menu group
+    "Emulate CPU speed" (under "CPU"). (Wengier)
+  - Added a TrueType font selection page into Windows
+    installer, which will show when TrueType font (TTF)
+    output is selected for new installations. (Wengier)
+  - Added MMX instruction PSHUFW and added typecasts
+    to some MMX instructions in case compilers cannot
+    properly shift uint64_t by uint8_t otherwise. Most
+    Pentium-level MMX instructions (such as MOVD, MOVQ,
+    and EMMS) are added to the debugger disassembler
+    and support for the disassembler to represent MMX
+    registers. (joncampbell123)
+  - Added code to normal core to flush paging TLB
+    whenever handing a non-recursive guest page fault.
+    The guest OS will likely update the page tables
+    to resolve the fault. The Linux kernel will
+    constantly get "stuck" whenever you run a command
+    without this change. (joncampbell123)
+  - Added code to make sure DOS kernel drives and drive
+    letters have been unmounted and deallocated before
+    booting a guest OS or shutting down DOSBox-X
+    (joncampbell123).
+  - Added ability to change floppy images with drive
+    number (0 or 1) only. (Wengier)
+  - Added INT 13h AH=16h, detect disk change. This can
+    be controlled by config option "int 13 disk change
+    detect" (in [dos] section) in case any older OS can
+    not handle it. INT 13h AH=15h will report a floppy
+    drive with change line support if enabled. MS-DOS
+    seems to work just fine with it. (joncampbell123)
+  - Added menu item "Enable extended Chinese character
+    set" in "Video" => "TTF options" to toggle setting
+    for the Simplified Chinese (GBK extension) and
+    Traditional Chinese (ChinaSea extension). (Wengier)
+  - Added config option "chinasea" (in [ttf] section)
+    which when set to "true" allows ChinaSea (中國海字集)
+    and Big5-2003 extension of the original Big5-1984
+    charset for Traditional Chinese TTF output. This
+    requires the use of a TTF/OTF font containing such
+    extended characters to correctly render them; the
+    included SarasaGothicFixed TTF font is updated to
+    support such characters.Certain Traditional Chinese
+    DOS software like the Hyper Editor 5.03 (漢書5) makes
+    use of ChinaSea characters. Also moved "gbk" config
+    option from [dosv] to [ttf] section. (Wengier)
+  - Added config option "forcesquarecorner" (in [sdl]
+    section) which when set to "true" will force to
+    disable rounded corners on Windows 11. (Wengier)
+  - Added code to INT 18h emulation (IBM PC mode) to
+    jump to ROM BASIC if the user provided an IBM
+    ROM BASIC image to load. (joncampbell123)
+  - Added config option "ibm rom basic" in [dosbox]
+    section which allows users to load a ROM image
+    containing IBM PC ROM BASIC, for disk images
+    and MS-DOS setups that need it. (joncampbell123)
+  - Added stub IBM ROM BASIC points in the BIOS area
+    so that when BASIC(A).COM from MS-DOS 1.x and 2.x
+    are run, a polite message is displayed instead of
+    invalid code and crashes. (joncampbell123)
+  - 8086 and 80186 CPU types no longer check segment
+    limits. (joncampbell123 & Allofich)
+  - Put in undocumented behavior in opcode 0x8e for
+    8086 and 80186. (Allofich)
+  - Made 8086 treat opcodes C0,C1,C8,C9,F1 as aliases
+    of C2,C3,CA,CB,F0, and opcodes 0x60-0x6F as aliases
+    of opcodes 0x70-0x7F. (Allofich)
+  - Adjusted multiple-prefix bug for 8086/286 to only
+    apply when REP or REPZ is used. (Allofich)
+  - Fixed 0x0F opcode being valid on 80186 core when
+    it should be invalid. (Allofich)
+  - Fixed CGA modes to always use a character height
+    of 8, rather than reading it from address 485h.
+    Fixes corrupt graphics in the PC Booter version
+    of Apple Panic. (Allofich)
+  - Fixed underflow when INT 13 AH=2 called for
+    sector 0. (Allofich)
+  - Fixed infinite loop when trying to run a 32-bit
+    program with the 8086 CPU type. (Allofich)
+  - Fixed INT 13h emulation to no longer call the DOS
+    kernel "DriveManager" if the DOS kernel has been
+    shutdown. This fixes memory corruption issues in
+    the guest OS system run by the BOOT command that
+    can occur when the "swap disks" command is used in
+    the emulator. (joncampbell123)
+  - Fixed DTA memory leak from FAT driver if FAT drive
+    was mounted when booting into a guest OS. (joncampbell123)
+  - Fixed a crash on unmount that occurs if IMGMOUNT
+    is used to mount multiple floppy disk images to
+    a drive letter. (joncampbell123)
+  - Fixed possible crash with printing. (jamesbond3142)
+  - Fixed possible freeze when shutting down Windows 9x
+    after changing a CD image from the menu. (Wengier)
+  - Fixed the default U.S. keyboard layout for the
+    HX-DOS build. (Wengier)
+  - Fixed copying full-screen or multi-line text from a
+    DBCS codepage in TTF output or PC98 mode. (Wengier)
+  - Fixed possible crash at start with getsysfont=true
+    when a font may not be obtained on some Chinese
+    Windows systems. (Wengier)
+  - Fixed TTF color issue with some DOS GUI programs by
+    initializing the color scheme when with default
+    COLORS= setting in EGA or VGA mode. (Wengier)
+  - Fixed some Direct3D pixel shaders not working (such
+    as GS2x and CRT-geom-blend). (Wengier & depaljas)
+  - Fixed config option windowposition=x,y not working
+    in Linux/macOS SDL1 builds. (Wengier)
+  - Fixed copying files from the virtual drive Z: not
+    working when using the 4DOS shell. (Wengier)
+  - Fixed some issues in MORE command. (Wengier)
+  - Fixed "DIR>NUL" freeze/crash when only disk or CD
+    images are mounted. (nanshiki)
+  - Fixed BIOS screen when resetting the machine with a
+    non-TTF output and DOS/V mode enabled. (Wengier)
+  - Fixed the key `/~ not working when IME is enabled
+    on a non-Japanese keyboard. (Wengier)
+  - Fixed display glitches in the game "Continuing
+    adventures of Cyberbox". (Wengier)
+  - Fixed unusable joystick with config options like
+    joy1response1 set to certain values. (Baderian)
+  - Make memory B0000-B7FFF unmapped for the CGA
+    emulation. Fixes "Backgammon 5.0" detecting that
+    an MDA is also present when using CGA. (Allofich)
+  - Make floppy I/O delay separately configurable from
+    hard drive delay, and make it slower than before
+    by default. It is adjustable via the "floppy drive
+    data rate limit" config option. (Allofich)
+  - Always return bit 6 of port 61h as set for PC and as
+    clear for PCjr and Tandy. Allows Zaxxon to load in
+    PC mode. (Allofich)
+  - Video emulation for PC-98 mode (for 400-line modes)
+    is now 16:10 instead of 4:3. 480-line PC-98 modes
+    are still 4:3. (joncampbell123)
+  - PC-98 EGC emulation: Add generic ope_xx handler for
+    the remaining block of undefined/undocumented EGC
+    ROPs. This fixes "Atomic Punker" which uses EGC ROP
+    0xBE for sprite rendering. (joncampbell123)
+  - Don't run mouse setup code if there is no emulated
+    mouse. (Allofich)
+  - Integrated commits from mainline (Allofich)
+    - Add proper opl3 handling of the waveform select
+    to dbopl.
+    - Correct disassembly of some FPU instructions.
+0.83.19
+  - Reorganized the "List network interfaces" and "List
+    printer devices" dialogs (under the "Help" menu) to
+    allow the use of scroll bars. (Wengier)
+  - Added menu option "Reset TTF color scheme" to reset
+    the current color scheme for TTF output. (Wengier)
+  - Added config option "righttoleft" in [TTF] section
+    which when set to "true" will cause DOSBox-X to
+    display text from right to left (instead of left to
+    right) for the TTF output. It can also be toggled
+    from the menu ("Video" => "TTF options" => "Display
+    text from right to left"). (Wengier)
+  - Added config option "vga fill active memory" which
+    when set to "true" will fill inactive video memory
+    regions with RAM rather than mapping them as empty.
+    This allows the ETen Chinese DOS system (倚天中文系統)
+    3.5/2000 (e.g. ET16V and ET24VA) to run. (Wengier)
+  - Added config option "middle_unlock" ([sdl] section)
+    to control whether to unlock the mouse with middle
+    mouse button click. (Wengier)
+  - Added config option "dosvfunc" in [ttf] section to
+    support DOS/V applications when country information
+    is set to Japan in TTF output. (nanshiki)
+  - Added "VTEXT" command to view or change the current
+    V-text mode for the DOS/V emulation. Also improved
+    the font support for 24-pixel font DOS/V mode, such
+    as supporting HZK24? fonts for Simplified Chinese
+    DOS/V mode and STDFONT.24 from ETen Chinese system
+    for Traditional Chinese DOS/V mode. If a Chinese
+    font is specified via "fontxdbcs", "fontxdbcs14" or
+    "fontxdbcs24" options, it will be loaded before
+    system font even with "getsysfont=true". (Wengier)
+  - Commands like 80x25, 80x43, ... now use internal
+    function for better compatibility with the TrueType
+    font (TTF) output. (Wengier)
+  - MODE command without a parameter will now print the
+    current lines/columns instead of usage. (Wengier)
+  - INTVEC debugger command now correctly outputs
+    addresses when in protected mode. (Allofich)
+  - Fix horizontal lines in the debugger window being
+    rendered as unrelated characters in some code
+    pages. (Allofich)
+  - INT 21 AX=4B03 now sets AX to 0000 like MS-DOS
+    does. Fixes missing music in "聊齋誌異之幽谷傳奇"
+    (Liáozhāi zhì yì zhī yōugǔ chuánqí) (Allofich)
+  - Use 0x1E to 0x3E for the keyboard buffer of the CGA
+    machine, which fixes the controls locking up in the
+    PC booter version of Apple Panic. (Allofich)
+  - Allowed machine types "pcjr_composite" and
+    "pcjr_composite2", similar to "cga_composite" and
+    "cga_composite2", instead of having to switch the
+    composite type manually. (Wengier)
+  - If machine is PCjr, place PC BIOS reset code at
+    F000:0043 to match that of the real BIOS.
+  - Fix PCjr NMI handler to load DS with segment 0x0040.
+    Fixes crashes in SHAMUS. (Allofich)
+  - Fix PCjr NMI handler to use 8086-level instructions
+    when loading DS with segment 0x0040 so that it
+    works properly with cputype=8086.
+  - Remove useless check for signed divide quotient
+    of 0x80/0x8000/etc. (the result was -0x80/0x8000/etc
+    anyway. Add code to check specifically for these
+    values after signed divide if cputype=8086 and
+    trigger divide overflow exception, to match behavior
+    described for the 8086 processor.
+  - Modify exception handling so that for cputype=8086
+    the return address for an exception handler points
+    at instruction after fault location.
+  - Fix IDIV instruction incorrectly raising a divide
+    error exception for some borderline values. Fixes
+    Microsoft Flight Simulator. (Allofich)
+  - IBM PC BIOS emulation fixed to place key pieces of
+    code and entry points at fixed legacy locations
+    required by some older DOS games, instead of
+    by dynamic allocation. Added code to BIOS allocation
+    to reserve F000:E000 or higher for fixed allocation
+    and force dynamic allocation below that address to
+    prevent further conflicts should others submit
+    pull requests for additional fixed locations. This
+    fixes some games like "聊齋誌異之幽谷傳奇" (Liáozhāi
+    zhì yì zhī yōugǔ chuánqí) which appear to assume
+    some of these fixed BIOS addresses and will
+    crash if they are wrong.
+  - Added tool EMSMAGIC.COM as alternative EMS manager,
+    which can be dynamically installed or uninstalled
+    with the setting ems=false. (Wengier)
+  - If a program is provided in the command-line when
+    launching DOSBox-X, it will now be executed after
+    any commands in the [autoexec] section by default.
+    A command-line option "-prerun" is added to force
+    the program run before any commands in [autoexec]
+    section like before. (Wengier)
+  - Added auto-detection for single-wide DBCS-encoded
+    characters for the TTF output (non-PC98). (Wengier)
+  - Improved the menu option "Restart DOSBox-X with
+    language file..." (under "Main") for switching
+    between DBCS languages. (Wengier)
+  - Disabled the Alt+F4 key for closing the DOSBox-X
+    window in MinGW SDL2 builds. (Wengier)
+  - Fixed program or config file containing Unicode
+    characters passed from command-line when launching
+    DOSBox-X in Windows SDL2 builds. (Wengier)
+  - Fixed issue with DELETE key in PC-98 mode. (Wengier)
+  - Fixed COLORS config option (in [ttf] section) not
+    working in the previous version. (Wengier)
+  - Fixed issues after resetting the virtual machine
+    when using DBCS language files. (Wengier)
+  - Fixed some issues related to system IME support for
+    CJK (Chinese/Japanese/Korean) languages, for both
+    Windows SDL1 and SDL2 builds. (nanshiki & Wengier)
+  - Fixed bugs in the region memory allocator C++ class
+    that claimed the entire free block even if the
+    size wanted was smaller. Added field to remember if
+    the allocated block was allocated for fixed or
+    dynamically allocated memory. Cleaned up allocator
+    code and removed redundancy.
+  - Fix SELINFO command not showing output correctly
+    in the debugger window. (Allofich)
+  - Better CMOS register B and C emulation. (Allofich)
+  - Integrated commits from mainline (Allofich)
+    - Support for DMF floppy disk images.
+    - Zero-out DX in EXEC overlay command.
+    - Improve stack check for wrap-around cases.
+    - Change to misc_output for SVGA_S3Trio.
+0.83.18
+  - Cleaned up and more accurately worded CMOS-related
+    log messages. (Allofich)
+  - Fixed the names of virtual files and files on mounted
+    FAT drive images being logged as "(null)". (Allofich)
+  - Fixed packed structure alignment problem with MSVC
+    (Microsoft C++) builds regarding some disk image
+    formats. These problems prevented VS2019 builds from
+    mounting hard disk images. (Allofich)
+  - REP STOSB will correctly move one byte if one byte
+    remains to be processed aka CX == 1, this is needed
+    for FD98.COM self clearing code to work properly. (nanshiki)
+  - Fixed IOCTL support for character device drivers. (nanshiki)
+  - Fixed ANSI ESC [6n escape handling to correctly
+    report cursor position as 1-based count, not 0-based
+    count. (nanshiki)
+  - PC-98 INT DCh emulation fixed to better represent the
+    function key shortcuts as real DOS does. (nanshiki)
+  - Emulator fix for HX-DOS builds. (Wengier)
+  - Integrated commits from mainline (Allofich)
+    - Fix the return value of register al from INT10 ah=0x0F
+    for non EGA/VGA machines.
+0.83.17
+  - Added FISTTP instruction to experimental cputype (LBi)
+  - Updated debugger to support and decode fisttp, fcomi,
+    fcomip, fucomi, fucomip (LBi)
+  - Added support for Chinese/Japanese/Korean IMEs on
+    Windows/Linux SDL2 builds. (nanshiki)
+  - Added cputype=experimental, which is the same as the
+    highest CPU emulation level but with additional
+    instructions from newer processors that do not exist
+    in the era emulated by DOSBox-X i.e. FISTTP which is
+    an SSE3 Pentium 4 instruction. (joncampbell123)
+  - Added support for 286/386 call gates to JMP
+    instruction (joncampbell123)
+  - Added -bd <n> option to IMGMOUNT to allow mounting
+    partitions from a hard disk image mounted as an
+    INT 13h hard disk. <n> is the numeric value the
+    hard disk image was mounted to. In this way, it
+    becomes possible to mount any or all partitions
+    in a hard disk image. WARNING: To safely mount
+    multiple partitions, use -o partidx=<n> to specify
+    each partition you mount by index. (joncampbell123)
+  - If a drive has no volume label, and user runs
+    LABEL without specifying one, do not ask whether
+    or not to delete the volume label because there
+    is in fact no volume label to delete. (joncampbell123)
+  - Added FreeDOS utilities DEFRAG, FORMAT, FDISK,
+    CHKDSK, and SYS to the built-in Z drive. KERNEL.SYS
+    is not provided so that the user can provide what
+    they consider the best version of the FreeDOS kernel
+    to format with if they use FORMAT /S (joncampbell123)
+  - INT 29h routes output through ANSI.SYS driver in
+    both IBM PC and PC-98 mode, unless ansi.sys=false
+    is set in the config setting. (joncampbell123)
+  - Integrated commits from mainline (Allofich)
+    - Fix regression in r4444: Hercules machine type
+    cursor translation.
+    - Remove redundant signature for ET4K that is now
+    done in video BIOS.
+    - Implement mouse driver function 0x27, fixes
+    Alive - Behind the Moon.
+    - Add log message for unusual cases where an
+    executable unsafely places its initial stack outside
+    the memory block.
+0.83.16
+  - Release notes for this version:
+    https://dosbox-x.com/release-0.83.16.html
+  - Added support for extended MS-DOS partitions that
+    reside in extended partitions. These partitions
+    can be manually mounted using -o partidx=n where
+    n is 4 or larger. To assist in partition indexes,
+    the FAT driver will also print the partition
+    table to your log file and console when asked to
+    print debug information. (joncampbell123)
+  - Added dosbox-x.conf options to control VESA BIOS
+    window size and window granularity. This allows
+    DOS development to test VESA BIOS support against
+    SVGA cards that use window sizes and/or window
+    granularity other than 64KB including older SVGA
+    hardware by Paradise and Cirrus. Note that use
+    of these options is intended solely for DOS
+    development and will break S3 drivers that do not
+    use the VESA BIOS extensions. (joncampbell123)
+  - Fixed VESA BIOS S3 modelist to match the VBE 1.2
+    standard modelist properly, including the addition
+    of modes 0x119-0x11B. (joncampbell123)
+  - Added machine=vesa_oldvbe10 to emulate a VESA
+    BIOS that follows version 1.0 of the standard.
+    Specifically, in version 1.0, mode information
+    like XResolution was OPTIONAL and the VESA BIOS
+    was allowed not to fill it in since you could
+    assume the information from the standard video
+    mode number you applied. This setting emulates
+    a VESA BIOS that does NOT provide this information,
+    for testing purposes. Also, machine=vesa_oldvbe is
+    fixed to never report a LFB, since that was not yet
+    defined for VBE 1.2. (joncampbell123)
+  - Reorganized Windows installation to 2 installers
+    installing 32-bit and 64-bit DOSBox-X binaries,
+    for WinXP+ (all) and Vista+ 64-bit respectively,
+    reducing the sizes of installers significantly
+    while adding the SarasaGothicFixed TTF font and
+    a language selection page for choosing existing
+    language translations (with new language files
+    for French and Traditional Chinese). (Wengier)
+  - DOSBox-X will now search for more paths (such as
+    user config directory and "languages" subfolder)
+    for loading language files before failing, and
+    on Linux and macOS platforms will also search for
+    additional directories such as /Library/Fonts/
+    (Linux) or /Library/Fonts/ (macOS) for TrueType
+    fonts when using the TTF output. (Wengier)
+  - DOSBox-X will try to load the SarasaGothicFixed
+    TTF font when no external TTF font is specified
+    and a CJK code page detected at start. (Wengier)
+  - Added Shift+Tab shortcut in Debugger to switch to
+    previous window complimenting existing function of
+    Tab switching to the next window. (cimarronm)
+  - LH/LOADHIGH command can now load programs into UMB
+    memory if it is available. Also added "shellhigh"
+    config option to decide whether to load builtin
+    command shell to UMB memory (with default setting
+    of "auto", it is enabled if reported DOS version
+    is at least 7, similar to MS-DOS 7+). (cimarronm)
+  - HELP command is now an external command appearing
+    on Z drive rather than an internal shell command
+    (it is never a DOS internal command). (Wengier)
+  - Command-line options -eraseconf and -erasemapper
+    will now erase loaded config file and mapper file
+    respectively and continue, whereas -resetconf and
+    -resetmapper will erase user config file or user
+    mapper file and exit as before. (Wengier)
+  - Added menu group "3dfx" in "Video" menu to toggle
+    the low-level Voodoo card emulation and high-level
+    Glide emulation at run-time. (Wengier)
+  - Added menu options "Restart DOSBox-X instance" and
+    "Restart DOSBox-X with language file" in "Main"
+    menu to reboot the current DOSBox-X instance or
+    reboot the DOSBox-X instance with the specified
+    language file automatically. (Wengier)
+  - Added menu options "Show code overview" and "Show
+    logging text" in "Debug" menu to show the overview
+    of the current code and the output of DOSBox-X's
+    current logging text in debug builds. (Wengier)
+  - Added config option "customcodepage" in the [dos]
+    section to allow a custom code page, in the format
+    "customcodepage=nnn,codepagefile" in TrueType font
+    (TTF) output. CHCP command also supports additional
+    parameter to specify a code page file. Also added
+    builtin support for code pages 1250-1258. (Wengier)
+  - Added config option "transparency" in [sdl] section
+    to change the DOSBox-X window transparency (from 0
+    to 90, low to high transparency) on the Linux/macOS
+    SDL2 and Windows platforms. (Wengier)
+  - Added config option "hidenonpresentable" in [dos]
+    section to toggle whether to filter out file names
+    on local drives that are non-representative in
+    current code page. (Wengier)
+  - Added config options "pc-98 try font rom" and
+    "pc-98 anex86 font" for the PC-98 emulation to
+    customize the font file to load. If former option
+    is set to "false", then DOSbox-X will not try to
+    load FONT.ROM first for PC-98, and latter option
+    specifies an Anex86-compatible font to load for
+    PC-98 (before trying FREECG98.BMP). (Wengier)
+  - Added support for composite support for PCjr mode
+    by porting patch from NewRisingSun. (Wengier)
+  - Non-Japanese DOS/V systems will now use 19-pixel
+    VGA fonts rather than 16-pixel VGA fonts for SBCS
+    characters to look better. (Wengier)
+  - You can now also load HZK14/HZK16 font files (for
+    14- and 16-pixel height) and STDFONT.15 font file
+    via the "fontxdbcs" and "fontxdbcs14" options for
+    Simplified Chinese DOS/V (dosv=cn) and Traditional
+    Chinese DOS/V (dosv=tw) emulations. (Wengier)
+  - Improved the DOS/V font acquisition function on
+    the Linux platform (both SDL1 & SDL2), such as
+    adding support for 14-pixel height fonts (used by
+    Configuration Tool & Mapper Editor), and enhancing
+    support for Chinese characters acquisition (e.g.
+    WenQuanYi support for the Traditional Chinese). A
+    config option "getsysfont" is added which when set
+    to "false" will disable the font acquisition on
+    Windows and Linux platforms. (Wengier & nanshiki)
+  - Implemented support for inputing CJK characters
+    on Linux SDL1 builds using Linux system IMEs. Code
+    imported from SDL-IM-plus by nanshiki and confirmed
+    to work on Linux/X11 platform by him.
+  - Added support for inputing Japanese and Korean
+    characters using system input method (IME) using
+    the default "windib" video driver in Windows SDL1
+    build (in addition to "directx" driver). (nanshiki)
+  - Fixed CJK characters not showing correctly for the
+    SDL-drawn menu with OpenGL outputs if "language"
+    config option is used instead of -lang command-line
+    option. Thank nanshiki for catching this. (Wengier)
+  - Fixed setting "machine=amstrad" cause DOSBox-X to
+    crash on non-Windows platforms. (cimarronm)
+  - Fixed bug related to DBCS vector table. (nanshiki)
+  - Fixed running e.g. built-in DEBUG command from a
+    drive other than Z may not work. (cimarronm)
+  - Fixed the command "FOR %I ..." not working when
+    executed from the command line. (Wengier)
+  - For audio/video recording, DOSBox-X will display
+    a message box showing the saved file name when the
+    recording has been completed. (Wengier)
+  - Mapper Editor will try to show the actual mod keys
+    for mod1/mod2/mod3 when clicked. (Wengier)
+  - Removed the special DOS function at Int21h/AH=2B/
+    CX=0x4442h/DX=0x2D58h in favor of the DOSBox-X
+    Integration Device at I/O ports 28h-2Bh which works
+    for both integrated DOS and guest OS environments.
+  - Enabled MT-32 emulation on ARM-based Mac OS X
+    builds (joncampbell123)
+  - For Configuration Tool, ensure mouse coordinates
+    are adjusted accordingly with forced scaler. (aybe)
+  - Fixed a bug in the Int21/AH=36h (get disk space)
+    function for returning very large CX values, and
+    that non-zero values are returned when the free
+    space is 0 on mounted local drives. (Wengier)
+  - Fixed "FILES" always fixed to 200 as reported by
+    the "DOSINFO" tool, in spite of "files" setting in
+    [config] section of the config file. (Wengier)
+  - Refined the handling of international keyboards and
+    fixed some issues in version 0.83.15. (maron2000)
+  - Fixed initialization order that prevented Bochs
+    port E9h emulation from working. (joncampbell123)
+  - Fixed menu options in system menu not working in
+    Windows SDL1 builds with "windib" driver. (Wengier)
+  - Fixed issue that the mouse cursor not showing in
+    the game "Power Dolls". (Wengier)
+  - Fixed non-English accents may not show correctly
+    with a SBCS code page in TrueType Font (TTF) output
+    (introduced in version 0.83.15). (Wengier)
+  - Fixed line endings for SBCS language files such as
+    English and Spanish translations. (Wengier)
+  - Fixed resetting the TTF screen when exiting from
+    Configuration Tool or Mapper Editor when TrueType
+    font (TTF) output is active. (Wengier)
+  - Fixed the option "drive z expand path" not working
+    if Virtual Drive Z: has been moved to a different
+    drive letter (e.g. Drive Y:). (Wengier)
+0.83.15
+  - Release notes for this version:
+    https://dosbox-x.com/release-0.83.15.html
+  - Enhanced the network redirector functions for the
+    Windows platform, so that you can for example list,
+    open, write, copy, and execute files in UNC network
+    paths in the form \\COMPUTER\FOLDER directly when
+    network redirector function is enabled and secure
+    mode is disabled on Windows systems. (Wengier)
+  - MOUNT command followed by a drive letter only will
+    show the current status of the drive, or show that
+    the drive is not mounted if so. You can make the
+    message shorter with the -q option, and filter out
+    non-local drives with "-o local" option. (Wengier)
+  - Added NE2000.COM (packet driver for NE2000 network
+    card) which will appear in Z:\SYSTEM directory when
+    NE2000 networking feature is enabled. (Wengier)
+  - Added /H option to TRUENAME command to return the
+    full filename on the host system for a specified
+    file/directory on a mounted local drive. (Wengier)
+  - Added option "starttranspath" which if set to true
+    will automatically translath all paths in command-
+    line to host system paths when starting programs to
+    run on the host system. You can also toggle this
+    function dynamically from the drop-down menu ("DOS"
+    => "Host system applications" => "Translate paths
+    to host system paths". (Wengier)
+  - Added option "drive z expand path" which when set
+    to true (default) will automatically expand %PATH%
+    environment variable to include the subdirectories
+    on the Z drive when only the Z:\ path is specified
+    for compatibility purposes. (Wengier)
+  - Added option "turbo" in [cpu] section to enable
+    Turbo (Fast Forward) mode at start. You can also
+    change it from the command-line via CONFIG command
+    (e.g. "config -set turbo=true"). (Wengier)
+  - Added value "quiet" to "log console" config option
+    to only log DOS console outputs. (Wengier)
+  - Added menu command to spawn a new instance of
+    DOSBox-X to Mac OS X builds to work around the
+    singular app instance model the Finder tends to
+    prefer, so that users can run multiple instances
+    if they wish. (joncampbell123)
+  - MacOS builds will once again have Fluidsynth,
+    libslirp, and FFMPEG support from revised .app
+    building code. For best results support is enabled
+    at compile time only if Brew is installed along
+    with Brew builds of those packages. (joncampbell123)
+  - MacOS coreaudio MIDI support will continue with
+    the default soundfont rather than giving up
+    if it cannot select the custom soundfont specified
+    in the config file. (joncampbell123)
+  - Fixed MacOS bug where coremidi would attempt
+    MIDI output even if no MIDI destinations are
+    available, which is apparently the case on
+    Big Sur. (joncampbell123)
+  - The names of advanced config options will now be
+    listed in the common config reference file (i.e.
+    dosbox-x.reference.conf) too. Several previously
+    advanced options are now common options. (Wengier)
+  - Command "CONFIG -L" will now list the global config
+    file for DOSBox-X (if any). (Wengier)
+  - There is now a special DOS function for DOSBox-X at
+    Int21h/AH=2B/CX=0x4442h('DB')/DX=0x2D58h('-X'), as
+    follows: AL=0h (DOSBox-X installation check), AL=1h
+    (SDL version check), AL=2h (platform check), AL=3h
+    (machine type check), and AL=4h (DOSBox-X version
+    check). For example, you can get installed DOSBox-X
+    version by calling the function Int21h/AX=2B04h/CX=
+    0x4442h/DX=0x2D58h in your program - AL and AH will
+    become 0, and BX will return the DOSBox-X version
+    number after "0." (e.g. BH=83, BL=15). (Wengier)
+  - It is now possible to translate text for graphical
+    Configuration Tool and Mapper Editor interfaces.
+    The sizes and/or positions of some buttons in these
+    interfaces are adjusted accordingly too. (Wengier)
+  - Config option "usescancodes=auto" now implies false
+    for PC-98 mode in SDL1 builds. (Wengier)
+  - Config option "pc-98 force ibm keyboard layout" now
+    defaults to "auto", which implies "true" if a U.S.
+    keyboard layout is detected and implies "false"
+    otherwise. Also fixed some input keys for the PC-98
+    mode. (Wengier & maron2000)
+  - For PC-98 mode, if both FONT.ROM and FREECG98.BMP
+    are not found in the directory, then DOSBox-X will
+    now use internal Japanese font (also used by DOS/V
+    and JEGA systems) and the built-in 8x16 SBCS font
+    pre-generated from FREECG98.BMP. (Wengier)
+  - Added DBCS awareness support for special characters
+    "\" and "|" in Chinese/Japanese/Korean code pages
+    so that they will be treated properly as trailing
+    bytes of double-byte characters. (Wengier)
+  - Improved handling of clipboard copy/paste involving
+    DBCS characters with TrueType font (TTF) output in
+    standard mode. The clipboard copy/paste feature is
+    also supported in DOS/V and JEGA modes. (Wengier)
+  - The config option ttf.halfwidthkana (now in [ttf]
+    section) will enable low ASCII boxing characters
+    for the TrueType font (TTF) output too. This option
+    is now enabled by default for JP mode, and printing
+    these characters is also supported. (Wengier)
+  - Added support for showing Chinese/Japanese/Korean
+    characters in the SDL-drawn menu (in addition to
+    characters in different SBCS code pages) and the
+    Configuration Tool interface (so e.g. DOS command
+    help will show correctly for these languages). You
+    can change the DBCS font used by Configuration Tool
+    interface via fontxdbcs14 config option. (Wengier)
+  - Added support for inputing DBCS characters using
+    system input method (IME) in Windows SDL1 build.
+    Chinese (Simplified and Traditional) IMEs may work
+    with the default video setting and a Chinese code
+    page or Chinese DOS/V mode. Japanese & Korean IMEs
+    may require DirectX mode for the SDL1 library (set
+    option "videodriver" to "directx" in [sdl] section
+    for this). There is a new config option "ime" in
+    [dosbox] section to control it. When set to "auto"
+    (default), it is enabled for Windows SDL1 builds
+    only if DOSBox-X is started with a CJK code page or
+    in PC-98, JEGA or DOS/V mode. (Wengier)
+  - Added support for Japanese EGA mode (machine=jega)
+    by adopting code from DOSVAXJ3. As with DOS/V, you
+    can optionally set the SBCS and DBCS fonts with
+    fontxsbcs, fontxdbcs (and fontxsbcs19, fontxdbcs24,
+    etc) options in [dosv] section of config file, or
+    the default fonts will be used for them. (Wengier)
+  - Added support for DOS/V (Japanese mode) by adopting
+    code from DOSVAXJ3. Also added support for Chinese
+    and Korean DOS/V modes. Set option "dosv" to "jp",
+    "chs" (or "cn"), "cht" (or "tw"), or "ko" in [dosv]
+    section of the config file to enable DOS/V mode for
+    different CJK languages. There are now also various
+    font-related (and V-text screen mode) options added
+    in [dosv] section for the DOS/V support. For the
+    Simplified Chinese (code page 936), you can also
+    enable GBK extension of the standard GB2312 charset
+    with "gbk" option for Simplified Chinese DOS/V and
+    the TrueType font (TTF) output. (Wengier)
+  - Added support for codepage conversion of file names
+    in "drivez" folder (for customization of Virtual
+    Drive Z:) so that they will appear properly on this
+    drive according to the code page set. (Wengier)
+  - Improved support for DBCS (double-byte) characters
+    on mounted FAT drives with Chinese/Japanese/Korean
+    codepages (932/936/949/950). (Wengier)
+  - The "Unexpected control character" error message
+    which may appear when executing certain batch files
+    is now a debug message (belong to the "misc" type)
+    instead of showing to the DOS console output.
+  - Added "videodriver" config option in [sdl] section
+    to force a video driver (such as windib/windows,
+    x11, dummy) for the SDL library to use. The video
+    driver "directx" has been enabled for Windows SDL1
+    builds (without certain functions). (Wengier)
+  - There is a now a [ttf] section in the config file,
+    and TTF-related config options are moved/renamed
+    from [render] section to this section (previous
+    config options "ttf.*" in [render] section become
+    * (with "ttf." dropped) in [ttf] section). Windows
+    installer will also automatically transfer previous
+    TTF options to the new [ttf] section. (Wengier)
+  - When setting to "auto", config option "allow lmsw
+    to exit protected mode" will be active for Pentium+
+    CPUs instead of 486+ CPUs. (Wengier)
+  - Fixed a bug which may lead to crash when pasting
+    text via the DOS clipboard API (e.g. the 4DOS CLIP:
+    device) in non-Windows platforms. (Wengier)
+  - Fixed the possible freeze when output was switched
+    from TrueType font (TTF) output and you tried to
+    reset the virtual machine. (Wengier)
+  - Fixed non-representative filenames on local drives
+    in current code page causing memory corruption for
+    e.g. Windows 3.1 Setup on non-Windows platforms.
+    These entries will no longer appear to DOS guest
+    system in incompatible code pages. (Wengier)
+0.83.14
+  - Release notes for this version:
+    https://dosbox-x.com/release-0.83.14.html
+  - Added support for directories on the Z drive, so
+    there is no need to put all files/programs on the
+    root directory of Z drive any more. Only one-level
+    directories are currently supported. There are now
+    six directories on the Z drive by default, namely
+    4DOS, BIN, DEBUG, DOS, SYSTEM, TEXTUTIL. Most files
+    that previously appeared on the root directory of
+    Z drive are now categorized into directories, with
+    addition of some files/programs, such as additional
+    4DOS files, text utilities in TEXTUTIL directory
+    and TITLE command to change window title. Default
+    value of the %PATH% envonment variable has been
+    expanded to include these subdirectories, but if
+    you use a custom path then you may want to include
+    these directories in your %PATH%. (Wengier)
+  - You can now specify a command shell located on a
+    mounted local drive via SHELL= command in [config]
+    section of config file after the drive is properly
+    mounted via INSTALL= command. (Wengier)
+  - Extended START command to Linux and macOS systems.
+    It's disabled by default just like on Windows host
+    systems, but can be enabled by setting "startcmd"
+    to "true" or with the -hostrun command-line option
+    (replacing -winrun command-line option). (Wengier)
+  - CHCP command in the TrueType font (TTF) output now
+    allows code page 932, 936, 949, and 950 to display
+    Chinese, Japanese and Korean characters and file
+    names with DBCS support enabled in non-PC98 mode.
+    By default DOSBox-X will enable DBCS characters and
+    auto-detection for box-drawing characters in these
+    code pages, and these can be disabled by setting
+    new options "ttf.autodbcs" and "ttf.autoboxdraw" to
+    "false". There is also option "ttf.halfwidthkana"
+    to enable half-width Katakana in Japanese non-PC98
+    machines. KEYB command (and "keyboardlayout" config
+    option) also accept "jp", "ko", "cn", "tw", "hk",
+    "zh" as key layout names for code pages. (Wengier)
+  - Added support for printing Chinese/Japanese/Korean
+    DBCS (double-byte) characters when these code pages
+    are active, which by default ("auto") is enabled for
+    the TTF output, but can be enable or disabled for
+    all outputs by setting option "printdbcs" to "true"
+    or "false" in [printer] section. (Wengier)
+  - Added ability to toggle between Shift-JIS (or Kanji)
+    and graphical modes using Ctrl+F4 key (or ESC )3 and
+    ESC )0 escape sequences) in the PC-98 mode. There
+    is now also an indication of graphical mode in the
+    function row. (nmlgc)
+  - Added the "usesystemcursor" config option (in [sdl]
+    section) which when set to true will use host system
+    mouse cursor instead of drawing a DOS mouse cursor
+    when the mouse is not locked. (Wengier)
+  - When opening "Save..." or "Save Language File..."
+    dialogs in the Configuration Tool, the new dialogs
+    will now automatically be in focus. For the language
+    file, the name of the current language file will be
+    filled and modifiable. Pressing ENTER key saves the
+    config or language file, and pressing ESC key will
+    close these dialog boxes. (Wengier)
+  - Command "CONFIG -wl" will show the name of language
+    file being written to (if there is a language file
+    loaded then "CONFIG -wl" alone will write to it),
+    and command "CONFIG -ln" will show current language
+    name (if any), or you can use command "CONFIG -ln
+    <lang_name> -wl <lang_file>" to specify a language
+    name when writting to a language file. (Wengier)
+  - Added special properties to CONFIG command such as
+    "hostos", "programdir", "workdir", "configdir", and
+    "userconfigdir" so that commands like "CONFIG -GET
+    hostos" and "CONFIG -GET workdir" will get the host
+    system OS and DOSBox-X working directory. (Wengier)
+  - If a config option can only be changed at run-time,
+    "CONFIG -set" will now show such a message. You can
+    use "CONFIG -setf" to bypass, but the setting won't
+    take effect in the current session. (Wengier)
+  - SETCOLOR command can now change the text-mode color
+    schemes in outputs rather than the TrueType font
+    output too (VGA mode only). (Wengier)
+  - Added support for new TTF word processor type "FE"
+    for FastEdit, a new DOS text editor with functions
+    to view and change text styles. (Wengier)
+  - Added "ttf.wpfg" config option in [render] section
+    which can optionally specify a foreground color
+    (0-7) for the TTF output, similar to "ttf.wpbg" for
+    the background color in the TTF output. (Wengier)
+  - Added "ttf.printfont" config option in [render]
+    section which when set to true (default) will force
+    to use the current TrueType font (set via ttf.font)
+    for printing too when using TTF output. (Wengier)
+  - Added additional options to the "mouse_wheel_key"
+    config option to allow conversion of mouse wheel
+    movements into Ctrl+up/down arrow (option 4), Ctrl+
+    left/right arrows (option 5), Ctrl+PgUp/PgDn keys
+    (option 6), and Ctrl+W/Z as used by WordStar & EDIT
+    (option 7) . More menu options are added to "Mouse
+    wheel movements" menu group as well. (Wengier)
+  - Added menu option "Print text screen" (under "DOS")
+    to print current DOS text screen, if the printer
+    feature has been enabled. (Wengier)
+  - Added menu options "Display TTF blinking cursor",
+    "CJK: Switch DBCS/SBCS mode", "CJK: Auto-detect
+    box-drawing characters" and "CJK: Allow half-width
+    Japanese Katahana" under "Video" => "TTF options"
+    menu group to toggle the TTF options ttf.blinkc,
+    ttf.autodbcs, ttf.autoboxdraw and ttf.halfwidthkana
+    in [render] section of the config file. (Wengier)
+  - Support for UTF-8 encoded language files. Specify
+    a DOS code page with "country" option in [config]
+    section of the config file. Windows SDL1 menu and
+    macOS menu are now also compatible with Unicode
+    language files and characters. Also improved code
+    page compatibility for text in the SDL drawn menu
+    and the Configuration Tool. (Wengier)
+  - Cleaned up the welcome banner messages and other
+    messages involving boxdrawing characters for easier
+    translations into certain languages. (Wengier)
+  - Command-line option -silent now implies -nomenu,
+    SDL_AUDIODRIVER=dummy and will disable all sound-
+    related config option as well. (Wengier)
+  - Command-line option -fastlaunch will now suppress
+    messages by "automountall=true" option. Also added
+    value "quiet" to "automountall" config option to
+    auto-mount all Windows drives quietly. (Wengier)
+  - Added default value "auto" to "backend" option in
+    [ne2000] section of the configuration which will
+    automatically select slirp backend if available,
+    then pcap backend if available. (Wengier)
+  - Improved handling of Ctrl+C/Ctrl+Break for shell-
+    based DOS programs. (Wengier)
+  - Setting "irq" to "0" in [sblaster] section of the
+    config file will use the default IRQ number for the
+    sound card type. Also fixed "irq=-1", "dma=-1" and
+    "hdma=-1" not working as desired. (Wengier)
+  - Option "dpi aware=auto" now defaults to "true" when
+    full-screen mode is requested when DOSBox-X starts
+    in Windows SDL1 builds. (Wengier)
+  - The return value of AL in Int21/AX=0Eh is no longer
+    fixed. The game Jurassic Park may run after moving
+    Z drive to a different letter (e.g. E:). (Wengier)
+  - Added "Change current floppy image..." and "Change
+    current CD image..." menu options to change the
+    currently active floppy disk image(s) on drive A: &
+    B: and ISO/CUE image(s) on CD drives respectively.
+    This makes it possible to change the active floppy
+    disk and/or CD images while a guest system (e.g.
+    Windows 9x) is currently running. (Wengier)
+  - Added "Restart DOSBox-X with config file..." menu
+    option to start DOSBox-X with the specified config
+    file automatically from the menu. (Wengier)
+  - Added "Refresh rate..." menu option (under "Video")
+    to set the video refresh rate. (Wengier)
+  - Added "Enable A20 gate" menu option (under "DOS")
+    to enable or disable the A20 gate. (Wengier)
+  - Added "maximize" config option in [sdl] section to
+    automatically maximize the DOSBox-X window at start
+    (SDL2 and Windows SDL1 builds only). (Wengier)
+  - Added "allow lmsw to exit protected mode" config
+    option in [cpu] section to control whether the LMSW
+    instruction allows the guest to clear the PE bit
+    (leave protected mode).
+  - Added "debuggerrun" config option in [log] section
+    to set the run mode when DOSBox-X Debugger starts.
+    You can now also switch them from the menu ("Debug"
+    => "Debugger option: ..."), including "debugger",
+    "normal" and "watch", the later two corresponding
+    to debugger commands "RUN" and "RUNWATCH". Also,
+    the built-in DEBUGBOX command without a parameter
+    will start the DOSBox-X debugger. (Wengier)
+  - Debugger interface now accepts the '0' key as a
+    command to single-step in case F11 isn't an option.
+    If you are using XFCE's Terminal emulator, this is
+    helpful because Terminal app takes F11 for itself.
+  - "Debug" menu is now a top-level menu for debugging
+    builds (for non-debugging builds there is "Logging
+    console" menu group under "Help"). Also added more
+    debug options including "Generate NMI interrupt"
+    and "Hook INT 2Fh calls" under this menu. (Wengier)
+  - Fixed /S and /F option (date/time-synchronization
+    ON/OFF) of DATE command not working. (Wengier)
+  - Fixed aspect=true not working properly for some
+    screen modes such as machine=ega. (Wengier)
+  - Fixed the mouse not automatically captured when
+    DOSBox-X starts with the settings fullscreen=true
+    and autolock=true. (Wengier)
+  - Fixed inputs in the Configuration Tool when the
+    Configuration Tool is scaled. (Wengier)
+  - Fixed keys may not work after loading a saved state
+    for the game Buck Rogers. (Wengier)
+  - Fixed Windows detection for the game "Tex Murphy:
+    Under a Killing Moon". (Wengier)
+  - Fixed serial ports 5-9 may not be usable with real
+    serial ports (directserial). (vkbaf & Wengier)
+  - Fixed issues related to screen dimensions in TTF
+    output in CGA/EGA modes since 0.83.12. (Wengier)
+  - Added alternative Windows installer for administrative
+    install mode on Windows Vista or later. (Wengier)
+  - Integrated SVN commits (Allofich)
+    - r4443: Improve detection of Paradise SVGA in some
+    installers with additional signature.
+    - r4453: Improve bittest instructions to wrap more
+    correctly. 
+    - r4454: Enable A20 routines in BIOS.
+    - r4456: The numeric keypad can now be used to
+    navigate the debugger when Num Lock is off.
+0.83.13
+  - Release notes for this version:
+    https://dosbox-x.com/release-0.83.13.html
+  - DOSBox-X can now resolve file paths in its config
+    options that include environment variables on non-
+    Windows platforms (e.g. ${HOME}..) as well. A new
+    config option "resolve config path" (in [dosbox]
+    section) is added to control path resolving in the
+    config file (e.g. to resolve tildes only by setting
+    to "tilde", or disable all path resolving). (Wengier)
+  - System menu text in Windows builds now match the text
+    in the drop-down menus to be translatable by language
+    files and is compatible with Unicode. (Wengier)
+  - The error "Access Denied" is returned instead of
+    "File not found" for files opened exclusively in
+    another program on mounted local drives. (Wengier)
+  - S386C928 hardware cursor fixed to divide X coordinate
+    by bytes per pixel indicated in the control register
+    to match apparent Windows 3.1/95 behavior. Cursor
+    now tracks host properly even in highcolor/truecolor
+    modes.
+  - Added support for the RetroWave OPL3 hardware player.
+    Set "oplemu=retrowave_opl3" in [sblaster] section of
+    the config file to use it. Config options including
+    "retrowave_bus", "retrowave_spi_cs", "retrowave_port"
+    are added to adjust its settings. (ClassicOldSong)
+  - Added support for S386C928 hardware cursor color
+    selection in 256-color mode, which is different
+    from later cards.
+  - S3 XGA "BYTE SWP" fixed only to byte swap if the
+    transfer is 16-bit wide. This fixes the dither
+    pattern drawn by Windows 95/98 when you select
+    "Shutdown" from the Start menu.
+  - IMGMAKE command is now disabled in the secure mode,
+    similar to commands like IMGMOUNT. (Wengier)
+  - Added config options "working directory option" and
+    "working directory default" in [dosbox] section of
+    the config file to provide various options for the
+    users to control DOSBox-X's working directory. For
+    example, DOSBox-X can use the primary config file
+    directory or the DOSBox-X program directory as its
+    working directory. You can view the DOSBox-X'safe
+    working directory with CONFIG -L command. DOSBox-X
+    is also able to save the working directory that a
+    user selects to global config files. (Wengier)
+  - DOSBox-X will now also try to read the config file
+    named dosbox-x.conf in the user config directory
+    when searching for config files at start.
+  - Added new command-line options -promptfolder and
+    -nopromptfolder which will cause the folder prompt
+    dialogs to show or not to show at startup.
+  - Mac OS X builds will prompt the user to select a
+    folder at startup if run from the Finder (or from
+    the root directory). The folder selected will then
+    become the current working directory of DOSBox-X.
+    This makes it possible to start DOSBox-X with a
+    config file of your choice and to control where
+    the capture, save states and other files go.
+  - Fixed Tseng ET4000 640x480 256-color SVGA mode
+    when using the ET4000.BIN VGA BIOS, or Windows 98.
+  - Added segment limit checks in Normal core for
+    MOVSB/MOVSW/MOVSD and STOSB/STOSW/STOSD, which is
+    needed for DOSBox-X to work with the Windows 3.1
+    S3 86C928 display drivers that use segment limit
+    exceptions to fake a linear framebuffer.
+  - Added S3 XGA "byte swap" emulation, needed for
+    correct menu/titlebar display in Windows 3.1 when
+    using the S3 86C928 driver.
+  - Added YUV (YUY2) overlay to S3 Trio64V+ card
+    emulation. Tested with XingMPEG under Windows 3.1
+    and ActiveMovie under Windows 98.
+  - Added machine types for 5 different variations of
+    S3 chipset: Vision864, Vision868, Trio32, Trio64,
+    and (experimental) Trio64V+, ViRGE, ViRGE/VX, and
+    S3 86C928.
+  - Removed second PCI BAR for S3 MMIO register space.
+    S3 datasheets do not show a second BAR. Windows 95
+    is perfectly happy without it.
+  - S3 SVGA XGA emulation BlitRect now supports
+    COLOR_CMP. DirectX-based Windows 95 games are now
+    able to blit in 256-color mode with a transparent
+    color key value.
+  - ANSI.SYS emulaion now supports the "Device Status
+    Report" escape when asked through code 6 (report
+    cursor position)
+  - Fixed RAM mapping bugs related to MDA/CGA/Hercules
+    emulation and the "allow more than 640kb" option,
+    that failed to map RAM as expected, and because of
+    that, easily triggered a "corrupt MCB chain" error
+    message.
+  - Worked around the mounting issue for disk or CD
+    image files with LaunchBox, by allowing a mounting
+    command-line with single quotes like IMGMOUNT D
+    'X:\FILES\DOS.IMG' on Windows systems. (Wengier)
+  - Restored Pentium MMX emulation code for the dynamic
+    x86 core to that of version 0.83.11 for better
+    compatibility with some Windows 9x games. (Wengier)
+  - Added "compresssaveparts" config option (in the
+    [dosbox] section) which when set to false will not
+    compress the components in saved states. (Wengier)
+  - When the current reported DOS version is less than
+    7.x and the user tries to mount a LBA or FAT32 disk
+    image, DOSBox-X will now show a message to ask if
+    the user wants it to set the required DOS version
+    automatically and proceed. (Wengier)
+  - DOSBox-X will now show the folder mounted after
+    mounting to a drive from the menu. (Wengier)
+  - Fixed MOUNT and IMGMOUNT commands unable to mount
+    directories or image files that contain non-ASCII
+    characters in the code page on Windows. (Wengier)
+  - Fixed CapsLock may not work properly in Windows
+    SDL1 builds when -fs option is used. (Wengier)
+  - Fixed the cycle information on the title bar when
+    the Turbo mode is enabled. (Wengier)
+  - Fixed that some games using the DOS4GW Extender
+    may not work due to swap file issue. (Wengier)
+  - Fixed that the clipboard copy and paste may not
+    work when the current code page is 808 or 872
+    and you are using Windows. (Wengier)
+  - Fixed the handling of the "Save & Restart" button
+    in Configuration Tool when using Direct3D output
+    in Windows SDL2 builds. (Wengier)
+  - Fixed incorrect display issue when using TrueType
+    font (TTF) output with customized screen dimension
+    when fastbioslogo=true is set. (Wengier)
+  - Fixed CD audio not looping for individual tracks
+    in games like Alien Trilogy. (kcgen)
+  - The command "MIXER /LISTMIDI" now lists the ROM
+    directory/files and sound fonts for MT32, Synth
+    and FluidSynth MIDI device when active. (Wengier)
+  - Debugger "DOS XMS" command will only list handles
+    that are allocated, or with nonzero address or
+    nonzero size, to avoid showing irrelevant
+    information. (joncampbell123)
+  - Added LOADFIX -EMS option to allocate/free
+    EMS (expanded memory). (joncampbell123)
+  - LOADFIX -D -XMS will free all XMS blocks
+    allocated by LOADFIX -XMS. (joncampbell123)
+  - LOADFIX -A will not allocate memory unless there
+    is memory below 64KB to fill. (joncampbell123)
+  - INT 15h PS/2 mouse functions now clear pending
+    PS/2 mouse interrupt as part of the BIOS call.
+    This should resolve unresponsive mouse issues
+    with Windows 3.1. (joncampbell123)
+  - Add config option "mt32.model" in the [midi]
+    section to force a MT-32 model to use. (Wengier)
+  - Updated the MUNT MT-32 library to the latest
+    version 2.5.0. (Wengier)
+  - Updated FLAC decoder library to the latest version
+    (0.12.29 by David Reid). (Wengier)
+  - Integrated SVN commits (Allofich)
+    - r4436, r4437: Rewrite store integer instructions
+    to check if the result fits.(vogons 78127)
+    - r4447: Attribute Controller port alias on EGA
+    machine. Fixes EGA display of older Super Pac-Man
+    release.
+0.83.12
+  - Release notes for this version:
+    https://dosbox-x.com/release-0.83.12.html
+  - Tandy graphics emulation fixed to accept 8 bits
+    for vertical total and vertical display CRTC
+    registers, which is needed for the tweaked
+    graphics mode used by Math Rabbit to display
+    correctly.
+  - INT 10h will no longer fill in three fields in
+    the BIOS data area (video CTL, char height, and
+    video switches) unless the machine type is
+    EGA or VGA. Those fields do not exist otherwise.
+    Certain games like Mindscape's "Road Runner" game
+    require those fields to be zero as part of it's
+    Tandy detection routine.
+  - PCjr mode will omit the reserved graphics RAM
+    MCB block, and will subtract 16KB from the top
+    at the BIOS level, if emulating 128KB system
+    memory or less.
+  - You can now run PCjr mode with as little as
+    128KB of RAM. Removed 256KB minimum check from
+    DOS kernel. Certain games (Mickey's Space
+    Adventure) require memsizekb=128 and memsize=0
+    in PCjr mode or else it will not work correctly
+    due to how the game locates video system memory.
+  - Fixed Tandy mode to place video memory at the
+    top of conventional memory and allow running
+    Tandy mode with a memsizekb setting as low as
+    64KB, though 256KB or higher is recommended.
+  - Added Tandy "real memory size" field in the
+    BIOS data area.
+  - Tandy emulation updated to subtract 16KB from
+    top of conventional memory, which fixes some
+    games and follows DOSBox SVN behavior and real
+    hardware according to others on the Vogons forums.
+  - Fixed bug that limited Tandy mode to 624KB of
+    conventional memory. 32KB of video RAM is taken
+    from top of memory, losing half of the 32KB
+    breaks games that write to the system RAM instead
+    of B800:0000 segment and causes half the graphics
+    to not render.
+  - CD-ROM image emulation now supports ISO images
+    that are 2GB or larger, 32-bit integer size limit
+    has been lifted.
+  - Increased upper limit of "prebuffer" config option
+    (in [mixer] section) from 100 to 250. It is still
+    recommended to set a value less than 100. (Wengier)
+  - Added scrollbar buttons to the Configuration Tool,
+    so that the scrollbars better resemble the style of
+    the Windows 3.1 scrollbars.
+  - The help window for the Configuration Tool will now
+    display possible and default values for the config
+    options in addition to the descriptions. (Wengier)
+  - Updated the MMX patch code by kekko. (Wengier)
+  - MIXER command now supports the /GUI option to show
+    a popup window to display the mixer information.
+    Also improved its /LISTMIDI option which will show
+    the name of the current MIDI handler and you can
+    optionally specify a MIDI handler name (win32/alsa)
+    to show the information for this handler. (Wengier)
+  - Improved the compatibility of AUTOTYPE command with
+    games like Asterix & Obelix. (Wengier)
+  - The config options ttf.wpbg, ttf.bold, ttf.italic,
+    ttf.underline, ttf.strikeout, and ttf.char512 can
+    now be modified dynamically with CONFIG -SET ...
+    commands, e.g. CONFIG -SET ttf.wpbg=2. (Wengier)
+  - The minimal value for the ttf.ptsize config option
+    has been decreased from 10 to 9. (Wengier)
+  - Added menu item "Save logging as..." (under "Help"
+    -> "Debugging options") to save the current logging
+    content to the specified file. (Wengier)
+  - Added slirp backend support for the NE2000 network
+    feature (in addition to the existing pcap backend).
+    There are config sections named [ethernet, slirp]
+    and [ethernet, pcap] now to set the options for the
+    slirp and pcap backends respectively. Please refer
+    to the networking guide in the DOSBox-X Wiki for
+    more information about the backends. (Jookia)
+  - FAT driver can now support PC-98 HDI images with
+    partitions that start at any physical sector even
+    if the start is not a multiple of the ratio of
+    logical to physical sector size. This allows the
+    HDI image of Dragon Knight 4 to mount.
+  - Control character 7 (BEEP) is now allowed while
+    executing batch files without warnings. (Wengier)
+  - With the setting "core=auto" DOSBox-X now updates
+    the menu in the "CPU core" menu group automatically
+    between "Normal core" and "Dynamic core" to reflect
+    the CPU core which is currently in use. (Wengier)
+  - Fixed Windows 95/98 installation failures caused by
+    FAT driver and DOS API changes in previous version.
+  - Fixed well-intended but erroneous fall through case
+    in the INT15 handler that prevented 3rd party mouse
+    drivers from detecting the PS/2 mouse.
+  - Fixed the color issue with the Configuration Tool
+    in the macOS SDL1 build. (ant_222)
+  - Fixed switching ttf.cols, ttf.lins, and ttf.font
+    options dynamically in full-screen mode. (Wengier)
+  - Fixed menu options "Increase TTF font size" and
+    "Decrease TTF font size" (both under "Video" =>
+    "TTF options") not working (but keyboard shortcuts
+    and those in the system menu work). (Wengier)
+  - Fixed setting option "ttf.wp=xy3" or "ttf.wp=xy4"
+    not working (but "ttf.wp=xy" did work). (Wengier)
+  - Fixed preview function in WordStar not working for
+    TrueType font output in previous version. (Wengier)
+  - Fixed the issue that caused Windows 3.x group file
+    corruption on hard disk image files. (SnikoLoft)
+  - Integrated SVN commits (Allofich)
+    - r4416: Added ability to start and stop avi
+    recording, and to start keymapper, from config.
+    - r4405: Smarter clearing of the dynrec cache.
+0.83.11
+  - Release notes for this version:
+    https://dosbox-x.com/release-0.83.11.html
+  - Added support for the clipboard device (CLIP$) and
+    DOS clipboard API on non-Windows systems (they were
+    previously only supported on the Windows platform).
+    In Linux SDL1 build only read access is supported
+    whereas both read and write access are supported in
+    all other builds. Also, selecting and copying text
+    to the host clipboard using a mouse button or arrow
+    key is now supported in macOS SDL1 build. (Wengier)
+  - Added "Paste Clipboard" button to the AUTOEXEC.BAT,
+    CONFIG.SYS and 4DOS.INI sections in Configuration
+    Tool for pasting clipboard contents. (Wengier)
+  - Windows SDL2 builds now use same clipboard pasting
+    method as Windows SDL1 builds by default instead of
+    the BIOS keyboard function. The method is now also
+    available for Linux and macOS (both SDL1 and SDL2)
+    builds (although it is disabled by default on these
+    platforms). A menu option "Use BIOS function for
+    keyboard pasting" is added to the "Shared clipboard
+    functions" menu group (under "Main") to use BIOS
+    function for the clipboard pasting instead of the
+    keystroke method. Make sure this option is disabled
+    if pasting clipboad text into Windows 3.x/9x apps
+    (e.g. Notepad & Write) is desired. This setting can
+    be changed with "clip_paste_bios" config option in
+    in [sdl] section of the config file too. (Wengier)
+  - With the config option "startcmd=true" or command-
+    line option -winrun, Windows applications can now
+    be launched from within a DOS program or from the
+    4DOS shell in addition to built-in shell. (Wengier)
+  - Added the "disable graphical splash" config option
+    in [dosbox] section which when set will cause a
+    text-mode BIOS splash screen to be always displayed
+    at startup instead of the graphical one. If the
+    TrueType font (TTF) output is enabled the text-
+    mode BIOS screen is used automatically. (Wengier)
+  - Added a simple BIOS Setup Utlity, which will show
+    a summary of the current system configuration and
+    allow users to change the date and time. Press Del
+    key at the BIOS boot screen to enter. (Wengier)
+  - Added config option "showbasic" in [sdl] section
+    which when set to false will hide DOSBox-X version
+    number and running speed in the titlebar. (Wengier)
+  - Added experimental option to load a VGA BIOS ROM
+    image and execute it, instead of our own INT 10h
+    emulation. If enabled, it will load the specific
+    ROM file into C000:0000. If not specified, it
+    will choose based on machine type. VGA BIOS ROM
+    images (e.g. et4000.bin for Tseng ET4000 emulation)
+    can be dumped from real hardware or downloaded from
+    the PCem ROMs collection. It can be set with config
+    option "vga bios rom image" in [video] section.
+  - Improved handling for file- and record-locking
+    for non-Windows platforms. Portions of the code
+    are adopted from DOSEmu. (Wengier)
+  - Improved handling for the setting "ansi.sys=false",
+    such as fixing the welcome screen messup in this
+    case and allowing the use of a custom ANSI TSR
+    (such as NNANSI.COM) instead. (Wengier & stu)
+  - You can now press Ctrl+C or Ctrl+Break to break
+    from long outputs from commands like TYPE, MORE,
+    COPY, DIR /S, and ATTRIB /S. (Wengier)
+  - Renamed MEM.COM to MEM.EXE to match DOS. (Wengier)
+  - Rewrote built-in TREE command instead of the one
+    from FreeDOS to support long filenames. (Wengier)
+  - DELTREE is now an external command appearing on
+    drive Z: as DELTREE.EXE instead of a builtin shell
+    command, since it is an external command in a real
+    DOS system. (Wengier)
+  - Added REPLACE command to replace files, resembling
+    the MS-DOS counterpart. This command is compiled
+    with long filename support. (Wengier)
+  - Added PUSHD and POPD commands so that you can store
+    the current directory and changes to the specified
+    directory (optionally also the current drive), then
+    changes the directory/drive back. PUSHD command
+    without arguments show stored path(s). (Wengier)
+  - Added COLOR command to change current foreground
+    and background colors. It usage is similar to the
+    same-named command in the Windows command prompt.
+    For example, command "COLOR fc" produces light red
+    on bright white; COLOR without an argument restores
+    the original color. (Wengier)
+  - Added CHCP command to view the current code page,
+    or change the current code page for the TrueType
+    font (TTF) output. Supported code pages include:
+    437, 808, 850, 852, 853, 855, 857, 858, 860, 861,
+    862, 863, 864, 865, 866, 869, 872, and 874. You can
+    now also set the code page for TTF output via the
+    optional second parameter of the "country" option
+    in [config] section of the configuration. (Wengier)
+  - Added function to automatically save states in the
+    specified time interval (in seconds). You can also
+    specify a save slot or start and end save slots to
+    be used. For example, "autosave=10 11-20" will set
+    a 10-second time interval for auto-saving, and the
+    save slots used will be between 11 and 20. If no
+    save slot is specified, then the current save slot
+    will be used for auto-saving. Putting a minus sign
+    before time interval causes the auto-saving function
+    to not be activated at start. You can optionally
+    also specify up to 9 program names for this feature,
+    e.g. "autosave=10 11-20 EDIT:21-30 EDITOR:35" will
+    cause program "EDIT" to use save slots 21-30, and
+    "EDITOR" to use save slot 35, and other programs to
+    use save slots 11-20. Added a menu option "Auto-save
+    settings..." to manage the auto-saving feature at
+    run-time. A menu option "Enable auto-saving state"
+    is added to the "Save/load options" menu group under
+    "Capture" to toggle auto-saving when the function is
+    enabled. Likewise, a menu option "Select last auto-
+    saved slot" is added to the "Select save slot" menu
+    group (also under "Capture") to switch to the last
+    auto-saved slot (if any). (Wengier)
+  - The Configuration Tool windows are now scalable, so
+    that they will no longer look very small in e.g.
+    full-screen or High DPI modes. (ant_222)
+  - If the -defaultdir option is the only or the last
+    command-line option and no parameter is specified,
+    then directory of the primary config file (if any)
+    becomes the DOSBox-X default directory. (Wengier)
+  - You can now change the current output dynamically
+    with CONFIG command, e.g. "CONFIG -set output=ttf"
+    and "CONFIG -set output=default". (Wengier)
+  - The command "KEYB US" will return the DOS codepage
+    to 437 if current codepage is different. (Wengier)
+  - The setting "output=default" will enable the OpenGL
+    output for Linux systems if possible. (Wengier)
+  - Fixed the CGA/MCGA/MDA/Hercules-specfic shortcut
+    function buttons in Mapper Editor, and the screen
+    colors after exiting from Mapper Editor when using
+    these machine types in Direct3D output (SDL1 build).
+    Also fixed the messages in the welcome banner for
+    these machine types to inform users the new default
+    shortcuts (Ctrl(+Shift)+[F7/F8]). (Wengier)
+  - Fixed DOS Int21/AH=0x5a "Create temporary file"
+    function not generating unique files. (Wengier)
+  - Fixed that the current drive goes back to Z drive
+    when combined unmounts & mounts are used. (Wengier)
+  - Fixed PC-98 keyboard handling of CTRL+A through
+    CTRL+Z. CTRL+C now works correctly in PC-98 mode.
+  - Fixed crash of Free Pascal compiler with dynamic
+    core and setting "use dynamic core with paging on =
+    auto" introduced in the previous version. (Wengier)
+  - Fixed launching Windows programs when the working
+    directory has no 8.3 filename entry. (Wengier)
+  - Fixed issues with full-screen switch in some cases
+    when the TrueType font output is enabled. (Wengier)
+  - Fixed an issue in MinGW builds that no data will be
+    sent to the OPL3Duo board. (DhrBaksteen)
+  - Fixed screen flickering when hovering over the menu
+    with Direct3D output in the Windows SDL2 build that
+    was introduced in the last version. (Wengier)
+  - Fixed mounting disk/CD images with long paths from
+    the "Drive" menu may not work properly. (Wengier)
+  - Fixed that the "Save" button in Configuration Tool
+    did not save config file in last version. (Wengier)
+  - Integrated SVN commits (Allofich)
+    - r4346: Fix a long-standing crash that occurred
+    when disconnecting a second joystick after
+    partially mapping it.
+    - r4344: Add F8 to toggle printable characters on
+    and off in the debugger.
+    - r4340: Fix behavior when main memory allocation
+    fails.
+    - r4336: Correct an oversight of r4186 when floppy
+    disks are mounted.
+    - r4330: some big endian improvements and drive_fat
+    fixes. (jmarsh)
+    - r4320: Report Q-Channel track number in BCD,
+    meaning it is not converted to binary by the
+    CD-ROM device driver. Fixes the CD-Player feature
+    of DOS Navigator 1.51 when playing past track 15.
+    - r4318: Add LOGC debug command to log cs:ip only.
+0.83.10
+  - Release notes for this version:
+    https://dosbox-x.com/release-0.83.10.html
+  - The Windows key(s) in Windows and the Command key(s)
+    in macOS will now be displayed as the "Windows" and
+    "Command" keys instead of the "super" and the "meta"
+    keys in SDL1 builds just like SDL2 builds. (Wengier)
+  - Cursor blinking rate for TrueType font (TTF) output
+    can now be customized with the ttf.blinkc option.
+    Set an integer between 1 (fastest) and 7 (slowest)
+    to change TTF cursor blinking rate, or setting it to
+    0 for no cursor (or false for non-blinking cursor as
+    in previous versions), with the default value being
+    6 on PC-98 systems and 4 elsewhere. (Wengier)
+  - Fixed parallel port emulation to allow MDA port 3BCh
+    to work properly.
+  - Enhanced the printer function on Windows platforms
+    to allow printer names to be specified in [printer]
+    section via the "device" option for direct printing
+    to the selected device. If left empty, then Windows
+    Print dialog will always be shown, or specifying "-"
+    will cause it to show only once (unless the user
+    clicks "Cancel"). Under "Help" menu there is now a
+    menu option "List Printer Devices" to list printer
+    devices on Windows, and the parallel port LPT1 now
+    defaults to the printer on all platforms. (Wengier)
+  - The dynamic_x86 CPU core can now handle page faults
+    non-recursively, so you can now run the dynamic_x86
+    core with Windows 9x/ME without crashes, although
+    this may slightly decrease the performance, and it
+    may be disabled by setting the config option "use
+    dynamic core with paging on" in [cpu] section to
+    "false"; the default value of this option has been
+    changed to "auto" which will enable/disable itself
+    based on whether the 386 paging and a guest system
+    has been enabled. Also fixed incorrect behavior for
+    handling trap flags in the dynamic core and updated
+    the MMX code for improved performance. (koolkdev)
+  - Added support for Direct3D output on Windows SDL2
+    builds just like Windows SDL1 builds to become the
+    default output in all Windows builds. (Wengier)
+  - DOSBox-X now natively supports the pixel-perfect
+    scaling! Set the option "output=openglpp" in [sdl]
+    section of the config file to enable this output.
+    Alternatively, the output can be selected from the
+    menu ("Video" => "Output" => "OpenGL perfect") at
+    run-time. It is recommended to set config options
+    and "aspect=true" (whenever the emulated display
+    has an aspect ratio of 4:3) and "doublescan=false"
+    for openglpp output. Also, with high DPI displays
+    (e.g. on Windows 7+ with DPI scaling enabled) it
+    works better with full-screen mode and the setting
+    "dpi aware=true". It was implemented by ant_222
+    (patch author) with some code cleanups by Wengier.
+  - Updated the Windows installer to add a page for
+    new users to select a video system output to use -
+    the default output (Direct3D), OpenGL with pixel-
+    perfect scaling (openglpp or "OpenGL perfect") for
+    improved image quality, and the TrueType font (TTF)
+    output for text-mode DOS applications. (Wengier)
+  - You can now supply a ZIP/7Z file as a parameter to
+    DOSBox-X directly so that it will be mounted as C:
+    drive when DOSBox-X starts. (Wengier)
+  - Added overlay support for mounting PhysFS drives
+    so that you can specify a write location when you
+    mounted a ZIP/7Z archive by adopting an old patch.
+    For example, command "MOUNT C C:\DIR -T OVERLAY"
+    will specify path C:\DIR(\C_DRIVE) as the write
+    location after mounting C: drive as a PhysFS drive
+    with a command like "MOUNT FILES.ZIP". (Wengier)
+  - Added ability to resolve file paths that include
+    environment variables on Windows or tildes (~) on
+    other platforms for various options in the config
+    file, such as language and mapper file paths, MT32
+    ROM & FluidSynth soundfont paths, [config] section
+    options as well as file outputs for the printing
+    and serial/parallel port functions. (Wengier)
+  - Added calculator for DOS (EVAL.EXE), which appears
+    on Z drive and can calculate both simple (such as
+    sin(0) and cos(0)) and many advanced mathematical
+    expressions in either command-line mode and or the
+    interactive mode. (Wengier)
+  - Added support for standard (VGA/EGA/CGA) and mono
+    mode dual-screen setup by porting the patch. You
+    can now start DOSBox-X with the option -display2
+    followed by a color (white, green, amber) to enable
+    this feature on debug builds. (Wengier)
+  - You can now translate texts in DOSBox-X's drop-down
+    menus. The message files as written by the config
+    tool (CLI or GUI) will contain the menu texts for
+    translations from the English language. (Wengier)
+  - Added "file access tries" config option (in [dos]
+    section) so that if a positive integer is provided
+    (e.g. 1 or 3) DOSBox-X will try to read/write/lock
+    files on mounted local drives for the specified
+    number of times before failing on Windows builds.
+    It is especially useful for networked DOS database
+    applications that require record locking. (Wengier)
+  - Added "bannercolortheme" config option (in [dosbox]
+    section) so that users can change the background
+    color theme of the welcome banner from the default
+    blue color when DOSBox-X starts. (Wengier)
+  - Added "pcaptimeout" config option (in the [ne2000]
+    section) to specify a read timeout value for pcap
+    in milliseconds, or default value (-1 on Windows
+    or 3000 otherwise) will be used. (Wengier & Jookia)
+  - Added "Save & Restart" button to the Configuration
+    Tool's "Save" option for saving the config file and
+    then automatically restarting DOSBox-X with this
+    saved configuration. Command-line options -wcboot,
+    -wcdboot and -wcpboot are added to CONFIG command
+    which resemble -wc, -wcd, and -wcp options but will
+    reboot DOSBox-X after writing configfile. Command-
+    line option -bc (-bootconf) is also added to reboot
+    with specified config file (or the primary loaded
+    config file if not specified) directly. (Wengier)
+  - The config option ttf.font will now search for TTF
+    fonts in the directory as specified by the fontpath
+    option in [printer] section too. (Wengier)
+  - Added special properties to CONFIG command such as
+    "screenwidth", "screenheight", "windowwidth", and
+    "windowheight" so that commands like "CONFIG -GET
+    screenwidth" and "CONFIG -GET screenheight" will
+    get the current screen width and height. (Wengier)
+  - BOOT command without a parameter will now try to
+    boot the current drive if possible. (Wengier)
+  - You can now change properties such as "fullscreen",
+    "glshader" and "windowposition" dynamically with
+    CONFIG command. For example, command "config -set
+    fullscreen=true" and "config -set windowposition="
+    will now switch on the full-screen mode and center
+    the window position respectively. For TrueType font
+    output, you can now also change the TTF font, the
+    number of rows and columns on the TTF screen, and
+    the word processor for TTF dynamically using CONFIG
+    command, e.g. "config -set ttf.font=test", "config
+    -set ttf.lins=30", "config -set ttf.cols=100" and
+    "config -set ttf.wp=wp". The limits for the options
+    ttf.cols and ttf.lins are increased too. (Wengier)
+  - Implemented the DOS network redirector functions so
+    that the host name can be reported to DOS programs,
+    unless the secure mode is enabled. You may need to
+    set either the option ipx=true in [ipx] section or
+    the option ne2000=true in [ne2000] section. Also
+    added config option "network redirector" to [dos]
+    section which if set to false disables the network
+    redirector even with IPX/NE2000 enabled. (Wengier)
+  - Fixed an issue that the DOSBox-X window size may be
+    incorrect when restoring from a maximized window in
+    the SDL2 builds. (Wengier)
+  - Fixed that the menu option "Select OpenGL (GLSL)
+    shader.." not working properly sometimes. (Wengier)
+  - Fixed Ctrl+C not working in GNU ed. (Wengier)
+  - Fixed large ISO images (>2GB) unable to be mounted
+    using IMGMOUNT command. (Wengier)
+  - Fixed build failure on Gentoo Linux. (fonic)
+  - 3dfx games can now work with the Glide passthrough
+    feature when a guest system (guest DOS or Windows
+    9x) is currently running. The default setting for
+    config option "keep private area on boot" in [dos]
+    section is changed from "false" to "auto". (Wengier)
+  - Improved the speed of the Voodoo hardware emulation
+    for running games like Tomb Raider 3dfx. (Wengier)
+  - Improved OPL3Duo support, such as adding a buffer
+    thread to get rid of slowdowns & breakups in audio
+    playback when using the board. (DhrBaksteen)
+  - Updated the Tiny File Dialog library to the latest
+    version v3.8.5, which fixes issues such as the
+    compatibility problem with Windows XP. (Wengier)
+  - Updated FLAC, MP3, and WAV CD-DA decoder libraries
+    to the latest versions (0.12.28, 0.6.26 and 0.12.18
+    respectively; per David Reid). (Wengier)
+  - Integrated SVN commits (Allofich & Wengier)
+    - r4426: Emulate debug register 6 during trap flag
+    emulation (and normal int 1). Fixes 544 (jmarsh)
+    - r4401: Improve xchg to handle unwritable memory
+    better for core_dyn_x86.
+    - r4399: Finish up and add LOOP_NE and LOOP_E for
+    core_dyn_x86.
+    - r4393: Remove video page check when drawing
+    internal mouse pointer, as the BIOS current page
+    is not updated in some cases. Fixes QQP games: Lost
+    Admiral, Conquered Kingdoms, and Solitaire's
+    Journey. Also be a bit smarter about enabling
+    autolock, supporting more cases where the mouse
+    is used for input without resetting it.
+    - r4392: Improve capturing of Zeliard and fix a
+    few percussion-related capturing problems as well.
+    - r4310: Improve PMAKE on big endian machines and
+    fix some bugs. Fixes bug in 16 -> 15 bit color
+    conversion.
+    - r4309: Copy working directory when mounting an
+    overlay.
+    - r4307: Refinement of SoundBlaster checks, so no
+    IRQ is raised when not in autodma mode.
+
+0.83.9
+  - Release notes for this version:
+    https://dosbox-x.com/release-0.83.9.html
+  - Physical CD drives are now mountable in SDL2 builds
+    just like SDL1 builds, so commands like "MOUNT -CD"
+    should work in both SDL1 and SDL2 builds. Some code
+    is adopted from the SDL2_CDROM library. (Wengier)
+  - Implemented file locking support for mounting disk
+    image files so that you cannot mount the same disk
+    image files in read/write mode at the same time as
+    this can cause possible disk corruptions. A config
+    option "locking disk image mount" is added to the
+    [dosbox] section which when set to false (or if the
+    user mounts the image files read-only) will bypass
+    the locking of image files. Also improved the DOS
+    file locking function, which can be disabled by
+    setting "share=false" in [dos] section. (Wengier)
+  - Implemented PhysFS support so that you can mount
+    archives (e.g. ZIP/7Z) as drives in read-only mode,
+    e.g. "MOUNT C TEST.ZIP" or "MOUNT D FILES.7Z". Some
+    code is ported from a custom DOSBox fork. The menu
+    option "Mount an archive file (ZIP/7Z)" is added to
+    Drive menu to mount archives as Drives. (Wengier)
+  - INT 13h now obeys the "hard drive data rate limit"
+    setting, using the same disk I/O delay code as
+    INT 21h file I/O. [Issue #2039]
+  - Linux/X11 SDL1 builds: Combine window move/resize
+    into one call if possible, and not during window
+    manager hints, to avoid resize problems with the
+    XFCE 4.14 platform.
+  - Added menu option "Create blank disk images..."
+    (under "DOS" menu) to create blank floppy or hard
+    disk images of a common disk size, including 360KB,
+    400KB, 720KB, 1.2MB, 1.44MB and 2.88MB for floppy
+    disk images and 250MB, 520MB, 1GB, 2GB, 4GB and 8GB
+    for hard disk images. The 1GB option (-t hd_1gig)
+    is also added to IMGMAKE command. (Wengier)
+  - The Configuration Tool will now be centered within
+    the DOSBox-X window for a better looking. (Wengier)
+  - Added config option "synchronize time" in [dosbox]
+    section which when set to true will allow DOSBox-X
+    to automatically synchronize the date and time with
+    the host system, unless you manually change date
+    and/or time. A menu option "Synchronize host date/
+    time" is added to the DOS menu. The function uses
+    IRQ0 handler; it will not work in PC-98 mode nor if
+    the timer isn't running at the standard 18.2Hz tick
+    rate, as any other rate does not make sense and
+    will cause only jitter and error. Also fixed two
+    Demoscene entries sl_fokus and sl_haloo which use
+    BIOS_TIMER with a faster hardware tick rate.
+  - Added config option "showdetails" which when set to
+    true enables the menu option "Show FPS and RT speed
+    in title bar" at start. It is equivalent to -showrt
+    and -showcycles command-line options. (Wengier)
+  - Improved compatibility with Watcom C++ 2.0 when
+    long filename (LFN) support is enabled. (Wengier)
+  - Added support for starting DOSBox-X in a specific
+    display on a multi-screen setup (Windows builds as
+    well as Linux/macOS SDL2 builds). A config option
+    "display" is added to the [sdl] section that users
+    can specify a display for the DOSBox-X window to
+    start. The option can be combined with the existing
+    "windowposition" config option to specify the
+    position on the specified display/screen. (Wengier)
+  - DOSBox-X will now pop up a message box to inform
+    the user when a Direct3D pixel shader is loaded
+    from the menu on the Windows platform. (Wengier)
+  - Extended serial (COM) ports from COM1-COM3 to COM1-
+    COM9 in the [serial] section. The config options
+    serial4-9 are advanced options. You can optionally
+    specify base addresses for any serial ports. When
+    the "file" option is used, you can additionally
+    specify a program to open the file with "openwith"
+    option. If the specified program cannot be executed
+    due to some problem, DOSBox-X will try to start a
+    program as specified with the "openerror" action,
+    or it will show an error. For both serial (COM) and
+    parallel (LPT) ports options, the program commands
+    can be quoted with double quotes, or with single
+    quotes if the "squote" option is added. (Wengier)
+  - Extended parallel (LPT) ports from LPT1-LPT3 to
+    LPT1-LPT9 in the [parallel] section. Config options
+    lpt4-9 are advanced config options. You can also
+    optionally specify base addresses and IRQs for
+    these ports. The parallel1-9 config options are
+    enhanced to allow the generated files to be started
+    with the specified action: "openpcl" to start a
+    program to open the file if the print output is
+    detected to be PCL; "openps" to start a program if
+    the print output is detected to be PostScript (PS);
+    "openwith" to start a program otherwise. If you'd
+    like to specify parameters then be sure to properly
+    quote the string(s). Furthermore, if any of the
+    specified program(s) cannot be executed, DOSBox-X
+    will try to start a program as specified with the
+    "openerror" action, or show an error. (Wengier)
+  - Added "openwith" and "openerror" config options to
+    [printer] section to start the specified program to
+    open the printer output file. The [printer] section
+    also accepts "fontdir" option where you can change
+    the path ("FONTS" by default) where the printer TTF
+    fonts (including courier.ttf, ocra.ttf, roman.ttf,
+    sansserif.ttf, script.ttf) are located. If no TTF
+    font can be found (either from the custom path or
+    system path) for printing, the internal TTF font
+    for the TTF output will be used. (Wengier)
+  - Added read-only options to the Drive menu to mount
+    host folders/drives or image files to the specified
+    drive letter in read-only mode. (Wengier)
+  - You can now use a single mapper file for both SDL1
+    and SDL2 versions of DOSBox-X! The new mapper file
+    will be divided to sections [SDL1] and [SDL2] for
+    both versions. The mapper file can be specified
+    with the mapperfile config option, or you can set
+    the mapperfile_sdl1 and mapperfile_sdl2 config
+    options to override mapperfile option. (Wengier)
+  - Added -defaultmapper command-line option which will
+    use default key bindings for the mapper. (Wengier)
+  - The menu functions "Load mapper file", "Quick edit
+    mode", "Stop clipboard pasting" and "Display state
+    information" have been added to the key mapper so
+    that you can now define your own shortcut keys to
+    activate these functions. (Wengier)
+  - The default shortcuts for the "Copy to clipboard",
+    "Paste from clipboard", and the "Reset window size"
+    functions are now Ctrl+F5, Ctrl+F6 and Host(F11/F12)
+    +BackSpace respectively. (Wengier)
+  - Added ttf.fontbold, ttf.fontital, and ttf.fontboit
+    config options so that you can specify actual bold
+    italic, and bold-italic TrueType fonts for use with
+    the TTF output that will render the bold, italic,
+    and bold-italic text styles using the actual TTF
+    fonts (e.g. consolab, consolai, consolaz instead of
+    consola) instead of making the original TTF font
+    bold, italic, bold-italic automatically. (Wengier)
+  - DOSBox-X now supports the use of arrow keys (left,
+    right, up, down, home, end) to select and copy text
+    to the host clipboard in addition to a mouse button
+    (subject to the specified key modifier, or use the
+    QuickEdit function). The arrow keys will move the
+    selections; press Home key to start the actual text
+    selection and End key to end text selection and to
+    copy to the clipboard; press ESC key to cancel text
+    selection. Set config option "clip_mouse_button" to
+    "arrows" to enable it, or select it from "Shared
+    clipboard functions" menu group. (Wengier)
+  - You can now press the key combination Ctrl+Tab in
+    the shell to see a list of files/directories that
+    can be completed by the Tab completion. (Wengier)
+  - Added SETCOLOR command to view or change the text-
+    mode color scheme settings. Also fixed the color
+    palette for the TTF output. (Wengier)
+  - Separated "TTF options" menu group that contains
+    TrueType font (TTF) related menu options from the
+    "Text-mode" menu group in "Video" menu. (Wengier)
+  - The "Show menu bar" option now appears in system
+    menu of the Windows SDL2 build too. (Wengier)
+  - If a language file fails to load, DOSBox-X will now
+    show a warning dialog instead of exiting. (Wengier)
+  - The option "clip_key_modifier" now accepts values
+    like "ctrlalt", "ctrlshift", "altshift". (Wengier)
+  - Fixed 2D texture not showing for 3dfx games in the
+    Glide passthrough mode. (Wengier)
+  - Fixed the mouse sensitivity menu option (under the
+    "DOS" menu) not working. (Wengier)
+  - Fixed the color palette problem when switching to
+    graphic mode from mono mode. (Wengier)
+  - Fixed full-screen TTF output may not fully cover
+    the background screen in Linux. (Wengier)
+  - Fixed that lines starting with "%" in [autoexec]
+    section are being ignored. (Wengier)
+  - Fixed issues with building the code with original
+    MinGW using the ./build-mingw script. (Wengier)
+  - Fixed option "output=ttf" not working properly with
+    -startui/startmapper command-line option. (Wengier)
+  - When the mouse is captured, the title bar will show
+    the shortcut to release the mouse. (Wengier)
+  - IMGMOUNT now assumes the ISO type for .GOG/.INS
+    files (which are equivalent to .CUE/.INS files)
+    if no type is specified by the user. (Wengier)
+  - Improved the dynamic core including the way its
+    cache is allocated and to support dual mapping.
+  - The FREECG98.BMP file (for PC-98 mode) is now
+    rendered based on a unifont_jp TTF font instead
+    of UnifontFullMediumMono.ttf. (roytam1)
+  - Added support for automatic switching from TTF
+    output to another output in PC-98 mode, allowing
+    Windows 3.1 to run in this mode. (Wengier)
+  - Added OPL3Duo support, which passes OPL3 output
+    to an OPL3Duo Arduino board with a specific
+    configuration if desired. Set the config option
+    "oplemu=opl3duoboard" to use it. (josephillips85)
+0.83.8
+  - Release notes for this version:
+    https://dosbox-x.com/release-0.83.8.html
+  - Added support for scalable TrueType font (TTF)
+    output for text-mode programs. Set "output=ttf"
+    and optionally a monospaced TTF font (such as
+    consola) with config option "ttf.font" to use it.
+    Lines and columns can be specified with config
+    options "ttf.lins" and "ttf.cols", and the cursor
+    can be made blinking with the option "ttf.blinkc".
+    The config options "ttf.ptsize" and "ttf.winperc"
+    can be used to set the TTF font size and window
+    percentage respectively. If you specify a TTF font
+    size with "ttf.ptsize" then "ttf.winperc" will be
+    ignored. You can also specify a word processor
+    (WP=WordPerfect, WS=WordStar, XY=XyWrite) for the
+    on-screen text-style and 512-character font (WP)
+    features. When using the TTF output DOSBox-X will
+    temporarily switch to a different output when a
+    graphical mode is requested (or when trying to take
+    a screenshot); the TTF output will be auto-switched
+    back later), which can be customized via config
+    option "ttf.outputswitch" (which defaults to auto).
+    Menu items in the "Text-mode" menu group (under
+    "Video" menu) have been expanded to support TTF
+    options such as increasing/decreasing the TTF font
+    sizes and on-screen text style toggling (including
+    bold, italics, underline and strikeout). You can
+    also select a TTF font to use at run-time with the
+    "Select TrueType font (TTF)" menu option. (Wengier)
+  - Added the "Load mapper file..." menu option (under
+    "Main") to select and load a DOSBox-X mapper file
+    at run-time. Be sure to select a SDL1 mapper file
+    for SDL1 builds, and similar for SDL2. (Wengier)
+  - You can now select a host key from the menu (under
+    "Main") including Ctrl+Alt, Ctrl+Shift, Alt+Shift,
+    or use the mapper-defined host key as in previous
+    versions (which default to F11 on Windows and F12
+    otherwise). A config option "hostkey" is added so
+    that you can specify it from config file. (Wengier)
+  - Pasting text from the clipboard on macOS SDL1 build
+    is now supported like Linux SDL1 build. (Wengier)
+  - Added support for ARM-based Apple M1 MacBook. The
+    dynamic core now works on ARM-based macOS systems.
+    SDL1 builds updated to use newer audio APIs on the
+    macOS platform so that the audio works once again
+    when compiled and run on macOS 11 (Big Sur). Prior
+    to the change, ancient versions of the API dating
+    back to the mid 2000s were used which no longer
+    work on Big Sur.
+  - DOSBox-X will now look for the config file (i.e.
+    dosbox-x.conf/dosbox.conf) and the mapper file in
+    the directory containing the DOSBox-X executable
+    too if the config or mapper file cannot be found
+    in the DOSBox-X working directory. (Wengier)
+  - The system menu in Windows SDL1 builds is now also
+    available for Windows SDL2 builds, and menu items
+    "Reset font size", "Increase TTF font size" and
+    "Decrease TTF font size" are added. (Wengier)
+  - Enhanced the mapper editor interface to allow more
+    keyboard shortcuts to be added, shown in multiple
+    pages in the mapper, navigable with the "Previous
+    Page" and "Next Page" buttons. The text in the
+    grids are now longer and clearer too. The default
+    shortcuts for a few items are changed to use the
+    Host key style (e.g. Host+S and Host+L for saving
+    and loading states respectively). (Wengier)
+  - Added menu item "List network interfaces" under
+    "Help" menu to list network interfaces in the host
+    system for the NE2000 feature. (Wengier)
+  - Added menu group "DOS commands" under "Help" menu
+    to display the help content for the selected DOS
+    shell command (DIR, CD, etc). (Wengier)
+  - Configuration Tool now provides the option to save
+    to the primary or user config files. (Wengier)
+  - Certain config options (e.g. doublescan) that were
+    marked as advanced options are now general config
+    options and will appear in dosbox-x.reference.conf
+    apart from dosbox-x.reference.full.conf. (Wengier)
+  - Added config options "saveremark" (default: true)
+    and "forceloadstate" (default: false) in [dosbox]
+    section which can be used to control if DOSBox-X
+    should ask users to enter remarks when saving a
+    state or show warnings when loading a saved state
+    if there is a mismatch found. (Wengier)
+  - The config option "pixelshader" is moved from the
+    section [gui] to [render] so that it will be in the
+    same section as the option "glshader". (Wengier)
+  - Added menu item "Select OpenGL (GLSL) shader..." to
+    allow OpenGL shader switch from the menu, just like
+    the function for Direct3D pixel shaders. (Wengier)
+  - Added menu item "Show IDE disk or CD status" under
+    "DOS" menu to show the current assignments (disk or
+    CD image) of the IDE controllers. (Wengier)
+  - Fixed IDE CD assignment may not be reset when soft
+    reboots are activated from guest systems. (Wengier)
+  - The program 80x43.COM is added into the ZIP package
+    TEXTUTIL.ZIP on the Z drive. You can also change
+    current text screen to the 80x43 mode from the menu
+    group "Text-mode" under "Video" menu. (Wengier)
+  - Enhanced MODE command so that you can change the
+    number of columns and lines in the screen with the
+    syntax "MODE CON COLS=c LINES=n" (c=80 or 132, and
+    n=25, 43, 50, or 60). The command "MODE CON" will
+    show the current number of columns and lines in the
+    screen as in a real DOS system. (Wengier)
+  - Added FLAGSAVE command for the save state feature
+    to flag (mark) one or more files to be saved and
+    loaded. Type "FLAGSAVE /?" for more information on
+    this command. (PogoMan361 and Wengier)
+  - Enhanced A20GATE command to show the current status
+    of the A20 gate when no parameter is given, along
+    with other small improvements. (Wengier)
+  - INT 21h DOS=HMA emulation, to enable the A20 gate,
+    and autoa20fix, to disable the A20 gate, now checks
+    whether the CPU is running in virtual 8086 mode.
+    If vm86 detected, the code will control the A20
+    gate by calling the XMS interface instead of direct
+    reading/writing via port 92h. This consideration
+    is required for autoa20fix to cooperate with
+    Microsoft Windows 3.1. Note that Windows 3.1 does
+    not virtualize port 92h. If it did, this workaround
+    would not be necessary.
+  - Added -a option to LOADFIX command which will auto
+    allocate enough memory to fill lowest 64KB memory
+    instead of using exactly 64KB memory. (Wengier)
+  - Added autofixwarning option (true by default) which
+    allows user to silence the messages when DOSBox-X
+    tries to auto-fix "Packed file is corrupt" error
+    when running a program with this issue. (Wengier)
+  - Added autoa20fix option (enabled by default). This
+    option when enabled attempts to resolve EXEPACK
+    "Packed file is corrupt" errors by temporarily
+    disabling the A20 gate and running the program
+    again. This may provide better support for affected
+    DOS applications than the LOADFIX option. If both
+    autoa20fix and autoloadfix are set, then autoa20fix
+    will be tried first, and if it did not work then
+    autoloadfix will be tried next.
+  - The autoloadfix config option changed to allocate
+    only enough memory to keep the executable above the
+    64KB boundary, instead of blindly allocating 64KB.
+  - Fixed menu items "Rescan drive" and "Swap disk" in
+    "Drive" menu being reversed. (Wengier)
+  - Fixed CD audio issue with the game "The Secret of
+    Monkey Island" when talking to the pirate in Scumm
+    Bar by adapting the patch that fixes it. Thanks
+    kcgen for the fix logic. (Wengier)
+  - Added support for MAME CHD CD images. You can now
+    mount CHD images with IMGMOUNT command, or from the
+    Drive menu. Based on libchdr library and the work
+    of the user whocares010. (Wengier)
+  - Updated FLAC/MP3/WAV CD-DA decoder libraries to the
+    latest versions (versions 0.12.22, 0.6.19, 0.12.14
+    respectively). Thanks to mackron & kcgen. (Wengier)
+0.83.7
+  - Release notes for this version:
+    https://dosbox-x.com/release-0.83.7.html
+  - The primary DOSBox-X Wiki is now located at the
+    URL: https://dosbox-x.com/wiki (Wengier)
+  - Implemented the x86 dynamic core for both 32-bit
+    and 64-bit systems by re-porting the code from SVN.
+    Dynamic core now supports either the dynamic_x86
+    or the dynamic_rec core. The dynamic_x86 core will
+    be used by default for x86 and x86_64 platforms and
+    if "core=dynamic" is set, and Windows 9x can be run
+    in this dynamic core (although at this time may
+    encounter some issue with the S3 driver). You can
+    also explicit specify setting "core=dynamic_x86" or
+    "core=dynamic_rec" for either the dynamic_x86 core
+    or the dynamic_rec core. Also thank joncampbell123
+    for the 64-bit fix. (Wengier)
+  - You can now use your own save file (in addition to
+    save slots! There are now a "Use save file" toggle
+    item and "Browse save file..." for browsing save
+    files on your computer. A config option "savefile"
+    (in [dosbox] section) is added to specify a save
+    file to use at start. (Wengier)
+  - Save state feature now allows users to optionally
+    enter remarks when saving a state. A submenu group
+    "Save/load option" is added (under "Capture") where
+    you can toggle menu items "No remark when saving
+    state" (for disabling input of remarks when saving)
+    and "force load state mode". A menu item "Display
+    state information" is added as well to display the
+    information of the saved state. (Wengier)
+  - DOSBox-X will now use native dialog box to display
+    quit warnings and save state errors. (Wengier)
+  - Changed some DOS error messages (such as "Illegal
+    command" which now reads "Bad command or filename")
+    similar to real DOS systems. (Wengier)
+  - ADDKEY and INT2FDBG commands now appear as programs
+    on Z: drive instead of shell commands. (Wengier)
+  - Improved the -z (move virtual drive Z:) function of
+    MOUNT command. You can move the virtual drive as
+    many times as you want, and save/load states will
+    work even after you move the Z: drive. (Wengier)
+  - Enhanced the config option "freesizecap" to allow
+    the setting "fixed" which is the same as "false",
+    and a new setting "relative" is added, which will
+    be similar to the setting "fixed" but the reported
+    free disk size will also change relative to the
+    change of the free disk size ever since. (Wengier)
+  - Added support for Opus CD-DA tracks by porting and
+    cleaning up the source code from other projects.
+    Many thanks to Marty Shepard and kcgen. (Wengier)
+  - Support for FluidSynth MIDI Synthesizer is now
+    included in the MinGW builds by default just like
+    Visual Studio builds. Set "mididevice=fluidsynth"
+    and a soundfont file to use it. (Wengier)
+  - Enabled xBRZ scaler for Visual Studio SDL2 builds
+    just like Visual Studio SDL1 builds. (Wengier)
+  - Added menu item "Show Sound Blaster configuration"
+    under "Sound" menu to show the current information
+    about Sound Blaster, and also menu item "Show MIDI
+    device configuration" (also under "Sound" menu)
+    to show information about the current MIDI device
+    such as the soundfont file in use. (Wengier)
+  - Added "Mount multiple disk/CD images" option to the
+    mounting options of the Drive menu to allow users
+    to mount more than one disk/CD images to a drive,
+    swappable from the menu. Also added separators to
+    the Drive submenu to make it look better. (Wengier)
+  - Added new CPU types to the "Emulate CPU speed" menu
+    group namely 286-25MHz, 386DX-25MHz, 486DX4-100MHz,
+    486DX5-133MHz, Pentium-60MHz, Pentium-75MHz, and
+    Pentium-90MHz. Thanks again for the data provided
+    by the user maximus105. (Wengier)
+  - You can now select a special key (e.g. Alt+Tab,
+    Ctrl+Break, Ctrl+Alt+Del, etc) to be sent from the
+    key defined in the mapper editor. The key can be
+    selected (Ctrl+Alt+Del by default) from the "Send
+    special key" menu group in "Main" menu. (Wengier)
+  - Added full Ctrl+Break emulation at the BIOS and
+    DOS level, updated console emulation to match.
+    The "Pause" mapper shortcut is now moved to
+    HOST[F11/F12]+Pause instead of Ctrl+Pause so that
+    Ctrl+Break can work properly for users, and the
+    function to send the Ctrl+Break key from the menu
+    ("Send special key" under "Main") is added. Also,
+    the PC-98 STOP key now functions the same as the
+    Ctrl+C and Ctrl+Break keys in IBM PC mode.
+  - Added functions "CopyToClipboard" and "QuickRun" to
+    the mapper editor so that you can use shortcuts to
+    activate them (default shortcuts: HOST(F11/F12)+A
+    and HOST(F11/F12)+Q respectively), and a default
+    shortcut HOST(F11/F12)+V is added to the clipboard
+    paste function. Meanwhile, FullCore and SimpleCore
+    shortcuts are removed from the mapper. (Wengier)
+  - Added two new menu items in the "Shared clipboard
+    functions" menu group under "Main", including "Copy
+    all text on the DOS screen" which will copy all
+    screen text to the clipboard, and "Stop clipboard
+    pasting" which allows user to stop pasting in the
+    middle of pasting long clipboard content. (Wengier)
+  - The mouse copy/paste feature is now available for
+    non-Windows systems on SDL2 builds. Also, pasting
+    from the clipboard with a mapped shortcut is also
+    available for Linux/X11 on SDL1 builds. (Wengier)
+  - Added "Use US keyboard layout" toggle menu item in
+    the "PC-98" menu group under "Video" to select
+    whether to force the default US keyboard layout in
+    PC-98 mode, same as the "pc-98 force ibm keyboard
+    layout" config option in [pc98] section. Also moved
+    the "PC-98 PIT master clock" options from the "DOS"
+    menu to this menu group. (Wengier)
+  - The full dosbox-x.reference.conf file is renamed to
+    dosbox-x.reference.full.conf. The original file
+    dosbox-x.reference.conf now contains common config
+    options instead of all config options. (Wengier)
+  - The CONFIG command and Configuration Tool will now
+    save common and modified config options by default.
+    The -all command-line option (or "Save all options
+    to the configuration file" checkbox) will force to
+    save all config options. A new -mod command-line
+    option is added to CONFIG command to save modified
+    config options only, and a new -norem command-line
+    option is added to not write remarks. (Wengier)
+  - Updated the Windows installer to default to the
+    "typical" installation. For the full installation
+    start menu items will be added for DOSBox-X builds
+    copied to subdirectories. A new checkbox "Write
+    common config options (instead of all) to the
+    configuration file" is added which when checked
+    will only write common and modified advanced config
+    options to the config file. Furthermore, for both
+    "typical" and "full" installations the Windows
+    installer will now also copies the DLL files
+    inpout32.dll (32-bit) and inpoutx64.dll (64-bit) to
+    the DOSBox-X install directory for use with the
+    direct parallel port passthrough feature. (Wengier)
+  - Improved Flatpak support for Linux. (rderooy)
+  - Improved message for the -help command-line option,
+    adding for example -silent and -socket command-line
+    options in the help messages. (Wengier)
+  - Added -silent command-line option to run DOSBox-X
+    silently (without showing the DOSBox-X window) and
+    then exit after executing AUTOEXEC.BAT. (Wengier)
+  - Fixed command-line option -socket not working for
+    the null-modem feature. (Wengier)
+  - Fixed issue that aspect ratio not being respected
+    in full-screen mode when a GLSL shader is enabled
+    with an OpenGL output. (Wengier)
+  - Fixed toggle in the "Frameskip" menu group did not
+    change when selecting a different option. (Wengier)
+  - Fixed shelling from programs may not work when the
+    shell config option is set. (Wengier)
+  - The default country setting ("country" option in
+    [config] section]) now defaults to auto-detection
+    if possible, or 81 (Japan) in PC-98 mode. (Wengier)
+  - Increased the default maximum DOS files (adjustable
+    from [config] section) from 127 to 200. (Wengier)
+  - Improved resetting with LOADLIN program. (Wengier)
+  - Improved Gravis Ultrasound (GUS) implementation to
+    make it more accurately represent the GUS DMA state
+    as expected by the running DOS software.
+  - The archive attribute will no longer automatically
+    be applied to directories on non-Windows systems.
+    This fixed issue with PLAYMIDI.EXE from Gravis
+    Ultrasound when listing directories. (Wengier)
+  - Applied hack to allow the low DMA channel detection
+    in the SB16 DIAGNOSE program to work. (Wengier)
+  - The default setting of the clip_paste_speed option
+    has been changed from 20 to 30, which will help
+    prevent lost keystrokes when pasting from the host
+    clipboard for some programs. (Wengier)
+  - With Pentium CPU setting (cputype=pentium) DOSBox-X
+    no longer reports FDIV bug by default. An advanced
+    config option "report fdiv bug" is added to report
+    such CPU bug when set to true. (rderooy & Wengier)
+  - Added support for the XDG_DATA_HOME environment
+    variable for config directory in Linux. (rderooy)
+  - Added support for compiling with pcap for Windows
+    MinGW builds. (Jookia)
+  - Added config option "windowposition" (in [sdl]
+    section) to set the window position at startup in
+    the positionX,positionY format. (tomba4)
+  - Added config option "raw_mouse_input" (in [sdl]
+    section; SDL2 builds only) to bypass the operating
+    system's mouse acceleration & sensitivity settings.
+    Implemented by NicknineTheEagle.
+  - Added config option "startquiet" (in [dos] section)
+    which when set to true will silence the information
+    messages before launching Windows programs to run
+    on the Windows host. A toggle menu item "Quiet mode
+    (no start messages)" is added to the "Windows host
+    applications" menu group in "DOS" menu. (Wengier)
+  - The menu "Show details" (under "Main") is renamed
+    to "Show FPS and RT speed in title bar". (Wengier)
+  - Add menu group "Text-mode" under "Video" menu to
+    change some text-mode related video settings, such
+    as changing the number of rows and columns. A zip
+    package named TEXTUTIL.ZIP is added to the Z drive
+    that contains various utilities (such as CGA.COM,
+    EGA.COM, 132X25.COM, 132X43.COM) to change current
+    video setting from the command line. Also added a
+    config option "high intensity blinking" which when
+    set will display high intensity background colors
+    instad of blinking foreground text. The menu item
+    "Allow 9-pixel wide fonts" is moved from the menu
+    group "Compatibility" to here. (Wengier)
+  - Added "Debugging" menu group under "Help" menu, and
+    moved items from the "Video" Debug and "DOS" Debug
+    menus and the debugger here (debug builds only).
+    Also allowed to hide/show the console or debugger
+    window in Windows debug builds. With the menu item
+    "Console wait on error" checked the Windows console
+    window will wait for the ENTER key before closing
+    itself after an E_EXIT occurs. (Wengier)
+  - Updated MPXPLAY to latest version 1.65. (Wengier)
+  - Integrated SVN commits (Allofich)
+    - r4386: Correct MPU-401 clock-to-host function to
+    operate independently of playing. Fixes hang at
+    exit when playing Roland music in demos by The
+    Phoney Coders. Clamp tempo to valid range.
+    - r4384: ICW1 on the PIC clears the Interrupt Mask
+    Register. Fixes Antagony and quite a few demos that
+    expect IRQs to be unmasked.
+    - r4382: Refine adlib timers a bit more and make
+    reading the Adlib take a bit more time.
+    - r4378: Prevent some possible deadlocks with sti
+    in dynrec core.
+    - r4375: Improve compatibility with older Intel
+    chipsets
+    - r4374: Add a bit of hack so cycles=max/auto 90%
+    keeps on working inside batch files after r3925.
+    - r4371: Fix regression in Clue: Master Detective.
+    - r4370: As an adjunct to r4369, make the reference
+      counts of standard device handles equivalent to
+      those of real DOS.
+    - r4369: Compatible side-effect behavior of DOS in
+      the file close function.
+    - r4368: Improve error codes for some DOS file functions.
+    - r4367: Change FPU_FBST to only write 18 decimals
+      instead of the wrongly 19, this makes it possible
+      to switch 64 integers which in turn fixes some
+      rounding issues. (jmarsh)
+    - r4282,r4283: Switch to a different way to calculate
+      DBOPL table offsets.
+    - r4280: Prevent GenerateDMASound from running with
+      input of 0.
+    - r4279: Remove DMA_TRANSFEREND and replace with
+      DMA_MASKED.
+    - r4277: Remove cases not needed after r4276
+    - r4276: Remove defunct code related to the initial
+      display mode of the system BIOS during video mode
+      changes.
+    - r4274: fix externals.
+    - r4273: Make frameskip an integer.
+    - r4269: Use fabsf when return value is a float.
+      Small warning fix.
+    - r4265: Some more cleanups and memleak fixes.
+    - r4264: Pick some lowhanging fruit. (some memory
+      leaks and unused variables)
+    - r4262: missed one
+    - r4261: These actually use float as input.
+    - r4258: Rename bios tester to biostest and make it
+      debug only to avoid people trying to load real
+      bioses.
+    - r4257: Add simple program that allows you to boot
+      into a bios image for running cpu tester bios.
+0.83.6
+  - Release notes for this version:
+    https://dosbox-x.com/release-0.83.6.html
+  - Improved internal Voodoo card hardware emulation,
+    such as fixing the font issue with the 3dfx version
+    of Tomb Raider when using non-Glide mode. Portions
+    of the code are ported from DOSBox ECE. (Wengier)
+  - Added OpenGL shader support by porting the feature
+    from DOSBox SVN. GLSL shaders are now supported in
+    both SDL1 and SDL2 builds, and this also allows
+    pixel-perfect scaling to be enabled for the OpenGL
+    outputs. The config option "glshader" (in [render]
+    section) can be used to specify a GLSL shader file
+    or a built-in shader when the output is set to
+    "opengl" or "openglnb". For example, you can use
+    the setting "glshader=sharp" (built-in shader) or
+    "glshader=pixel_perfect" (with GLSL shader file)
+    for the pixel-perfect scaling mode. The Windows
+    installer will also copy several GLSL shader files
+    to the "glshaders" subdirectory of the DOSBox-X
+    install directory to be used directly. (Wengier)
+  - Support for FluidSynth MIDI Synthesizer is now
+    included in the Windows Visual Studio builds by
+    default. Set "mididevice=fluidsynth" and a sound
+    font (e.g. GeneralUser_GS.sf2) to use it. (Wengier)
+  - Updated the MUNT MT32 emulation library to its
+    latest version 2.4.0. A few new MT32 config options
+    (starting with "mt32.") are added to [midi] section
+    of the DOSBox-X configuration. (Wengier)
+  - The DOSMID and MPXPLAY programs have been built
+    into DOSBox-X, both can be found on the Z drive and
+    feature full-screen user interfaces with support
+    for command-line usages (use /? option for help).
+    DOSMID can play MIDI/RMI/MUS audio files, whereas
+    MPXPLAY is a powerful and flexible audio player
+    with support for a variety of formats including
+    AAC/AC3/APE/FLAC/MP2/MP3/MPC/OGG/WAV and more with
+    playlist support. (Wengier)
+  - The mounting options "Mount as Hard Disk", "Mount
+    as CD-ROM", "Mount as Floppy", "Mount disk image"
+    and "Boot from disk image" (previously only for
+    Windows) in the "Drive" menu and the "Quick launch
+    program..." in the "DOS" menu are now available
+    for non-Windows platforms as well. (Wengier)
+  - Added "Shared Windows clipboard functions" menu
+    group under "Main", which allows you to enable
+    or disable the different ways for DOSBox-X to
+    communicate with the Windows clipboard. (Wengier)
+  - Added config option "dos clipboard api" in [dos]
+    section to control whether to enable the DOS APIs
+    for communications with the Windows clipboard for
+    DOS applications. (Wengier)
+  - Added config option "clip_mouse_button" to select
+    a mouse button (middle, right, or none; with right
+    mouse button being the default) for copying to and
+    pasting from the Windows clipboard. (Wengier)
+  - The mouse wheel movements will be automatically
+    converted into up/down arrows by default for the
+    intergrated DOS now. You can also enable it for
+    the guest system from the "Main" menu ("mouse wheel
+    movements" -> "Enable for guest systems also") or
+    from the config file. (Wengier)
+  - Added "Emulate CPU speed" menu group (under "CPU")
+    to emulate the speed of a specific CPU class. The
+    cycles to emulate are approximations of the actual
+    CPU hardware, and they are available thanks to data
+    provided by the user maximus105. Also added config
+    option "cycle emulation percentage adjust" in [cpu]
+    section for users who would like to make relative
+    percentage adjustments (between -25% and 25%) in
+    case it is necessary. (Wengier)
+  - Added SORT command from FreeDOS. It can be used to
+    sort input, e.g. "TYPE FILE.TXT | SORT". (Wengier)
+  - Added DELTREE command to delete a directory and all
+    the subdirectories and files in it as in a real DOS
+    system. Please use it with caution. (Wengier)
+  - The command for starting the Configuration Tool has
+    been renamed from "SHOWGUI" to "CFGTOOL". A new
+    command-line option -gui is added to CONFIG command
+    to start the Configuration Tool as well. (Wengier)
+  - DOSBox-X now includes ZIP.EXE and UNZIP.EXE from
+    InfoZip for zipping and unzipping files in DOS.
+    Both programs will appear on the Z drive. (Wengier)
+  - The powerful DOS CD player called SJGPLAY has been
+    built into DOSBox-X. You can now find the program
+    CDPLAY.EXE in the Z drive for playing Audio CDs in
+    DOS, which supports both graphical and command-line
+    usage, and you will also find a text file named
+    CDPLAY.TXT in the Z drive for a quick usage guide.
+    A zip package including full documentation and some
+    extras will additionally appear as SJGPLAY.ZIP in
+    the Z drive. This freeware program was written by
+    Steve Gray and is now included in DOSBox-X with
+    explicit permission of the author. (Wengier)
+  - DOSBox-X will now by default show a quit warning
+    if a DOS program or game, or a guest system is
+    running. The previous behavior can be set with
+    "quit warning=autofile". (Wengier)
+  - The welcome banner when DOSBox-X starts has been
+    improved for a better looking and should provide
+    more helpful instructions for users. (Wengier)
+  - Add new "Help" menu which includes menu items
+    "Introduction", "DOSBox-X homepage", "DOSBox-X Wiki
+    guide", "DOSBox-X support" and "About". (Wengier)
+  - Improved the message when automatically re-running
+    the executable which failed with the "Packed file
+    is corrupt" error. Also added the "autoloadfix"
+    config option which when set to "false" will not
+    automatically re-run such programs. (Wengier)
+  - The display for several section names in DOSBox-X's
+    graphical configuration tool has been capitalized
+    or modified otherwise to look better. A default
+    shortcut key HOST(F11/F12)+C is added for starting
+    the graphical configuration tool. (Wengier)
+  - Added the "Show advanced options" checkbox in the
+    main screen of the Configuration GUI to toggle
+    whether to display all config options for the
+    sections. If unchecked (default), it will show
+    common config options instead of all of them. A
+    new config option "show advanced options" is added
+    which when set to "true" will make the checkbox
+    checked by default. (Wengier)
+  - Added code to cap the scan line length given to
+    the VESA BIOS given the video mode. This prevents
+    VBETEST.EXE from doing test patterns smaller than
+    the actual display, which can happen with 32bpp
+    320x200 modes and 1MB or less video RAM.
+  - VESA BIOS Set Scan Line Length fixed to properly
+    report and handle scan line length for 16-color
+    SVGA planar modes. VBETEST 16-color modes now
+    display correctly.
+  - Added option to control whether VESA BIOS panning
+    (the original VBE call) waits for vsync.
+  - Moved video related config options from [dosbox]
+    section to its own [video] section. These options
+    in existing config files will be automatically
+    redirected to the [video] section from the [dosbox]
+    section when DOSBox-X starts. Windows installer can
+    also move such config options from existing config
+    files automatically. (Wengier)
+  - Cleared modem phone book before parsing it. Thank
+    NicknineTheEagle for the improvement.
+  - Improved the help message of MOUNT command. Also
+    added option -examples to show its usage examples,
+    similar to IMGMOUNT and IMGMAKE commands. (Wengier)
+  - Fixed freeze when trying to reboot the internal
+    DOS when using a different code page and it is in
+    CGA or EGA emulation modes. (Wengier)
+  - DOSBox-X will now try to use the internal DOS date
+    and time (instead of always using the host date and
+    date) for file modication timestamps. (Wengier)
+  - Added menu item "Expanded memory (EMS)" under "DOS"
+    menu to dynamically enable or disable EMS memory
+    at run-time. You can now also modify EMS memory
+    with CONFIG command from command-line. (Wengier)
+  - Added config option "drive z hide files" (in [dos]
+    section) to hide or remove files listed (separated
+    by spaces) from the Z drive. If a file has a "/"
+    prefix (e.g. "/INTRO.COM"), then the specified file
+    will have the hidden attribute ("DIR /A" will list
+    all such files) instead of completely disappearing
+    from the Z drive. (Wengier)
+  - You can now add your own programs or files to the
+    Z drive! Put your programs or files in the drivez
+    directory located in the DOSBox-X program folder
+    or the DOSBox-X configuration directory, and they
+    will automatically appear on the Z drive. If any of
+    the files have the same names as the built-in ones,
+    they will replace the built-in files. For example,
+    you can replace the built-in EDIT.COM and XCOPY.EXE
+    programs (from FreeDOS) with MS-DOS counterparts.
+    Windows installer will now automatically create a
+    drivez directory with a README.TXT file in it too.
+    For subdirectories support please use MOUNT command
+    to mount local directory instead. (Wengier).
+0.83.5
+  - Release notes for this version:
+    https://dosbox-x.com/release-0.83.5.html
+  - Windows installer now offers the option to upgrade
+    the DOSBox-X config file (dosbox-x.conf) to the
+    latest version format automatically while keeping
+    users' current settings. It can also add a context
+    menu for executables (.exe, .com, .bat), config
+    files (.conf) and folders in the Windows Explorer
+    so that you could quickly run or open them with
+    DOSBox-X from the Windows Explorer. More icons
+    are added to the DOSBox-X program group within the
+    Start menu as well. (Wengier)
+  - Added config option "startbanner" in [dosbox]
+    section which if set to "false" would skip the
+    welcome banner when DOSBox-X starts. Also added
+    config option "fastbioslogo" which if set to "true"
+    will skip the BIOS logo (replacing the command-line
+    option -fastbootlogo). A new command-line option
+    "-fastlaunch" is added to enable fast launch mode
+    by skipping both the logo and the banner. (Wengier)
+  - Added config option "ega per scanline hpel" in
+    [dosbox] section to control whether EGA emulation
+    latches hpel at display start (as VGA emulation
+    does) or allows hpel to change per scanline.
+    Setting the option to false is needed for some
+    games like Commander Keen.
+  - Support for mounting CD images with a sector size
+    of 2448, used by for example the MDF image of the
+    game Grand Theft Auto. (Wengier)
+  - Allowed Sound Blaster to be enabled by the games
+    "Desert Strike" and "Jungle Strike". (Wengier)
+  - Sound Blaster Pro emulation now maps DSP commands
+    0x41 to 0x47 as aliases of 0x40 (set time constant)
+    to support broken demoscene code that uses 0x41
+    in that way. Yes, such code would obviously break
+    on clone cards and the SB16. Added a config option
+    "dsp command aliases" in [sblaster] section to turn
+    it off for debugging. Alias is documented on Vogons
+    forums where someone made a SB Pro clone card.
+  - Fixed the issue with CD audio play by porting the
+    audio code from DOSBox ECE. (Wengier)
+  - COPY command now assumes /Y automatically when
+    running in the batch file or with CALL command
+    (or COMMAND /C) as in real DOS. (Wengier)
+  - DOSBox-X will allow control characters 8 (BS),
+    9 (TAB), 26 (SUB), and 27 (ESC) when executing GOTO
+    command in batch files without warnings. (Wengier)
+  - Normal core: REP MOVSD now checks segment limits
+    for ES:(E)DI and throws a GP fault if exceeded.
+    Demoscene productions marked as using VESA BIOS
+    modes and scribbling on the VGA BIOS are relying
+    on segment limits and GP faults to fake a linear
+    framebuffer.
+  - Added config option "vesa bank switching window
+    range check" to allow disabling the VESA BIOS
+    window number range check when called on to
+    bank switch. Needed for "Pill" by Opiate in the
+    end credits, which for some reason requires a
+    call for window number 0xFFFF to succeed in order
+    to draw credits without glitching.
+  - Added config option "vesa bank switching window
+    mirroring" for instructing VESA BIOS to ignore
+    bank switching window parameter when asked to
+    get/set bank switching window setting. Needed for
+    some old demoscene and game applications that
+    assume Window B is available, and will not render
+    SVGA properly without it.
+  - Added config option "quit warning" to indicate if
+    DOSBox-X should warn show a warning message when
+    you try to close the DOSBox-X window. If set to
+    "auto" (default), DOSBox-X will warn only if at
+    least one file handle is still open, or you are
+    currently running a guest system. (Wengier)
+  - Added command-line option "-defaultconf" to use the
+    default config settings. (Wengier)
+  - Added command-line option "-defaultdir" to specify
+    a directory (instead of the current directory) as
+    the working directory. DOSBox-X will look for the
+    dosbox-x.conf file in this directory. (Wengier)
+  - The -winrun command-line option will also enable
+    LFN support with "lfn=auto" on Windows. (Wengier)
+  - VER /R now shows DOSBox-X's Git commit SHA1, in
+    addition to the build date and other version
+    information shown by the VER command. (Wengier)
+  - Fixed that joystick may not work with the setting
+    "usescancodes=auto" when a non-US keyboard layout
+    is activated on the SDL1 build. (Wengier)
+  - DOSBox-X will now search for system fonts if the
+    fonts required for the printing feature cannot be
+    found in the FONTS directory. (Wengier)
+  - Added menu item "Send form-feed" under the DOS menu
+    for manually ejecting new pages to print. (Wengier)
+  - Added "Quick launch program..." menu (under "DOS")
+    to quickly run the specified program as selected
+    by the Windows file browser in DOSBox-X. (Wengier)
+  - Added "Drive information" menu item under "Drive"
+    menu to show information for the specified drive,
+    and added "Show mounted drive numbers" menu item
+    under "DOS" menu to show details for all mounted
+    drive numbers (0-5). (Wengier)
+  - The command "Swap CD" now swaps only CD drives (as
+    the name), not all non-floppy drives. Also added
+    "Swap disk" menu item under the "Drive" menu for
+    swapping individual mounted drives. (Wengier)
+  - IMGMAKE now tries to resolve home directory (~)
+    on Linux and macOS platforms. Also improved the
+    help message for this command. (Wengier)
+  - Fixed unmounting swap disks when unmounting drives
+    with MOUNT or IMGMOUNT command. (Wengier)
+  - Fixed possible failure when mounting .VHD images,
+    and the issue that leading colon (:) or read-only
+    marker may not work for such images. (Wengier)
+  - IMGMOUNT command without parameters now shows the
+    disk position and number of swap disks, as well as
+    IDE controller (if applicable). Also added option
+    -examples to show its usage examples. (Wengier)
+  - Add "-ro" option for IMGMOUNT command to mark all
+    disk images as read-only at once. You could also
+    mark read-only disk images individually using the
+    leading colon as in previous versions. (Wengier)
+  - The default value for "output" (in "sdl" section)
+    is now "default", which will default to the value
+    according to your platform. (Wengier)
+  - The -Q (quiet) option of MOUNT, BOOT and RESCAN
+    commands now silences virtually all outputs (error
+    and normal messages) of these commands. (Wengier)
+  - Worked around the mounting issue with LaunchBox,
+    by allowing a mounting command-line with single
+    quotes like MOUNT C 'X:\DOS' on Windows. (Wengier)
+  - Unmounting ISO drives will auto-unmount associated
+    El Torito floppy drives (if any) too. (Wengier)
+  - Updated xxHash library by Yann Collet from 0.7.4
+    to the stable version 0.8.0. (Wengier)
+  - Added support for the OPL2 audio board by setting
+    the config option "oplemu=opl2board".
+  - The save state feature now tries to save and then
+    restore the mounted drives of all types (if the
+    paths or image files still exist on host system).
+    This fixes the "save state corrupted" error while
+    trying to load saved states but the drives are not
+    yet mounted in DOSBox-X. (Wengier)
+  - The save state feature now verifies the emulated
+    machine type (VGA, PC98, etc) too when loading a
+    saved state. All confirm and error dialog boxes
+    for saving or loading states appear in a cross-
+    platform manner now, instead of only on Windows
+    systems. Also added the option to remove the saved
+    state in the selected save slot. (Wengier)
+  - Increased the number of save slots from 10 to 100.
+    Each page in the save slot menu (under "Capture")
+    still shows 10 slots as before, but you can now go
+    to the previous or next page (up to 10 pages) for
+    more save slots (100 in total). (Wengier).
+  - The [pci] section is now the [voodoo] section, and
+    the config option "voodoo" (the only option of that
+    section) is now named "voodoo_card" within the
+    [voodoo] section to make clear it is for emulating
+    the Voodoo card hardware. Also added config option
+    "voodoo_maxmem" (default: true) to specify whether
+    to use the maximum memory size (12MB instead of the
+    standard 4MB) for the Vooodoo card. (Wengier)
+  - Added support for Glide wrapper. It can be enabled
+    with the new config option "glide" set to "true"
+    in [voodoo] section. The library file glide2x.dll
+    (Windows)/libglide2x.so (Linux)/libglide2x.dylib
+    (macOS) is required for Glide to work. Be sure to
+    use 32-bit dll for 32-bit DOSBox-X binary, and
+    64-bit dll for 64-bit DOSBox-X binary. (Wengier)
+0.83.4
+  - Fixed loading saved states in fullscreen mode with
+    the "aspect=true" setting. (Wengier)
+  - Added config option "saveslot" to select default
+    save slot (1-10). The timestamps for the saved
+    states will also be shown in the menu. (Wengier)
+  - Added key mapper for sending the Ctrl+Alt+Del key,
+    with HOST(F11/F12)+Del by default. (Wengier)
+  - Added dosbox-x.conf setting to ignore the EGA/VGA
+    "extended memory" bit. It was originally defined
+    back when stock EGA/VGA cards could ship with 64KB
+    of memory. The option is needed for DOS games that
+    accidentally clear the bit when using unchained
+    256-color modes (Mr. Blobby).
+  - Added new default value "auto" for the setting
+    "usescancodesauto" (in [sdl] section of the config
+    file) to work around issues with non-US keyboard
+    layouts on SDL1 builds. (Wengier)
+  - Added code pages 808, 850, 852, 853, 855, 857,
+    858, 869, 872 for host to guest codepage mapping
+    on mounted local or overlay drives. (Wengier)
+  - The mapper options "Increase recording volume" and
+    "Decrease recording volume" as well as function
+    "Show sound levels" (from MIXER command) appear
+    now as menu items (under "Sound") too. (Wengier)
+  - Fixed inputting of ASCII character 224 and 240
+    in Windows SDL2 or MinGW builds. (Wengier)
+  - Fixed possible DPMI error when running Windows
+    98 installation from the DOSBox-X shell without
+    using a batch file. (Wengier)
+  - Fixed a bug in the FAT driver that can cause
+    a byte to get lost if writing up to the end of
+    a cluster, which seems to be behind the
+    corruption with program group files when running
+    Windows for Workgroups 3.11 from DOSBox-X shell.
+    [https://github.com/joncampbell123/dosbox-x/issues/1758#issuecomment-665193066]
+  - Unknown INT 2Fh calls are now debug output, not
+    an error.
+  - Added VESA BIOS mode 68h alias as indicated on
+    the Vogons forum.
+  - Fixed handling of config commands with spaces
+    when the "shell configuration as commands"
+    setting is enabled (quotes are needed in such
+    cases). Also added "Config options as commands"
+    toggle menu (under "DOS") to enable/disable the
+    feature from menu. It is disabled by default to
+    avoid name clash with other programs. (Wengier)
+  - Added "Enable quick reboot" toggle menu (under
+    "DOS") so that when enabled, DOS restart calls
+    will reboot the emulated DOS (integrated or
+    guest DOS) instead of the virtual machine in
+    DOSBox-X. Also, you could change the default
+    setting for this by setting the new "quick
+    reboot" config option in "dos" section (Wengier)
+  - Added new "Reboot guest system" menu item (under
+    "Main") to reboot the kernel of the integrated
+    DOS or the guest DOS directly. The previous menu
+    item "Reset guest system" has been renamed to
+    "Reset virtual machine" which will restart the
+    virtual machine in DOSBox-X instead. (Wengier)
+  - Added "Reported DOS version" sub-menu (under
+    "DOS") to dynamically change the reported DOS
+    version (3.3, 5.0, 6.22, 7.1, or custom). This
+    may enable/disable long filename (LFN) support
+    with the default "lfn=auto" setting. (Wengier)
+  - LS is now an external command appearing on drive
+    Z: as LS.COM instead of a builtin shell command.
+    This avoids name clash with game "Links LS 97"
+    which has the main executable named LS.EXE. Also
+    fixed minor issues in this command. (Wengier)
+  - Fixed the game "Disney's Duck Tales: the Quest
+    for Gold" not able to start. (Wengier)
+  - Improved Configuration GUI's handling of "4dos"
+    and "config" sections. Also added the "Save..."
+    button just before the "Close" button. (Wengier)
+  - Added "euro" config option (in [render] section)
+    to display Euro symbol instead of the specified
+    ASCII character in any code page. (Wengier)
+  - PC-98 CG MMIO writes fixed to limit writes only
+    to the user-defined areas, same as the IO writes.
+    This fixes "Niko Niko" that appears to write a
+    few too many 0xE1 bytes when filling text
+    attribute RAM and into the CG MMIO region.
+  - With -winrun command-line option or the setting
+    "startcmd=true" (Windows only), you can now
+    directly launch Windows programs on mounted local
+    or overlay drives to run on the host. The option
+    "startwait=false" can be used to disable waiting
+    for Windows programs after started. This can also
+    be toggled from the "DOS" menu. (Wengier)
+  - Added START command to run commands on Windows
+    host system. The /MAX, /MIN, /HID options can
+    be used to run the specified program maximized,
+    minimized, or hidden (they can be shortened to
+    +, -, _ respectively). This command is disabled
+    by default, but can be enabled by either the
+    "startcmd" config option (in [dos] section) or
+    the -winrun command-line option (which will also
+    enable the CLIP$ device for Windows clipboard
+    support). START will run commands listed in the
+    "startincon" config option (separated by space)
+    in the Windows Command Prompt and wait for a key
+    press before exiting. (Wengier)
+  - Added SHELL= option to the [config] section in
+    dosbox-x.conf to specify an alternative shell,
+    e.g. "SHELL=4DOS.COM". (Wengier)
+  - Added built-in 4DOS 8.00 shell for 4DOS features
+    and capabilities. There is now a [4dos] section
+    in the dosbox-x.conf file to act as the 4DOS.INI
+    config file if you use this shell. (Wengier)
+  - Added "Mouse wheel movements" menu (under "Main")
+    to enable or disable the mouse wheel movements
+    to arrow (up/down etc) feature. (Wengier)
+  - Added "Quick right mouse button copy/paste" menu
+    item toggle to allow quick Windows clipboard copy
+    and paste via the right mouse button without any
+    key modifier that may have been specified by the
+    config option "clip_key_modifier". (Wengier)
+  - Fixed mounting a directory with command-line like
+    "dosbox-x .", and fixed mounting disk images with
+    spaces via the "Drive" menu on Windows. (Wengier)
+  - Added "mountwarning" config setting so you could
+    optionally disable the warning when attempting to
+    mount C:\ in Windows or / otherwise. (Wengier)
+  - IMGMOUNT now assumes "-fs none" automatically if
+    a drive number is specified instead of a drive
+    letter. Moreover, it will assume the image file
+    name "IMGMAKE.IMG" if no filename is specified by
+    the user. Also improved the command's handling of
+    El Torito floppy drives, e.g. you can use option
+    "-bootcd d" instead of "-el-torito d". (Wengier)
+  - IMGMAKE warning replaced to indicate a general
+    incompatibility between MS-DOS/SCANDISK and
+    cluster sizes 64KB or larger.
+  - IMGMAKE command will now use the image file name
+    "IMGMAKE.IMG" if no file name is specified (either
+    in the mounted local directory or in the DOSBox-X
+    program directory if the current directory is not
+    a local directory). The command now also supports
+    a -force option to force overwrite the image file
+    if it already exists. Furthermore, IMGMAKE will
+    delete the generated image file if an error occurs
+    during the image file creation. (Wengier)
+    
+0.83.3
+  - IMGMAKE can now generate FAT12, FAT16, and FAT32
+    filesystems. New option "-fat" is added to select
+    the filesystem for the disk image.
+  - Fixed command-line like "./dosbox-x /dir/app.bat"
+    not able to launch the specified program (Wengier)
+  - Fixed bug in DIR command's /P option which might
+    cause it to not work properly. (Wengier)
+  - The default key modifier for the Windows clipboard
+    copy & paste via the right mouse button feature is
+    now "shift" instead of "disabled". (Wengier)
+  - Single-stepping in the debugger with the 286 and
+    8086 normal cores now works correctly when stepping
+    over instructions with a segment prefix.
+  - Pentium MMX instructions now only available for
+    Pentium MMX or higher. Fixed the bug that allowed
+    MMX instructions for Pentium and lower if programs
+    ignored the CPUID feature bits. Also fixed Pentium
+    MMX instructions so that they work in both 16-bit
+    real mode and 32-bit protected mode to match how
+    they work in real hardware (joncampbell123)
+  - Updated DOSBox-X's implementation for Pentium MMX
+    instructions to latest version by kekko (Wengier)
+  - DOSBox-X will try to automatically run the program
+    with LOADFIX if the error message "Packed file is
+    corrupt" is detected. (Wengier)
+  - MOUNT command can now mount a drive to the UNC
+    root path in the form \\ComputerName\SharedFolder
+    on Windows systems. (Wengier)
+  - Improved the HX-DOS build package to make it fully
+    automated: all required HX DOS Extender files will
+    be included in the package, and dosbox-x.exe can
+    now be run directly in a real DOS system without
+    external requirements. (Wengier)
+  - Fixed incorrect frame rate reported by 3Dfx Voodoo
+    emulation (rderooy, backported from DOSBox SVN).
+  - Added the "Boot from disk image" menu item (A:, C:,
+    and D: drives only) in the "Drive" menu to boot the
+    specified disk image directly in Windows. (Wengier)
+  - Support for converting mouse wheel movements into
+    keyboard presses like arrow keys, configurable by
+    the option "mouse_wheel_key" (default is 0 which
+    disables this feature). When set to 1, mouse wheel
+    movements are converted to up/down arrows. Setting
+    it to 2 or 3 converts such movements to left/right
+    arrows or PageUp/PageDn keys respectively. (Wengier)
+  - Support for reloading the keyboard mapper file with
+    the config -set command. (Wengier)
+  - IMGMOUNT command without parameters will show disk
+    names for drive-number only mounts. (Wengier)
+  - IMGMOUNT can now autodetect DOS <= 3.21 harddisk
+    geometry with MFM sector images (rderooy & Wengier)
+  - IMGMOUNT -fs none fixed to use same geometry detect
+    function that FAT filesystem mounting uses.
+  - Added suppprt for mounting overlay drives using MOUNT
+    command with "-t overlay" option. Backported from
+    DOSBox SVN and adopted for DOSBox-X with additional
+    features such as long filename and PC-98 support, it
+    allows the users to redirect new and changed file(s)
+    to a different location transparently. (Wengier)
+  - Cleaned up the DPI awareness auto-detection code to
+    allow Visual Studio builds to again run on Windows 7.
+    Meanwhile, MinGW builds (either SDL1 or SDL2 version)
+    are still required for Windows XP systems. (Wengier)
+  - Updated Nuked OPL3 to latest version 1.8 for accurate
+    OPL3 emulation (Wengier)
+  - Added AUTOTYPE command to perform scripted keyboard
+    entry into a running DOS program or game. Ported from
+    DOSBox-staging, it can be used to reliably skip intro,
+    provide input to answer initial startup or config
+    questions, or conduct a simple demo. (Wengier)
+  - Added code page 866 (Cyrillic Russian) to support
+    host to guest code page mapping (tuffnatty)
+  - Mouse buttons (left, middle, right) can now be mapped
+    to keys in the keyboard mapper. (Wengier)
+  - Support for mounting .cue files with MP3/OGG/WAV/FLAC
+    compressed audio tracks. (Wengier) 
+  - Rewrote the Windows installer for DOSBox-X, as well as
+    the building script for the installer. All required
+    build tools including the Inno Setup Compiler are now
+    provided in the repository and will be automatically
+    called by the building script. (Wengier)
+  - Added config option "mapperfile_sdl2" for SDL2 builds.
+    SDL1 and SDL2 builds of DOSBox-X can not use the same
+    mapper file, or they will likely malfunction. Adding
+    this option allows SDL1 and SDL2 builds of DOSBox-X
+    to work with the same dosbox-x.conf file. (Wengier)
+  - Added GUI menu option under "DOS" to change the long
+    filename setting (enable, disable, or auto). (Wengier)
+  - Improvements and fixes to the save/load state feature:
+    It now supports Sound Blaster Goldplay mode;
+    It now saves PC-98 FM interrupt state so that reloading
+    state does not cause hung music;
+    It is also fixed not to crash when used within a guest
+    operting system (when the DOS kernel has been shut down
+    using the BOOT command);
+    It now supports memory size up to 1GB;
+    It will save and verify the DOSBox-X version and build.
+    States saved by DOSBox-X in one platform (e.g. 64-bit
+    Windows) may not work in another (e.g. 32-bit Linux).
+    The GUI menu will show if the save slot is empty, and if
+    not the program name of save state will be displayed.
+  - Re-ported and improved the save state feature for saving
+    and loading states with support for up to 10 save slots.
+    They can be selected from the "Capture" menu. (Wengier)
+  - Added COUNTRY command to set country code for country-
+    specific date and time formats. For example, the command
+    "COUNTRY 61" sets the country code to 61 (International
+    English) which uses the DD-MM-YYYY date format instead
+    of the default (U.S.) MM-DD-YYYY date format. (Wengier)
+  - DOS 440Dh IOCTL function 67h (get access flag) added to
+    allow FDISK.EXE to determine FAT filesystem type. Also
+    implemented function 40h (set device parameters) and
+    function 46h (set volume serial number). (Wengier)
+  - Unknown DOS 440Dh IOCTLs warnings now indicate whether
+    triggered by call or query.
+  - S3 VESA BIOS mode number for 1024x768 32bpp changed to
+    avoid conflict with Windows 95 S3 driver and 800x600
+    16bpp mode.
+  - FAT driver no longer mounts FAT32 volumes unless the
+    DOS version is 7.1 or higher, and it no longer mounts
+    FAT16B LBA volumes unless the DOS version is 7.0 or
+    higher. These are to mimic the MS-DOS behavior.
+  - Fixed FAT driver not to attempt to mount partitions that
+    have nothing to do with the FAT filesystem (such as
+    type 0Dh and extended LBA partition tables). Also fixed
+    the FAT driver to not assume partition start sector 63
+    if it cannot identify a partition to use.
+  - Added code to FAT driver to identify telltale pattern
+    left by Microsoft FDISK when a partition is created (but
+    not yet formatted) and reject.
+0.83.2
+  - Added help messages for some supported commands. (Wengier)
+  - Added phone book support for the emulated modem. There is
+    a new phonebookfile= option in the [serial] section. The
+    phone book file entries need to be in the format of:
+    "<dummy number> <hostname/ip:port>" e.g.
+    5551234 cavebbs.homeip.net:23
+    Thank NicknineTheEagle for implementing this feature.
+  - Implemented the missing EMS subfunctions 52h and 59h by
+    porting the patch that adds them (Wengier)
+  - Fixed issues with the "config -wcd -all" command and other
+    updates to the CONFIG command (Wengier)
+  - Added [config] section in dosbox-x.conf to resemble DOS's
+    CONFIG.SYS file. It currently supports REM, BREAK, NUMLOCK,
+    FCBS, FILES, DOS, DEVICE/DEVICEHIGH, INSTALL/INSTALLHIGH,
+    SET and LASTDRIVE commands. The file CONFIG.SYS will appear
+    on the Z: drive, similar to AUTOEXEC.BAT file. The [config]
+    section can be bypassed with the -noconfig command-line
+    option or with the secure mode enabled (Wengier)
+  - Moved PC-98 related config options (starting with "pc-98 ")
+    from [dosbox] and [dos] sections to its own [pc98] section.
+    These options in existing dosbox-x.conf/dosbox.conf files
+    will be automatically redirected to the [pc98] section from
+    the other sections when DOSBox-X starts (Wengier)
+  - The user directory DOSBox-X uses has been changed to use the
+    DOSBox-X directory (e.g. from ~/.dosbox to ~/.config/dosbox-x
+    on Linux platform). It will be read *after* the dosbox-x.conf
+    file in the current directory (Wengier)
+  - Config option "dpi aware" now supports the "auto" setting
+    to auto-decide on the best setting for the platform. This
+    fixes very small window issue on high DPI devices such as
+    Microsoft Surface tablets. (Wengier)
+  - Added DTASEG, DTAOFF, and PSPSEG as hex value constants to
+    the debugger interface to aid in debugging DOS programs.
+  - New command-line option -helpdebug added to list debug-
+    related command-line options. The standard -? / -h / -help
+    command-line option will no longer list them (Wengier)
+  - Implemented LFN support for FAT driver, so that it is now
+    possible to view directory list, create or open files and
+    directories etc with long filenames on FAT12/16/32 drives
+    just like on mounted local drives.
+  - FAT driver cleaned up and fixed to avoid edge cases that
+    can corrupt directory entries and leave lost clusters
+    on the disk, also fixed to always report root directory
+    as a directory through the GetFileAttribute INT 21h call,
+    needed by MOVE.EXE and XCOPY.EXE to work properly.
+  - IMGMOUNT auto geometry detection will assume LBA disk
+    and fake C/H/S geometry if the disk is 4GB or larger,
+    the MBR lacks executable code, or the first partition
+    is Windows 98-style LBA FAT16 or FAT32.
+  - IMGMOUNT now assumes ISO type by default if the image file
+    extension is .iso/.cue/.bin/.mdf. No need for "-t iso" in
+    this case; but (if appliable) it can be overridden by for
+    example "-t hdd". (Wengier)
+  - IMGMOUNT command (no parameters) now lists mounted FAT/ISO
+    drives and mounted drive numbers, also SUBST command (no
+    parameters) now lists mounted local drives (Wengier)
+  - INT AH=36h fixed to convert free space but maintain a
+    cluster size (bytes/sector * sectors/cluster) that is less
+    than 64KB to avoid divide by 0 crashes with FORMAT.COM /S
+  - Added FAT32 free/total disk space API for FAT driver, and
+    updated INT 21h AX=7303h to call it. FAT driver now provides
+    FAT32 extended disk free/total through FAT32 API and 2GB
+    limited free/total through INT 21h AH=36h for older DOS
+    programs. Shell DIR command updated to use FAT32 free space
+    API to show free space even on FAT32 partitions larger than
+    2GB, but only if the DOS version is set to 7.1 or higher.
+  - Added FAT32 INT21h and IOCTLs needed by MS-DOS 7.1/Windows 98
+    versions of SCANDISK.EXE and FORMAT.COM, such as DOS functions
+    for "FAT32 extended" absolute disk read and write.
+  - Improved FAT32 support to the FAT driver, including direct
+    support for FAT32 drives in the DOSBox-X command shell. Files,
+    directories and volume labels on FAT32 drives can be listed,
+    read from or written to just like on FAT12/16 drives.
+  - Added DOS IOCTL read/write logical device track functions so
+    that FORMAT.COM is able to verify and modify the partition table
+    to successfully format a hard drive image. Also added stub to
+    DOS IOCTL "format device track" for FORMAT.COM.
+  - You can now force unmount a drive and then mount it to a new
+    directory in one command, e.g. "MOUNT C C:\DOS -U" (Wengier)
+  - REN command can now rename directories (in addition to files) on
+    FAT drives just like on local drives (Wengier)
+  - Several improvements to DEL command, such as a new /F option to
+    force delete of read-only files, and improved handling when the
+    argument is a directory (Wengier)
+  - LS command added to list directory contents. It does not support
+    all options as in Unix/Linux platform (Wengier)
+  - DIR /O & /OG supported in addition to /ON|/OE|/OS|/OD options.
+    Options such as /-O & /-A can be used to override /O, /A etc if
+    they are specified in the DIRCMD environment varaible (Wengier)
+  - DIR and VOL commands now display real serial numbers for mounted
+    local drives (Windows only) and FAT drives (Wengier)
+  - Fixed SYS command not working properly (Wengier)
+  - DOS kernel INT 21h function Set File Attribute no longer
+    allows changing volume label attributes and fixes directory
+    attributes in order to prevent filesystem corruption.
+    This prevents Windows 95 Setup from creating WINBOOT.INI
+    and then changing it into a directory with the call.
+  - FAT driver bugs fixed where a newly created zero length file
+    combined with a lseek() can corrupt filesytem structures
+    (root directory and/or the second FAT table). This fixes
+    filesystem corruption when running Windows 95 install.
+  - Enabled printer emulation for non-Windows OSes (Linux,
+    Mac OS X, etc.). FreeType2 is required to enable
+    printer emulation at compile time.
+  - Added command-line option "-o" for MOUNT command so that
+    it can be specified whether to report mounted local drives
+    as remote (network) drives. It is "auto" by default just
+    like the virtual drive Z:.
+  - Added config option "drive z is remote" in dosbox-x.conf
+    to report drive Z: as a remote (network) drive. It is
+    "auto" by default, which will try to prevent SCANDISK.EXE
+    from Windows 9x installs to scan and "repair" drive Z:
+    which is not backed by a disk filesystem.
+  - Fixed clip_key_modifier setting not working when it is
+    set to alt, ctrl or shift in the SDL2 build. (Wengier)
+  - Sending "Ctrl+Alt+Del" key from the menu will now reset
+    the system within DOSBox-X when the intergrated DOS or a
+    real DOS booted from a disk image is active. (Wengier)
+  - PC speaker output fixed not to timeout and stop rendering
+    unless the PC speaker output is not emitting anything
+    audible anyway (Fix for Sopwith 1 and 2).
+  - Added ALIAS command to define or display aliases.
+  - "HELP command" now works the same as "command /?" for
+    supported internal commands. (Wengier)
+  - Improved handling of quotes in some commands. (Wengier)
+  - Added -set command-line option to change config options.
+    It can be specified multiple times for multiple options,
+    overriding any options in the config file. For example,
+    the command "dosbox-x.exe -set machine=pc98" will force
+    DOSBox-X to start in PC-98 mode. (Wengier)
+  - Re-added full drive menu items for the Windows platform.
+    The "Boot from drive" item (A:, C: and D: drives only)
+    should work in other platforms too. The BOOT command is
+    also improved to allow e.g. "BOOT A:" to work. (Wengier)
+  - INT 10h vector now points into VGA BIOS as a workaround
+    for DOS programs that use vector location as part of
+    their EGA/VGA detection. This fixes blink attribute
+    and EGA/VGA detection failure with SuperCalc 3 and
+    SuperCalc 4. This option, enabled by default, can be
+    disabled or enabled from dosbox-x.conf.
+  - Improved long filename (LFN) and SetFileAttr/GetFileAttr
+    support for PC-98 mode. (Wengier)
+  - Added config option "lfn" to enable/disable long filename
+    (LFN) support. With default setting of "auto", LFN support
+    is enabled if the reported DOS version is at least 7.0.
+  - Added config option "automountall" (default: false) to
+    automatically mount all available Windows drives (Wengier)
+  - The copy & paste Windows clipboard text via the right
+    mouse button feature now has support for PC-98 mode too
+    in addition to other modes. (Wengier)
+  - MPU401 IRQ fixed to properly default to 2 or 9 in IBM
+    PC/XT/AT mode depending on the "enable slave pic" config
+    option (rderooy)
+  - Fluidsynth defaults fixed for better more reliable audio
+    streaming on Linux and Mac OS X (Wengier and rderooy)
+  - Improved support for FluidSynth MIDI device by porting
+    code from DOSBox ECE. Set "mididevice=fluidsynth" along
+    with other required options such as "fluid.soundfont"
+    in dosbox-x.conf to use it. The previous config setting
+    "mididevice=synth" is still supported for alternative
+    implementation of FluidSynth. (Wengier)
+
+0.83.1
+  - dosbox-x.conf is now recognized as the default config
+    file name in addition to dosbox.conf. The sample config
+    file "dosbox.reference.conf" has been renamed to
+    "dosbox-x.reference.conf" as well (Wengier)
+  - Sound Blaster emulation fixed to better handle Goldplay
+    mode detection false positive in 1994 demoscene demo
+    myth_dw.zip when using Sound Blaster Pro setting in
+    the demo. The initial state before music starts is
+    like Goldplay mode, but when music actually starts the
+    DMA programmed to normal state without restarting
+    DMA playback.
+  - Tandy DAC output fixed to slowly ramp last sample to
+    zero DC sample (128) when switched off. This fixes
+    loud popping (DC offset) problems with Tandy DAC
+    sound effects in Prince of Persia. This new behavior
+    also seems to match real Tandy 1000 hardware according
+    to video captures of it's audio/video outputs while
+    playing Prince of Persia on it.
+  - Tandy/PCjr 3-voice fixed to respond to I/O port 0xC0
+    regardless of 8-bit or 16-bit I/O (fixes Prince of
+    Persia).
+  - Write-protecting a disk image in IMGMOUNT and BOOT
+    commands now supported by putting a leading colon (:)
+    before the image file name. Works with disk swapping;
+    e.g. "BOOT :C:\DISK1.IMG C:\DISK2.IMG" only write-
+    protects C:\DISK1.IMG but not C:\DISK2.IMG. The new
+    config option "leading colon write protect image" can
+    be used to disable or enable this behavior (Wengier)
+  - Support for changing DOSBox-X internal time (Wengier)
+  - Support for pipes (|), e.g. "DIR | MORE" should now
+    work as expected; it is recommended to set the %TEMP%
+    (or %TMP%) environment variable to a writable directory
+    inside DOSBox-X before using pipes (Wengier)
+  - Improved redirections using "<" or ">" (Wengier)
+  - Improved Ctrl+C handling in some commands (Wengier)
+  - Improved Tab completion in the command shell (Wengier)
+  - Improved -get & -set options for the CONFIG command,
+    e.g. support for config options with spaces (Wengier)
+  - Improved REN (or RENAME) command to support wildcards
+    (* and ?) in the source and/or target files (Wengier)
+  - Some improvements to commands like MORE & VER (Wengier)
+  - Added BREAK, VERIFY and TRUENAME commands as in a real
+    DOS system. Type "[command] /?" for help info (Wengier)
+  - Implemented FOR command to run a specified command for
+    each file in a set of files. Also added LFNFOR command
+    to control whether to use long filenames in the FOR
+    command as in MS-DOS 7+ (Wengier)
+  - Implemented ATTRIB command to view and set attributes
+    of files or directories (Wengier)
+  - Added emulation of R (readonly) attribute bit for
+    Linux and Unix systems through the user-writable
+    file mode bits of the filesystem.
+  - Fixed PC DOS 2000 crash during installation.
+  - PC speaker: Mode 3 (square wave) and a counter value
+    of 1 produces a low frequency square wave. Ulrasonic
+    frequencies do not begin until count == 2. This fixes
+    helicopter noises in Paratrooper.
+  - Fixed PC speaker emulation to allow higher PC speaker
+    frequencies (10x the value of pcrate) to reduce
+    hiss/noise/aliasing noise that occurs when games
+    program ultrasonic frequencies into the counter to
+    "silence" the speaker. "Titus the Fox Marrakech and
+    Back" should no longer have audible hissing noises
+    between beeps when the game is using the PC speaker.
+  - Increased DOS device limit, to avoid E_Exit() crash
+    if all LPT and COM devices are enabled along with
+    the new CLIP$ device.
+  - Minimum MCB free default changed to better reflect
+    a typical MS-DOS setup with minimal to no drivers.
+    This should result in a report of 600K-ish memory
+    free, which is equivalent to Windows 95 without
+    anything loaded except COMMAND.COM.
+  - DIR command now supports /S (search all directories)
+    as well as /A, /AS, /A-S, /AH, /A-H, /AR, /A-R, /AA,
+    /A-A options for file attribute support; Note that
+    DIR /A shows all files and directories whereas DIR
+    alone (without /A) shows all except system/hidden
+    ones as in a real DOS system (Wengier)
+  - DIR command now shows the real free disk space on
+    local drives. It is possible to limit this free space
+    for certain programs with the -freesize option of
+    MOUNT command. A new config option "freesizecap" is
+    added to change the behavior of this option (Wengier)	
+  - DIR command fixed to show the volume label of the
+    drive you are listing, instead of always the current
+    drive (rderooy)
+  - Various improvements to DEL and COPY commands, e.g.
+    fixed the DEL /P option having no effect, and "DEL ."
+    deleted all files in the current directory silently;
+    the COPY command now asks for confirmation before
+    overwriting files, and it now supports /Y and /-Y
+    options to change this behavior, which can also be
+    set from the COPYCMD environment variable. (Wengier)
+  - Added or fixed help information and/or error messages
+    for some commands. (Wengier) 
+  - Added support for DOS programs to communicate
+    with the clipboard in Windows builds. If the
+    "dos clipboard device enable" setting in
+    dosbox-x.conf is set to "true" or "full", a DOS
+    device (default name: CLIP$) will be added to
+    allow bidirectional communications with the
+    clipboard (e.g. "DIR >CLIP$" will write the
+    output to the clipboard, and "TYPE CLIP$" will
+    show the clipboard contents). Alternatively,
+    you can set it to "read" or "write" to allow
+    only read or write access for security reasons.
+    The DOS device name can also be changed with
+    the "dos clipboard device name" setting in
+    dosbox-x.conf. (Wengier)
+  - Added support for using the right mouse button
+    to copy and paste from the Windows clipboard; the
+    config option "clip_key_modifier" can be used to
+    change the keyboard modifier such as none, alt, ctrl,
+    shift, or disable this feature (default). (Wengier)
+  - Updated the PasteClipboard feature in SDL1 build
+    to support Unicode text translations; also fixed this
+    feature not working in SDL2 build. The config option
+    "clip_paste_speed" is added to speed up or slow down
+    the pasting speed for different DOS programs (Wengier)
+  - Support for DOSLIB2's w95sysrg/w95sysrs utils to
+    get/set system registry location in DOS 7+. (Wengier)
+  - Long filename support added, adapted from
+    the vDosPlus project. It will be enabled with
+    an initial DOS version of 7.0 or higher. (Wengier)
+  - Corrected return value when using option to
+    fake the installation of SHARE. (Allofich)
+  - Added code to EMS emulation to print specific
+    debug information when a PC-98 specific call is
+    made to remap segment B000h to either system
+    memory or video memory. I do not have enough
+    test cases or a setup to test what really happens,
+    so it will remain a debug message for now.
+  - Added dosbox-x.conf option to allow emulation of a
+    DOS environment that lacks ANSI.SYS. NOTE: The
+    option has no effect in PC-98 mode.
+  - INT 2Fh now responds to AX=1A00h which is an installation
+    check to report whether ANSI.SYS is resident.
+  - Added INT 21h debug logging for file I/O and general
+    INT 21h usage [patch by ognjenmi]. Added enables for
+    the logging which are off by default since the INT 21h
+    and file I/O logging are fairly noisy under normal
+    usage.
+
+0.83.0
+  - Added mt32.romdir dosbox.conf configuration option
+    for users who store the MT32 ROMs elsewhere other
+    than the current working directory.
+  - Configuration GUI settings menu is now vertically
+    divided to ensure that it fits on the screen even
+    if the window is at minimum size.
+  - PC-98 GDC status fixed to follow the explicit
+    definition of one bit as hblank and the other
+    as vsync instead of carrying over VGA port 3DAh
+    style logic of hblank/vblank vs vsync. This
+    fixes the BPS logo scanline effects in PC-98
+    game 'frontier-universe-bps-neo-kobe-pc98-ia'
+  - Added dosbox.conf option to select between two
+    known behaviors in PC-98 mode regarding the PC
+    speaker and the PIT timer. The default behavior
+    follows the newer hardware, the alternate setting
+    is for older games written against the PC-9801
+    behavior.
+  - Added dosbox.conf option nocachedir which, when
+    set, instructs MOUNT to automatically act as if
+    -nocachedir were given.
+  - Linux/X11 SDL1 builds fixed not to issue resize
+    commands to the window to avoid fighting the
+    window manager. This prevents "spastic resizing"
+    under Gnome 3 in Centos 8.
+  - Source tree now includes build script for Linux
+    users who prefer Clang/LLVM over GCC.
+0.82.26
+  - Debugger console window fixed to choose a smaller
+    default size in Windows builds.
+  - Debugger console window now resizes properly
+    in Windows builds.
+  - Using F10 (step over) in the debugger to step
+    over INT 21h when a breakpoint for INT 21h is
+    set now works correctly, instead of letting the
+    instruction pointer "stick" there without moving.
+  - Debugger interface now shows (running/watching)
+    while RUNWATCH is active.
+  - Debugger interface now correctly shows (running)
+    status when F5 is used to resume emulation.
+  - Debugger toggle reverts back to debugger interface
+    instead of running state if triggered during a
+    RUNWATCH command.
+  - Fixed RUWNATCH command, which was broken by another
+    fix sometime back designed to stop PIC event
+    processing while in the debugger.
+  - Debugger interface fixed to keep the SDL event
+    handling going during the "pager" routine to
+    prevent Windows from graying out the main window
+    as "not responding" in Windows 7/8/10.
+  - Direct3D support has been fixed to properly render
+    pixel shaders again that were already written for
+    other forks.
+  - Added "Rescan all drives" menu command and mapper
+    shortcut (Issue #1379 requested by saintfrater)
+0.82.25
+  - Added 1920x1440 4:3 HD VESA BIOS mode and increased
+    scaler limits to support it.
+  - VESA BIOS emulation now rejects video modes that
+    exceed the render scaler architecture's limits,
+    to avoid frozen screens if set. However, VESAMOED.COM
+    warns the user, so if the user ignores the warning,
+    VESA BIOS emulation will allow user-defined modes
+    that exceed the limits anyway.
+  - VESAMOED.COM will now warn you if the custom mode
+    you modified exceeds the render scaler's limits.
+  - VGA emulation now reports render scaler limits
+    in the logfile at startup, if debug logging is
+    enabled.
+  - Render scaler code now logs a warning when it
+    rejects a video mode that exceeds the render
+    scaler limits.
+  - S3 emulation now allows 16MB of video memory.
+  - Due to continuous problems with DOS games and a
+    very long VESA modelist, the defaults for VESA
+    BIOS options in dosbox.conf have been changed to
+    limit the modelist to something a late 1990s
+    VESA BIOS would list. New defaults include a
+    maximum resolution of 1280x1024, the removal of
+    4bpp 16-color packed, unusual video modes,
+    "High Definition" TV broadcast modes, and the
+    extra explicitly defined 24bpp modes to complement
+    VBE1.2 32bpp modes. Those options remain
+    changeable and all limits can be lifted with
+    settings in dosbox.conf if wanted.
+  - Allow using "" in the debugger to specify that
+    a hex value should be used rather than the
+    contents of the flag with that name. Allows
+    hex values of AC, AF, CF and DF to be directly
+    specified. (Allofich)
+  - 25.COM, 28.COM, and 50.COM now have different
+    versions for VGA, EGA, and other IBM compatible
+    video machines. 28.COM now correctly sets 28 lines
+    for machine=ega. CGA/MDA/Hercules/etc. still use
+    INT AX=3h for 25.COM.
+  - Change 25.COM to use INT 10h AX=1114h (8x16) instead
+    of INT 10h AX=3 (set 80x25 mode).
+  - INT 10h AX=1111h (8x14) and AX=1113h (8x8), related
+    to 28.COM and 50.COM, now range check the current
+    cursor row against number of rows to keep it on
+    screen.
+  - Fixed ADDKEY "full" command not turning on the
+    full core when used with a delay. (Allofich)
+  - INT 10h AX=101Ah Get Video DAC color-page state fixed
+    to restore display after blanking it due to Attribute
+    Controller read and write operations. This fixes
+    IBM PC compatible MS-DOS game "Blue Force".
+  - Debugger: "VGA AC" now shows AC disable bits as well
+    as the internal state indicating whether the last
+    byte written to 3C0h was handled as the index.
+0.82.24
+  - FDC emulation now allows READ command to look for
+    sector numbers that are out of range in order to
+    support booter games that read out of range sector
+    numbers as part of their copy protection.
+  - Windows SDL1 window resizing fixed to avoid snapping
+    and jumping issues when the window is sized down
+    to the point the menu bar doubles or triples in
+    height due to menu item wrapping.
+  - FDC clear DMA terminal count automatically (with a
+    warning printed to the log) at beginning of FDC
+    read/write (PC-98 booter game Star Cruiser).
+  - FDC DMA read/write failure now causes FDC to signal
+    an error, and the debug output will say so.
+  - FDC debug output now shows motor bits in the correct
+    order, not backwards
+  - CONFIG.COM and MIXER.COM are now registered only at
+    DOS kernel startup, to resolve their disappearance
+    after RE-DOS or guest system reset.
+  - Some OpenGL cleanup and fixes for when compiling for
+    Mac OS X Catalina.
+  - Shell startup now prints the actual mapper binding
+    (whatever it is) for the Host key instead of assuming
+    F12/F11.
+  - "Ro" key in PC-98 mode in the mapper interface now
+    clarifies that it is Ro / _ since the shift state is
+    the underscore.
+  - Shell startup code fixed to show F11 for Windows and
+    F12 for other platforms properly instead of always
+    showing F11.
+  - Added BOOT option --pc98-graphics to start up with
+    graphics layer enabled in order to run HDI images
+    using QMOUSE and games that expect NEC MOUSE.COM
+    behavior of showing graphics layer on driver init.
+  - BOOT now hides graphics layer on startup in PC-98 mode
+    to reflect real hardware.
+  - INT 33h mouse emulation now enables graphics layer
+    on mouse startup and INT 33h AX=0 to imitate NEC
+    MOUSE.COM behavior seen on real PC-98 hardware. This is
+    needed for some Orange House games that assume this
+    behavior, without which the graphics are invisible.
+  - INT 33h define range functions now include separate
+    range correction for text mode vs graphics mode.
+  - Help sections in Configuration GUI have been improved,
+    they are now easier to browse and read. (aybe)
+  - CONFIG: added description for 'securemode' (aybe).
+  - Integer properties are now correctly saved when
+    they have been changed in configuration GUI (aybe).
+  - Some scenarios with command history could display
+    garbage characters from previous/next command (aybe).
+  - Fixed all hard disk images created by IMGMAKE having
+    VHD footers. (Allofich)
+  - Windows Visual Studio solution: (aybe)
+    - cleaned and clarified project properties for projects
+    - removed configurations that didn't make sense
+    - fixed broken debugging
+    - consolidated to use single versions of SDK and IDE
+    - enabled faster builds (multi-processor compilation)
+    - fixed broken builds, e.g. ARM, ARM64
+0.82.23
+  - Serial and parallel file output now disable stdio
+    buffering so that output is more immediately
+    accessible to the user.
+  - Added file output to serial port emulation.
+  - Parallel port emulation now support both dev: and
+    file: to specify that LPTx output go to a file,
+    not necessarily a device by name.
+  - Fixed bug that capped vmemsizekb to 8KB.
+  - BIOS bootup screen now shows correct text for CPU
+    type instead of "? CPU" when cputype=auto.
+  - PC-98 256-color mode fixed to ignore doublescan
+    and 200-line bits of the GDC to match real hardware
+    behavior. This fixes display problems with
+    "Alone in the Dark"
+  - BOOT command will now always set 640x200 8-color
+    graphics mode when booting PC-98 disk images,
+    to match the apparent behavior of real hardware.
+  - PC-98 hardware apparently allows writing port 6Ah
+    to jump directly to 256-color mode from 8-color
+    mode, update DOSBox-X emulation to allow it.
+    This fixes the PC-9821 port of "Alone in the Dark".
+  - Slow CGA memory access handler now wraps to 16KB
+    correctly, and resolves a segfault that can happen
+    if the last 16KB is accessed by the guest if
+    vmemsizekb=16.
+  - vmemsize default is now -1, which means to pick a
+    video memory size automatically.
+  - Added PC-98 INT 1Bh AH=03h SCSI BIOS command, which
+    allows FreeDOS98 to boot.
+  - INT 33h emulation fixed not to reset mouse min/max
+    range if the new video mode is a VESA BIOS SVGA
+    mode (not a standard VGA mode). Some games seem to
+    define the mouse min/max range AND THEN set the
+    VESA BIOS mode, not the other way around.
+  - INT 33h define range functions now apply rounding
+    to the max range if the range is close to the
+    dimensions of the screen, for games like Daggerfall
+    that set the cursor maximum range to values close to,
+    but not exactly, the dimensions of the VGA screen.
+  - INT 33h define range functions updated to accept max
+    ranges for mapping host to guest if set just after
+    video modeset or if those INT 33h functions are called
+    when no mouse buttons are down.
+  - INT 10h AH=4Fh AL=08h (Set DAC width) now correctly
+    set AL=4Fh to indicate the call is supported.
+  - VGA DAC palette writes are now ALWAYS masked to 6-bit
+    unless 8-BIT DAC mode is ON and enabled. This fixes
+    palette problems with Amulets and Armor.
+  - VGA DAC 6/8-bit palette management code simplified
+  - Added dosbox.conf option to instruct DOSBox-X to leave
+    the PC speaker clock gate enabled if set, for games
+    that use that PIT output as a time source. Setting
+    the option to "true" allows "爆笑三國志" (Bàoxiào
+    sānguózhì), a game with strange and elaborate timing
+    code, to run without hanging at the second title screen.
+  - VGA port 3DAh "undefined bits" setting changed to 0x04
+    to accomodate "Blues Brothers"
+  - Configuration GUI: If the settings are scrollable,
+    tabbing between fields will now auto-scroll to the
+    field and make it visible.
+  - In the configuration GUI, scroll wheel input no longer
+    changes the window focus.
+  - Set CPU cycles dialog box layout fixed.
+  - Added 'skip encoding unchanged frames' option to
+    dosbox.conf. If set, AVI video capture will skip
+    video frame compression if the frame has not changed
+    from the previous frame. Option is off by default
+    at this time in case it causes any issues with users
+    and their video editing software.
+0.82.22
+  - Added Normal2x render scalers so that 'force scaler'
+    for 1x2 or 2x1 scalefactors works and you can scale
+    up 320x200/640x200 VGA modes and 640x200 CGA modes
+    by 2x.
+  - Main window titlebar now reflects whether or
+    not the debugger interface is active.
+  - Debugger interface now flushes terminal input
+    upon entering the debugger, so that keyboard
+    input prior to entering the debugger is ignored.
+  - Debugger mapper shortcut and menu item are now
+    a toggle. Selecting once will enter the debugger
+    and selecting again will resume emulation.
+  - cycles=max now displays cycle percentage correctly
+    instead of showing e.g. 100 cyc/ms
+  - (Allofich) Note and ignore INT 33, AX=53C1 call
+    for the Logitech CyberMan.
+  - Fixed odd code addition that disabled (through
+    the configuration) XMS, EMS, and UMB when
+    booting a guest OS. This fixes a problem where
+    those services are not available when rebooting
+    back into the DOSBox-X shell from a guest OS.
+  - CGA 640x200 and MCGA 640x480 modes fixed to
+    have proper refresh rate when machine=mcga,
+    instead of 140Hz.
+  - MCGA horizontal active display register
+    encodes N - 1, not N, according to real
+    hardware register dumps.
+  - INT 10h modes 2 and 3 updated set MCGA CRTC
+    write protect bit, to match real PS/2 hardware
+    behavior, and to unlock CRTC registers during
+    mode set.
+  - PC-98 VSYNC interrupt now fires at vertical
+    retrace start (as documented) instead of at
+    active display end behavior borrowed from
+    DOSBox VGA emulation. This fixes "Tonight"
+    by Swat.
+  - Fixed mistake that placed N88 ROM BASIC stub
+    (something specific to PC-98) in memory even
+    in IBM PC/XT/AT emulation mode.
+  - Fixed some callback slot leaks that can cause
+    DOSBox-X to run out of callback slots if you
+    reset the guest system too much.
+  - Fixed invalid callback and errant interrupt
+    handling during BIOS reset delay that happens
+    if you use the keyboard shortcut to trigger
+    system reset.
+  - XMS emulation resets global enable and local
+    enable state on XMS emulation startup to fix
+    crashes related to inability to control A20 gate
+    after system reset or DOS kernel restart.
+  - Debugger "SM" command now accepts segment:offset
+    syntax for memory location to write.
+  - Fixed INT 21h AH=65h bug that returns DBCS table
+    for AH=4h that should return filename uppercase
+    table.
+  - Configuration GUI property settings are now
+    shown in a single column wide list with scrolling.
+  - In the configuration GUI, help dialogs will now
+    present the help text as a scrollable region if
+    there is too much to fit on screen.
+  - dosbox.conf mixer rate will now accept any
+    sample rate from 4KHz to 192KHz instead of only
+    fixed specific sample rates.
+  - cascade interrupt ignore in service setting now
+    accepts true, false, and auto. "auto" is now the
+    default, and will choose true or false depending
+    on machine type for correct emulation either way.
+    It should no longer be necessary to add
+    "cascade interrupt ignore in service=true" to
+    your dosbox.conf every time you want to run a
+    PC-98 game properly.
+  - PC-98 FM board emulation will now load SOUND.ROM
+    into segment CC00h if available, if FM board
+    emulation is enabled.
+  - PC-98 INT 18h AH=30h updated to return AH=05h
+    AL=00h BH=00h if success, AH=00h AL=01h BH=01h
+    if failure. This is needed to get Puyo Puyo 2
+    to work, which for some reason fails if a call
+    to set 15KHz mode works.
+  - PC-98 LIO and SOUND BIOS entry points, while
+    still not implemented, have been updated to
+    print the name of the call according to an
+    online reference.
+  - DOS FCB rename now supports renaming the
+    volume label as MS-DOS does.
+  - Fixed bug that prevented proper DOS FCB rename
+    if the FCB used to rename is extended.
+  - FAT filesystem driver updated to also store
+    updated volume label in the boot sector of the
+    partition, as per MS-DOS FAT standards.
+  - FCB create can now be used to set a FAT
+    filesystem label. MS-DOS LABEL.EXE works
+    correctly now.
+  - FAT filesystem driver now allows LABEL command
+    to change the FAT volume label of mounted disk
+    images.
+  - DOS kernel updated to support basic FCB methods
+    of deleting/setting the volume label, at least
+    on local folder mounts.
+  - DOS kernel will now return the volume label of
+    FAT filesystems mounted from disk images.
+  - LABEL setting code fixed not to treat label as
+    if an 8.3 filename.
+  - LABEL is no longer a builtin shell command and
+    appears on drive Z: as LABEL.COM
+  - LABEL reimplemented to imitate MS-DOS behavior
+    with regard to how it handles the command line.
+  - File I/O checking and cleanup (Allofich)
+  - Integrated commits from mainline (Allofich)
+    - Handle errant IRQs as a real BIOS does. Also
+    remove r3263 workaround, as it's no longer
+    needed.
+    - Fix flag behavior of several shift/rotate
+    instructions, cause exceptions and fix
+    potential 'pop ss' problems
+    - Add support for Print Screen key and
+    interrupt. In-game screenshot feature
+    of Descent and Descent 2 now works.
+0.82.21
+  - Reduced title bar size of the Configuration GUI.
+  - Fixed sizing and positions of some Help menu dialog
+    boxes in the Configuration GUI.
+  - Configuration GUI issues with help text and word
+    wrap running off the edge of the window have been
+    fixed.
+  - INT 21h AX=3702h AVAILDEV returns DL=FFh to match
+    MS-DOS behavior.
+  - Added INT 21h AX=6523h, for Microsoft software
+    that uses it after prompting the user for a Y/N
+    answer such as FORMAT.COM and FDISK.EXE
+  - PC-98 MS-DOS kernel now writes fake INT 1Bh device
+    list to 60:6C to satisfy certain games that need
+    it for their "master disk" detection.
+  - Fixed FAT driver bug that caused the allocation
+    of an extra cluster if writing a file that is
+    exactly a multiple of the cluster size long.
+  - FAT driver now assigns current date/time when
+    creating directories.
+  - Increased the DTA segment size of the DOS FAT driver
+    to fix problems with directory searches corrupting
+    adjacent memory.
+  - Disk Parameter Block linked list now terminates
+    with next pointer at FFFF:FFFF instead of 0000:0000
+    to match general DOS pattern and satisfy some
+    PC-98 games that enumerate the list.
+  - INT AH=52h List of Lists now points to the Disk
+    Parameter Block as well, which allows some PC-98
+    games that enumerate the list to work.
+  - Video parameter list and table at BIOS DATA AREA
+    40:A8 added to MCGA mode, to match real PS/2 MCGA
+    hardware.
+  - FAT driver now updates the Disk Parameter
+    Block when activated, and provides as much
+    from the FAT filesystem as possible. It is now
+    possible to run Microsoft MS-DOS 6.22
+    SCANDISK.EXE on a drive letter attached from
+    a disk image.
+  - Disk Parameter Block is now the proper full
+    size. The limited 9 bytes/block hackery has
+    been removed.
+  - Added INT 25h/INT 26h emulation for FAT drives
+    mounted with IMGMOUNT.
+  - Fake disk paramter table fixed to indicate one
+    reserved sector.
+  - Fixed INT 25h/INT 26h to return an error rather than
+    silently fail with success. Emulation of these calls
+    exist currently only as stubs and, according to
+    source comments, as a workaround for MicroProse
+    installers. For disk diagnostic software like
+    Microsoft ScanDisk it is better to signal an error
+    until INT 25h/INT 26h are fully implemented.
+  - Added dosbox.conf option to control whether INT 10h
+    VESA BIOS function AX=4F00h (Get SVGA information)
+    zeros the entire 256-byte or 512-byte structure or
+    not. Turning the option off (no zeroing) allows
+    "Get Saddam!" to run with SVGA and VESA BIOS
+    extensions enabled without crashing. The developer
+    calls INT AX=4F00h but does not provide enough
+    storage space for the full 256 byte structure,
+    only enough for the base structure defined by VESA.
+  - INT 2Fh updated to explicitly mention SMARTDRV or
+    DBLSPACE if values of AX are known to match their
+    API.
+  - VESA BIOS modelist now includes S3 OEM video modes
+    as documented by the RBIL, and needed by Line Wars II.
+  - OpenGL output now clears 3 frames instead of 2 after
+    mode change to deal with nVidia hardware that
+    reportedly triple buffers OpenGL rendering in
+    Windows.
+  - INT 21h fixed to always enable the A20 gate through
+    HIMEM.SYS if dosbox.conf indicates a configuration where
+    XMS is enabled, the HMA is enabled, and DOS is loaded
+    high (DOS=HIGH), which is the default configuration
+    for DOSBox-X.
+  - XMS emulation fixed not to allow conventional memory
+    block addresses (source or dest) if it extends past
+    the 1MB+64KB-16 range normally accessible from real
+    mode, as per Microsoft XMS test program.
+  - XMS emulation fixed to disallow XMS block move/copy
+    with an odd length byte count, per Microsoft XMS
+    specification.
+  - XMS emulation no longer allows freeing a XMS block
+    handle that is still locked, as per Microsoft XMS
+    specification and testing software.
+  - Enhance existing INT 68h fix for "PopCorn" by adding
+    a dosbox.conf option to always keep INT 68h NULL,
+    so that it's possible to run the game in machine
+    configurations other than CGA.
+  - EGA/VGA: Fix "dynamic parameter save area" pointer,
+    to make sure it's initialized to zero properly.
+    This is needed to run "Get Saddam!" in VGA mode
+    without crashing.
+  - INT 10h AH=12h BL=10h no longer responds in
+    machine=mcga mode, which allows Thexder to run in
+    256-color mode properly when emulating MCGA.
+  - Added code to silence the PC speaker, if it was left
+    on at reset, at BIOS POST.
+  - Added pause at BIOS POST (after reset), with
+    dosbox.conf option to control, so that screen contents
+    at reset can be seen.
+  - Writes to unmapped 0xE0000-0xE7FFF in PC-98 mode no
+    longer print a "write to ROM" warning. PC-98 games
+    and software like to zero that region whether or not
+    the 4th bitplane is enabled.
+  - PC speaker emulation now takes into consideration
+    the case when the 8254 timer has been given a control
+    word without a counter value, in which case no sound
+    is to be emitted until a control word is written.
+    This fixes "Titus the Fox: To Marrakech and Back"
+    when the game fails to detect Adlib (OPL2) hardware.
+  - Adlib polling hack no longer needed.
+  - Floppy controller emulation fixed to support sector
+    sizes other than 512 bytes per sector.
+  - Floppy controller fixed to always set "seek completed"
+    status bit after seek/calibrate, not just when the
+    head hits track 0 (programming mistake).
+  - PC-98 40-column text mode is now supported.
+  - Integrated commits from mainline (Allofich)
+    - In the mapper, display disabled items or events
+    with no binding in grey. 
+    - Implemented BIOS beep sound for ASCII character 7
+    - Return failure for INT 13 format calls if the
+    drive is inactive.
+0.82.20
+  - Dynamic core IMUL instruction mistake fixed,
+    signed multiply works properly again.
+  - PC-98 graphics emulation fixed to render only the
+    number of active display lines programmed into
+    the GDC instead of matching the text layer. This
+    fixes the status bar at the bottom of the screen
+    in "First Queen" and "First Queen II".
+  - Normal CPU core fixed not to immediately process
+    interrupts on STI but to wait a little bit so that
+    a STI + CLI sequence does not cause interrupt
+    processing, according to real Intel 486 behavior.
+  - Unknown interrupts in PC-98 mode are now routed by
+    the DOS kernel through it's segment (60h) and back
+    to the BIOS through a JMP instruction. It appears
+    some TSRs for PC-98 determine whether or not
+    interrupts are in use by whether or not the segment
+    value is pointing at the DOS kernel (segment 60h).
+  - Re-added a20=fast by popular demand, though a20=mask
+    is still the default. a20=fast emulates the A20 gate
+    the way a virtual 8086 mode monitor does where only
+    the first 64KB past 1MB is remapped rather than
+    gating bit 20 of all addresses. Note that a20=fast
+    also matches the A20 gate behavior in DOSBox SVN.
+  - Bringing up the SDL drawn menus and then resizing the
+    window no longer "freezes" the display in SDL2 builds.
+  - IDE emulation now minimally emulates PC-98 I/O port
+    arrangement in PC-98 mode.
+  - Running a build that draws it's own menus, setting
+    output=opengl, and hiding the menus no longer causes
+    lag redrawing the screen every time the mouse cursor
+    moves.
+  - Memory limit is now 3.5GB for 64-bit builds and 1GB for
+    32-bit builds.
+  - Maximum memory limit is now 3.5GB, code fixed to better
+    enforce the limit.
+  - Mixer and VGA capture code fixed to signal error if the
+    memory address exceeds the amount of system memory.
+    The general design of DOSBox-X memory I/O means that if
+    physical memory writes are made beyond system memory,
+    DOSBox-X will write out of bounds and segfault.
+  - DOSBox Integration device now offers the program inside
+    to capture the VGA output, for automated testing.
+  - DOSBox Integration device now offers reading emulator
+    time (PIC_FullIndex()) and setting a watchdog timer
+    that triggers an NMI unless reset. Intended for use
+    with automated testing.
+  - Debugger INTHAND command now works properly in protected
+    mode.
+  - DOSBox Integration Device now provides an interface for
+    code within to listen to the mixer output (to hear
+    itself) for automated testing purposes.
+  - Gravis Ultrasound emulation fixed not to run or compute
+    voices and ramps if the DAC enable bit is not set.
+  - Gravis Ultrasound emulation now offers a hack to ignore
+    writes to the Active Channel register if the DAC is active
+    and rendering audio (Ice Fever demoscene hack).
+  - SDL drawn menus fixed not to interact or draw while 3Dfx
+    emulation is using OpenGL, to prevent it from disturbing
+    the OpenGL context for 3Dfx emulation.
+  - NMI interrupt handling fixes to resolve instruction pointer
+    corruption if NMI interrupt triggered while a CPU core is
+    executing instructions (i.e. triggered by I/O handler).
+  - DOSBox-X integration device now provides an interface to
+    trigger IRQ and NMI signals.
+  - Integrated commits from mainline (Allofich)
+    - Improve disk image mounting: cycle disks only for the
+    drive being mounted.
+    - FAT drive fixes and improvements. Identify floppy format,
+    and support filesystems that use only part of the disk.
+    Fixes Make Your Own Murder Party and Music/Pinball
+    Construction Set.
+    - Return correct error code for verify sectors function
+    when an invalid drive is specified. Fixes Hugo Troll game
+    installers.
+    - Prefer ncurses above curses (on some systems, these are
+    still different packages)
+    - Give a warning at startup if dpi scaling is detected.
+    - Show segment override on XLAT instruction.
+    - Change scan3x to be LINE LINE DARK instead of LINE DARK
+    DARK. This matches pictures of scanlines better and doubles
+    the brightness as the old implementation was rather dark.
+    - Make it possible to compile without PNG support.
+    - Report when a -conf file can not be loaded.
+    - When searching CD-ROM directory entries, strip trailing
+    period of extension-less filenames after stripping file
+    version number and separator. Fixes disc check in Air Power.
+    - Add Unit Number and Bytes Per Sector fields for DPB
+    entries. Fixes Air Power installer and Windows 3 Virtual
+    Memory dialog.
+    - Reset write ops after drawing text in EGA graphics modes,
+    consistent with EGA/VGA BIOS. Fixes Fun School 3.
+    - Make Allocation Info work for CD-ROM drives. Fixes Bureau
+    13 installer.
+    - Prevent double-loading of CD-ROM images.
+    - Don't generate sound after DMA is masked at end of single
+    cycle transfer. Prevents issues with some games.
+    - Use right field when dealing with joysticks.
+    - Check for both read-only modes when writing files to drive
+    - Correct one-off error in paging table size compare for
+    when not using USE_FULL_TLB
+    - Make CMOS equipment list startup display mode bits differ
+    from BIOS on EGA/VGA. Fixes Sauro.
+    - Implement port 62h with timer 2 output for CGA and
+    Hercules machine types; fixes Frank Bruno's Boxing and Math
+    Maze.
+    - Acknowledge mouse interrupt before entering user routine;
+    fixes sound stutter during mouse movement in Eye of the
+    Beholder III and Casino Tournament of Champions. Clear
+    button counters in the mouse driver reset function;
+    prevents unintended skipping of intro in MechWarrior and
+    others.
+    - Correct relative track length in subchannel data for
+    CD-ROM images; fixes speech audio cutting off too soon in
+    Casino Tournament of Champions.
+    - Reset followed by switch to UART mode should take some
+    time; fixes MPU detection in F29 Retaliator and Hover Force.
+    - Ignore unrequested data in intelligent mode; fixes Roland
+    sound in Krusty's Fun House.
+    - Repair double slash in configfile location on Macs. Add
+    some protection against a NULL dirp.
+    - Fix loading of configfiles specified with -conf but
+    present in the userdir with -userconf present.
+    - Fix up DOS_Drive_Cache::GetShortName.
+    - Change multi-remain to repeat last parsed value for
+    non-string types if the next value is empty and of the same
+    type as the last. Use this to add an optional parameter to
+    sensitivity which controls the y axis. When optional
+    parameter is missing, x and y axis have the same value.
+    Change limits on sensitivity to allow for negative values
+    so the Mouse Y-axis can be inversed.
+    - Correct bug related to signedness.
+    - Improve prefetch and simple cores to not switch to normal
+    core on trap execution. Fixes the demo version of
+    Prehistorik 2 and similar cases that use the trap flag and
+    prefetch tricks.
+    - Check lengths before adding C-style strings together.
+    - Fix unmounting of complex drives where parts were left and
+    file pointers were kept open.
+    - Stop storing raw modrm value. Should save an instruction
+    on each get_modrm call.
+    - Strip leading = from value. Can happen if you execute
+    "irq =5".
+    - Don't remove bytes from autoexec.bat when changing
+    settings from autoexec.bat, but replace them instead. This
+    way the location stays valid.
+    - Let dynamic core recompile interrupt instructions in
+    non-debug builds. Can help software with many INTs, such as
+    compiled BASIC, run faster.
+    - Add logic in mouse driver to ignore button events that
+    are out of sequence. Fixes International Rugby Challenge
+    when clicking to lock the mouse.
+    - Use a more compatible offset for DOS redirected interrupt
+    vector. Works around a null pointer bug in the notes dropdown
+    list of Jack the Ripper.
+    - Reqrite pop_ev so it can trigger pagefaults again. Fixes
+    Win 3.11.
+    - Fix uninitialized access to some isoDrive fields. Pause audio
+    before switching. Use right subunit with multiple CDs on one
+    drive letter.
+    - Move all stack alignment operations into one place and
+    some optimalisations to RISC x64 dynamic core.
+    - Merged in MAME sound from mainline, except for Tandy sound. 
+0.82.19
+  - Prefetch core fixed up, made more aggressive, and string
+    instructions (REP MOVSW) cause more prefetch. "Stereotype"
+    demoscene production can run again.
+  - DOSBox Integration device now allows ISA DMA read/write
+    injection.
+  - 8237 DMA emulation now supports PC-98 "auto bank increment"
+    functions, which automatically increments the DMA page number
+    on DMA wraparound. Sim City 2000 needs this to play it's
+    digitized sound effects properly.
+  - 8237 DMA emulation now enforces read/write mode provided by
+    guest. If the DMA is configured for reading from system
+    memory, then attempts to WRITE to memory via DMA must fail.
+    Just like real hardware.
+  - 8237 DMA block transfer cleanup, de-duplication.
+  - 8237 DMA block cleanup allows implementation of 8/16-bit DMA,
+    forwards and backwards.
+  - PC-98 keyboard corrections (not yet verified to be accurate
+    to hardware though) to solve problems where holding a key
+    while running a program that is slow to respond to input
+    can overrun the buffer and fail to handle additional input.
+  - VGA BIOS size changed to 0x4000 (16KB), because 0x3800
+    is not liked by Windows 3.0.
+  - Font vector is now INT 44h for PCjr and Tandy emulation,
+    INT 43h otherwise as documented in the RBIL.
+  - Graph key (PC-98 mode) no longer registers as keyboard
+    input to INT 18h. EDIT.COM's menu is now usable.
+  - PC-98 INT 18h AH=02h fixed to return the correct keyboard
+    status byte as documented
+  - Local directory filesystem support now applies timestamp
+    before closing the file handle, which should help with
+    timestamps even if the filename is not directly valid
+    on the host operating system or filesystem.
+  - DOSBox Integration Device moved to I/O port DB28h-DB2Bh
+    in PC-98 mode to avoid conflicts with DMA controller
+    registers.
+  - DMA controller is now completely disabled in IBM PCjr mode
+    (machine=pcjr) to match real hardware.
+  - COPY command now copies file date/time as well.
+  - INT 2Fh AX=1600h no longer logs an error as unimplemented.
+    (Allofich)
+  - COPY.EXE removed, so that the built-in COPY command can work.
+  - PC98UTIL fixed to re-enable the text layer after the BIOS call
+    for /24khz and /31khz options.
+  - PC-98 INT 18h AH=30h now allows setting the 480-line mode.
+  - (PC-98) Port 6Ah command 40h/41h, CRT vs Plasma/LCD mode,
+    added.
+  - PC98UTIL.COM now updates the menu item for PC-98 GDC clock
+    speed when changing GDC clock speed.
+  - Added to PC98UTIL.COM the /24khz and /31khz switches to change
+    hsync rate.
+  - Updated PC-98 graphics plane emulation to more properly
+    handle the 5MHz GDC mode, and the IM bit in the GDC parameter
+    RAM.
+  - INT 18h AH=30h and AH=42h mode set fixed to update CPU and
+    display pages correctly.
+  - INT 18h AH=30h (PC-98 mode) now permits graphics layer changes.
+  - INT 18h AH=30h (PC-98 mode) now permits changing hsync rate.
+  - INT 18h AH=31h (PC-98 mode) now uses BIOS data area to
+    return hsync rate (24KHz vs 31KHz)
+  - INT 18h AH=42h (PC-98 mode) now uses BIOS data area to
+    determine 5MHz GDC instead of internal state to better emulate
+    actual hardware behavior.
+  - PC-98 text console output now fills both cells of doublewide
+    characters on the text layer.
+  - PC-98 port 6Ah now handles command 82h/83h and 84h/85h which
+    allow the guest to reprogram the GDC clock frequency (2.5MHz
+    or 5MHz). This is necessary to handle strange Windows 3.1
+    behavior where entering a DOS program fullscreen causes
+    Windows 3.1 to reprogram your GDC to run at 5MHz regardless of
+    the BIOS (or dosbox.conf) setting.
+  - PC-98 port 68h now supports command 0Eh/0Fh to enable display.
+  - Integrated commits from mainline (Allofich)
+    - Lower the influence of the aspect table correction
+    trick when using high scale factors (320x200 => 2000x1200).
+    - Correction done to Hercules video height parameter.
+    - The mapper now uses the wrapper as well
+    - Fix the possible/suggested values for integer
+    properties.
+    - Do less to update the frequency of an active SB
+    DMA transfer. Fixes sound in Tempest 2000.
+    - Add missing --disable-fpu-x64 option
+    - Use clock_gettime when available instead of the
+    obsolete ftime.
+    - Allow CRTC read/write access on all mirror ports for
+    non-VGA machine types. Fixes Tandy and EGA display in
+    International Hockey booter.
+    - Handle "copy H*.txt file.txt" correctly
+    - Fix detection of always_inline attribute with MinGW 4.9.2
+    - Introduce mount -pr to mount paths relative to last
+    loaded configuration file.
+    - Use normal teletype function for non-ANSI output so the
+    default attribute 7 applies only to graphics modes and
+    existing attributes are not changed in text modes.
+    - Improve compatibility of internal mouse driver with
+    respect to video mode changes and hiding the pointer, and
+    handle font reloading as a kind of mode change. Also fix
+    unlocked mouse pointer to recognize the full range of
+    tweaked/fontloaded text modes.
+    - Bring OS2 port up to date.
+    - Ignore/remove single % in batchfiles.
+    (Fixes B13Demo batchfiles on PC Gamer cover disc 1995-08)
+    - Clear incomplete Sound Blaster DSP command at reset,
+    fixes Romancing Prince.
+    - Add some more cases to the Alt-Tab detection.
+    - Add alternate font tables and associated loading logic
+    in video BIOS, allowing correct gaps between "wide"
+    characters (e.g. m,w,M,W,T,Z,0) in all VGA machine types.
+    - Update all related BIOS memory values and CRTC registers
+    when loading fonts.
+    - Improve support for MDA emulation in the vgaonly machine
+    type, as it is the only way the video BIOS can make use
+    of the 14-line alternate symbols.
+    - Be compatible by setting the INT 43h vector to the first
+    half of the 8-line font table for standard text modes.
+    - Move VESA mode table and OEM string before font tables
+    in the video ROM, which is a more compatible ordering.
+    - Add opl3gold option to oplmode setting. With this option
+    the Adlib Gold music can be selected in Dune. Only music
+    without effects is supported. FM volume control does work.
+    - Add hardware text mode cursor support.
+    - Rework FCB_ParseName
+     -- Remove special code for . and .. as it was wrong
+     -- Continue reading the input string, when the max length
+     of the field has been reached (123456789.12345 is read and
+     returned as 12345678.123)
+     -- Strip spaces before and after reading the separators.
+     -- The drive is always parsed (if present), it doesn't
+     depend on the existence of said drive.
+     -- Fix parsing of .EXE and other extension only names
+     -- Always clear out current block and record size.
+    - Correct AX and BX, they contain information on the
+    existence of the drives specified in the FCBs in the
+    execute block
+    - Rework the parsing of arguments into the FCBs
+    - Use full mask; fixes label search on FAT drives.
+    - Don't write past the terminator in the DTA name field
+    when setting search results. This is what DOS does, and
+    writing junk after the terminator was not good in any case.
+    Fixes file listing in the 16-bit version of Galaxy Player.
+    - Improve rename support for when renaming files (in a
+    folder) on a drive different from the current one.
+    - Improve internal ANSI support to adapt to currently
+    displayed columns and rows. Fixes original Infocom
+    interpreters when using something other than 80x25.
+    - Handle double-quoted values and quoted values in
+    dosbox.conf files.
+    - Speed up GetHexValue.
+    - Restore 1,2,3,4,5 as run 5,500,1000,5000,10000
+    instructions.
+    - Change BIOS equipment list to indicate DMA not
+    supported on PCjr machine type, which fixes PCjr
+    detection in old versions of Ancient Art of War.
+    - Correct some offsets in the DTA for FCB-based search
+    results. Fixes DIR listing in COMMAND.COM from MS-DOS
+    and file info in XTree Gold.
+    - Prevent a multiplication overflow and more accuracy
+    by using floats for attack rate loop
+    - Set record size to 128 if it is 0 in the FCB when
+    calling any FCB read/write function
+    - Fixes for acad 10:
+      - Add missing reference counting when the file is
+      already open when calling FCB_Open, so that acad, which
+      uses FCBs and normal handles on the same file, works
+      better.
+      - Remove FCBs being added to the PSP filetable and
+      rewrite most functions to support this change. This way
+      acad won't run out of temporary (fcb) files when low on
+      memory.
+    - More flexible setting of version with "VER" command.
+    - Fix screen clearing when setting mode 0xA on PCjr
+    machine type.
+    - Fill DTA for FCB search results more like real DOS,
+    fixing hang in SETUP.EXE and MSDOSD.EXE from Windows V1.01.
+    - Add support for mode 8 row copy/fill. Fixes Tandy
+    GW-BASIC interpreter SCREEN 3 scrolling/clearing.
+    - Map inactive video memory regions as empty rather than
+    filled with RAM. Fixes later version of Sargon 3 on color
+    machine types.
+    Set color modes (to the extent that they can be) on the
+    Hercules machine type if the BIOS equipment list is not set
+    to monochrome. Fixes missing text in Victory Road.
+    - Graphics mode text drawing improvements:
+     -Font source according to machine type.
+     -Use compatible method of determining fill attribute for
+     textmode screen scrolling in teletype function.
+    - Prevent DOS buffered input function from hanging in an
+    infinite loop when redirected input reads a linefeed or
+    reaches EOF.
+    - EXEC improvements, mostly for the load-but-do-not-execute
+    function.
+    - Stop writing uninitialized junk into first shell's command
+    tail at startup.
+    - Support writing palette register data to dynamic save area
+    if pointer is non-zero on mode changes. Fixes CV 2.2.
+    - Be more compatible by converting tabs to spaces in the DOS
+    console device rather than in the video BIOS teletype function.
+    - Make the internal program for loading ROM images a bit
+    smarter about what it can/will load. Also provide for BASIC
+    in ROM to support IBM BASIC interpreters.
+    - Correct page count/size for CGA graphics modes. Fixes RS-2
+    on the CGA machine type.
+    - Raise lower limit of cycles in autodetermine mode to
+    improve stability.
+    - Fix for 256 color encoding in zmbv.dll codec
+    - Rework ListMidi so it can be more easily added to more
+    backends.
+    - Implement mixer /listmidi for coremidi.
+    - Increase size of SysEx buffer to support Sierra's Yamaha
+    FB-01 driver.
+    - Add improved breakpoint handling to the debugger
+    - Rewrite the order of the debug help list so the keys come
+    last
+    - Clip to boundaries when there are no suggeted values for
+    Prop_int
+    - Implement an obscure behavior of the VGA DAC. Fixes wrong
+    colors in Planet Soccer/Football.
+    - Use default attribute behavior of ANSI.SYS in the console
+    device. Fixes scrolling issues. Anything that wants non-ANSI
+    behavior may not display as intended with the internal DOS,
+    same as real DOS when ANSI.SYS is loaded.
+    - Lower default adlib volume with 2.5dB, based on
+    measurements
+    - Add experimental name support to configmidi for coremidi
+    - Add support for selectig midi devices by name to win32
+    midi
+    - Make IRQ generation in Write_MCR consistent with
+    ComputeInterrupts when op2 changes.
+    - Update mixer volume calculations for the SBPRO 1 and 2 and
+    the SB16, based on measurements.
+    - Repair a logic error in cycle max calculation
+    - Introduce a random sleep period, which activates after 3
+    short sleeps in one frame.
+    - Adjustments to cycle ratio computation.
+    - Process repeated reset commands without delay. Fixes MPU
+    detection in several games. Correct ACK for reset: entirely
+    absent with dumb setting (mpu401=uart), and also absent when
+    returning to intelligent mode from UART mode.
+    - Allow for direct changing of 4op chaining without having
+    to rewrite the algorithm mode.
+    - Enable core inlining by default on configure/make build
+    system
+    - Limit amount of polls per second a bit on MAC OS X, as it
+    was quite high otherwise.
+    - Add basic support for INT 13 call 15. Used by Korean
+    Powerdolls to detect harddrive.
+    - Add ALSA MIDI 0xA0 and improve unhandled message
+    reporting a bit.
+    - Support rarely used FCB feature: open file with search
+    mask. Fixes Buckaroo Banzai.
+    - ANSI emulation is activated for the session when an
+    escape sequence is encountered other than those used by
+    internal messages. Fixes LucasArts setup programs provided
+    that ANSI emulation is not activated.
+    - Flag handling for normal core: zero and sign flags for
+    integer multiply instructions.
+    - Strip spaces properly.
+    - Improve disk serial number DOS functions.
+    - Only add return to buffer if it already contains data,
+    which fixes extra return in generated autoexec.bat.
+    - Lock default label of HDD local drive mounts. Fixeslabel
+    changing to the host drive label when resetting cache on
+    the Windows platform.
+    - Fix echo off being written twice. Attempt to make the
+    line endings in the generated autoexec.bat all DOS-style.
+    - Take length in consideration before moving the echo off
+    upwards.
+    - Fix ExpandDot not caring about the size of the buffer.
+    (vogons topic 59658)
+    - Be less specific about the jump instruction when
+    identifying a video BIOS.
+    - Return an error for generic block device request on
+    unmounted floppy drives.
+    - No Sound Blaster IRQ generating when masking the IRQ
+    channel.
+    - Improvements for IOCTL generic block device request
+    - Make Media ID table relative to DPB table. Fixes
+    Hattrick by Ikarion.
+    - Support some installer disk detection methods: block
+    device count, and specific MBR/boot sector contents.
+    Fixes (original) SimCity, Amberstar, and later MicroProse
+    installers.
+    - Fix GetLabel() for the virtual drive.
+  - Integrated a commit from mainline:
+     #3860 "Use PCJr specific method to clear the video RAM.
+            Also don't scroll at unspecified video page.
+            Fixes issues with KQ1 and KQ2."
+  - PEGC emulation will now print a warning if the guest
+    application or OS attempts to use 256-color planar mode.
+  - PC-98 PEGC 256-color linear framebuffer is not mapped by
+    default anymore, except when 256-color mode and the enable
+    bit set, to match real hardware.
+  - PC-98 PEGC 256-color emulation fixed not to respond to
+    MMIO registers related to 256-color planar mode according
+    to real hardware behavior. 256-color planar mode support
+    is planned in the future.
+  - Remove old dynamic x86 core. Dynamic core is exclusively
+    dynrec now.
+0.82.18
+  - Added debugger command "VGA CRTC" for the CRTC section of
+    VGA emulation.
+  - Added debugger command "VGA DAC" for the DAC and "VGA DACPAL"
+    command to view the VGA color palette.
+  - Added debugger command "VGA GC" for the graphics controller
+    section of VGA emulation.
+  - Added debugger command "VGA SEQ" for the sequencer section
+    of VGA emulation.
+  - Added debugger commands "VGA DRAW" and "VGA AC" to view
+    drawing and attribute controller state in the VGA emulation.
+  - Integrated commits from mainline (Allofich)
+    - CD audio status now returns zero start and end times
+    when no track is playing. Fixes "The Manhole".
+    - Add "ADDLOG" debug command to manually add a message
+    to the log.
+    - "Strip off leading zeroes from the IP", a fix for
+    the serial modem.
+    - Add a small delay when raising the Sound Blaster
+    8-bit IRQ to emulate the slowness of the DSP, fixes
+    Llamatron 2012 and Lemmings 3D.
+    - Add ability to set debugger breakpoint on AL values.
+    - The SB DMA callback now ignores previously selected,
+    but not currently selected, DMA channels. Fixes Visual
+    Player 2 with SB16.
+    - Minor cleanup to joystick code.
+  - PSG noise channel emulation (PC-98 FM board) apparently
+    broke on Mac OS X due to type promotion by Clang/LLVM.
+    Modified the code to behave as originally intended, to
+    restore the PSG noise channel on Mac OS X.
+  - Added debugger command "DOS FNKEY" to view PC-98 scan code
+    escape mapping.
+  - PC-98 EGC ROP 9Ch added, apparently used by Windows 3.1
+    CALC.EXE
+  - PC-98 INT DCh CL=0Ch/CL=0Dh AX=01h through AX=28h added,
+    which allows individual function/edit keys to be read or
+    modified.
+  - Dynrec dynamic core is now default even on 32-bit builds.
+    Dynx86 dynamic core is still an option at this time if you
+    compile from source.
+  - PC-98 INT DCh CL=0Fh AX=0h/1h added.
+  - PC-98 INT DCh CL=0Ch/CL=0Dh added AX=0 handling as well.
+  - PC-98 INT DCh emulation now support INT DCh CL=0Ch/CL=0Dh
+    AX=FFh so that some programs (including SEDIT.EXE) can set,
+    re-define, and restore the function key row.
+  - PC-98 MS-DOS emulation now injects escape codes from a table
+    for the function keys instead of hard-coded as it does on
+    real MS-DOS.
+  - PC-98 MS-DOS emulation now supports Shift+Fn (shift+Function)
+    to inject shortcuts into the CON device.
+  - PC-98 MS-DOS now accepts CTRL+F8 to clear the screen.
+  - PC-98 MS-DOS function key row now accepts CTRL+F7 to toggle
+    between none, function keys, and shortcuts.
+  - PC-98 INT 18h AH=42h display area setup now cancels pending
+    vsync interrupt. This fixes display issues with Quarth when
+    interrupting the game's demo mode to enter the main menu.
+  - PC-98 emulation now emulates port 6Ah command that controls
+    128KB/256KB VRAM wraparound.
+  - INT DCh CL=10h AH=04h through AH=09h added.
+  - INT DCh CL=10h AH=03h call to set cursor position (backdoor for
+    ESC = ANSI code) added.
+  - Added parsing for ESC M / ESC D and ESC E in the DOS ANSI driver.
+  - New debugger "VGA" command added to view additional emulator
+    state.
+  - Debugger input bar (at the bottom) fixed to position correctly,
+    mistake in the code that caused it fixed.
+  - PC98 debugger command now supports viewing text, graphics, CG,
+    GRCG, and EGC state.
+  - New debugger command "PC98" to view PC-98 emulation state in
+    the debugger.
+  - New debugger command "EMU" added to view additional emulator
+    state.
+  - Debugger data view now shows linear and physical memory address
+    for the memory address you're viewing when the CPU is in
+    protected mode. The physical memory address display is useful
+    when 386 paging is enabled.
+  - Debugger command "SM" now accept B: W: and D: prefixes to
+    write BYTE, WORD, and DWORD values to memory.
+  - Debugger command "SR" now accept multiple pairs of registers
+    and values in one command.
+  - Debugger commands "EV" and "SM" will no longer hang DOSBox-X
+    on invalid (unrecognized) input.
+  - Added "EV" debugger command to allow viewing CPU registers
+    at the command line, including CPU registers not shown
+    in one of the windows of the debugger UI.
+  - Debugger will now explicitly tell you if it does not
+    recognize the command.
+  - Debugger fixed not to leave your command uppercased on the
+    command line if it does not recognize it.
+  - Debugger "SR" command updated to allow setting upper/lower
+    halves of AX/BX/CX/DX, additional CPU flags and the whole
+    flags register.
+  - Added INP/OUTP commands to debugger to aid debugging
+    I/O ports.
+  - 8086 and 286 cores now emulate a known bug where an
+    instruction with multiple prefixes that is interrupted
+    will resume at only the most recent prefix.
+  - PC-98 planar emulation optimized and cleaned up.
+  - Configuration GUI no longer crashes at startup if run
+    from the command line using the --startui or --startgui
+    command line options.
+  - Configuration GUI fixed not to allow multiple instances
+    of the same settings window.
+  - Emulator speed controls added, if for any reason you'd
+    want to play a game faster or slower.
+  - Configuration GUI AUTOEXEC editor fixed so that
+    "Append History" button actually works.
+  - Fixed configuration GUI to show keyboard options instead
+    of the mapper interface when you click the "Keyboard"
+    button.
+  - "Show details" menu option now also enables the realtime
+    percentage display.
+  - Mac OS X builds fixed to use older convertRectToScreen
+    function instead of convertPointToScreen, which allows
+    others to compile DOSBox-X on Mac OS X versions older than
+    Mojave (despite Apple documentation claiming that
+    convertPointToScreen was added in 10.12).
+  - Shift and Alt key modifier handling within the configuration
+    GUI now works properly in SDL2 builds.
+  - Fixed prefetch queue emulation to allow 8086, 80186, and
+    286 CPU types to run with prefetch queue without crashing.
+  - CPU type selection menu will now cause guest to reboot
+    if new cpu type is incompatible with the BIOS prologue
+    and epilogue code that was generated at startup, to
+    avoid crashes.
+  - PC-98 NEC copyright string option now also installs
+    another set of data in another location in the BIOS,
+    that Windows 2.1 checks for.
+  - Minimum MCB free value now has a higher default value in
+    PC-98 mode to reflect the fact the platform usually has
+    more loaded into lower memory at runtime. You are allowed
+    to specify a lower value in dosbox.conf for anything that
+    needs more memory.
+  - GUS and Sound Blaster environment variable installation
+    is now quiet, does not echo the variable on screen at
+    startup.
+  - INT 21h country-specific info now returns correct info
+    for PC-98 mode.
+  - INT 21h DBCS lead table now contains correct values in
+    PC-98 mode.
+  - Added more PC-98 EGC raster opcode emulation. The PC-98
+    version of Windows 3.1 now displays properly without
+    issues, except for line drawing.
+  - Added INT 10h VESA BIOS function AH=08h "SET DAC WIDTH"
+    so that, when enabled, DOS applications can switch the
+    DAC from 6-bit to 8-bit.
+  - Added basic 256-color mode emulation to PC-98 mode.
+    Linear framebuffer, needed by PC-98 ports of DOOM and
+    Wolfenstein 3D, is implemented. Bank switching, needed
+    by a few PC-98 games, is implemented. 
+  - MPU-401 emulation now accepts dosbox.conf option "mpubase"
+    to control the base I/O port of the MPU-401 interface.
+    The option can be set to "0" to tell DOSBox-X to pick the
+    best default. Works in either IBM PC or NEC PC-98 mode.
+    See dosbox-x.reference.conf for more details.
+  - Fixed Sound Blaster 16 mixer IRQ/DMA select registers
+    to work in PC-98 mode as they apparently do on real
+    hardware.
+  - Sound Blaster 16 and Adlib emulation now available in
+    NEC PC-98 mode. I/O port mapping is based on a real
+    SB16 card for PC-98 and some documentation. Only OPL3
+    emulation is supported for Adlib. sbtype must be set
+    to sb16.
+  - NEC PC-98 emulation mode now emulates DMA controller.
+  - Gravis Ultrasound emulation now allows game to read back
+    the channel's Pan Pot register.
+  - Sound Blaster 16 now implements 0xF9/0xFA fully, even if
+    the RAM contents they expose are not fully implemented.
+  - Sound Blaster DSP command E2h (DMA identification/test)
+    code cleaned up and simplified.
+0.82.17
+  - Fixed yellowish tint of tv3x scaler on SDL1 builds of
+    Mac OS X.
+  - Fixed hq2x/hq3x and the various sai render scalers to
+    render correctly on SDL1 builds of Mac OS X (where the
+    odd BGRA color order is used). Prior to this fix the
+    scaler output had a very strong yellow tint (missing
+    or misrendered blue channel).
+  - Fixed basic scaler template code to render correct RGBA
+    colors in SDL1 builds for Mac OS X.
+  - New grayscale scaler option, to emulate monochrome VGA
+    monitors (frank-deng)
+  - Menu handling cleanup from within Pause loop, including
+    Mac OS X menu problems when invoking pause from the
+    menu bar.
+  - Shell welcome text fixed to show consistent first line in
+    both IBM PC and PC-98 mode.
+  - Pause mode fixed to handle mouse input while paused, so that
+    SDL drawn menus (on Linux or HX DOS) continue to work while
+    paused.
+  - Added dosbox.conf option (off by default) to add the
+    NEC PC-98 copyright string at E800:0DD8 for games and
+    applications that require it.
+  - Debugger can now show guest MS-DOS kernel MCB chain if you
+    boot an MS-DOS floppy or hard disk image using
+    BOOT --boothax msdos. For use with MS-DOS 3.3 or higher
+    including the real mode MS-DOS environment of Windows 95.
+
+    WARNING: Use boothax msdos ONLY with real mode MS-DOS, do
+    not use with the protected mode environment (desktop) of
+    Windows 95 especially a DOS VM within Windows. Use with
+    MS-DOS and a DOS extender (DOS4GW, etc) should be OK.
+
+  - Added "--boothax <mode>" option to BOOT command. At this
+    time <mode> is limited to "msdos" to instruct the emulation
+    to intercept specific INT 21h calls to locate the MS-DOS
+    kernel's List of List and MCB chain structures for use with
+    the debugger.
+  - "TV" scaler updated to render dimmer alternate scanlines
+    in CGA graphics modes (frank-deng)
+  - Direct3D output no longer leaves DOS screen frozen when
+    Direct3D device is "lost" (such as hitting CTRL+ALT+DEL
+    to bring up the Windows C+A+D screen).
+  - Page fault handling on by default now for dynamic core,
+    DOS games and Windows 3.1 seem to handle it OK.
+  - Page fault handling no longer use non-recursive page fault
+    method with dynamic core, no matter what. It's too unreliable.
+  - PC-98 mode now switches PIT Timer 2 clock gate ON by default
+    to satisfy delay loops in Sunsoft "Photo Genic" and allow it
+    to run. Note that PIT Timer 2 drives the baud rate clock of
+    the RS-232C port.
+  - IDE emulation bug fixed that prevented BIOS to IDE
+    geometry translation when BIOS head count == 255. This
+    fix also allows Windows 95 to use it's IDE driver with
+    >= 4GB hard drives instead of running in MS-DOS compatibility
+    mode.
+  - Disk image support fixed to allow 4GB or larger hard disk
+    images to work again.
+  - FPU x86 core no longer calls E_Exit if the FPU stack
+    overflows or underflows.
+  - Updated build-debug scripts to accept "32" on the command
+    line as a sign to compile 32-bit (i686) on a 64-bit (x86_64)
+    system. You will need a multilib-capable GCC and 32-bit
+    libraries installed on your system for this to work.
+  - SDL2 OpenGL fixed color order issue
+  - OpenGL is now supported in SDL2 builds.
+  - Changed MPU-401 reset duration (DOSBox SVN).
+0.82.16
+  - SDL1 support fixed to gracefully handle a case where,
+    under Windows XP, with a audio device that is not cycling
+    any audio DMA, DOSBox-X can hang on shutdown.
+  - SDL drawn menus now shift and adjust popup menu position
+    to ensure the popup is entirely within the screen in cases
+    where the window is too small. Redraw issues related to
+    that (overlapping item and popup menus) have been fixed.
+    Minimum window resolution has been reduced to 500x300,
+    enough to permit EGA 640x350 displays without a black
+    border.
+  - Fixed INT 18h AH=13h not to automatically show the cursor
+    (PC-98 fix), which fixes the visible blinking cursor
+    problem during games.
+  - VS2017 project files can now compile DOSBox-X to run on
+    ARM versions of Windows RT (driver1998)
+  - Local filesystem support fixed to sanitize DOS dates
+    before applying them to files on the host filesystem
+    so that invalid dates within DOSBox-X do not make invalid
+    dates on the host filesystem.
+  - VS2017 project files can now compile DOSBox-X to run on
+    ARM64 versions of Windows 10 (driver1998)
+  - Fixed FAT driver progamming mistake (inherited from
+    DOSBox SVN) that used the Windows 95 "Created" date/time
+    stamp rather than the original MS-DOS "Modified" date/time
+    stamp field.
+  - FAT driver now allows setting file date/time properly
+    on create or INT 21h call to set date/time, and updates
+    date/time on close after writing the file. Copy a file
+    to a disk image should preserve the date, and new files
+    created on the disk image should no longer have the
+    date/time stamp Jan 1st, 1980 12:00:00 AM midnight.
+  - Configuration GUI now allows user to exit dialog boxes
+    and windows by hitting the ESC key.
+  - Entering the mapper UI on Mac OS X will now hide all but
+    the Host Key button on the touch bar. Entering the
+    Configuration GUI will hide all buttons.
+  - If DOSBox-X is run on a platform where the GUI provides
+    a menu resource, bringing up the mapper will replace the
+    main menu with a mapper-specific menu until you exit the
+    mapper. Same for the configuration GUI.
+  - Mapper now allows user to exit by hitting ESC key three
+    times in a row.
+  - Windows MinGW builds now properly support and enable the
+    Direct3D output
+  - Mac OS X builds now contain the correct version number in
+    the application plist. Using the Finder's Information window
+    on the compiled application bundle will now show correct
+    version information.
+  - SDL1 builds fixed to always compile with internal SDL_net
+    library instead of public library on the system
+  - Mac OS X SDL1 builds fixed to always clip the desktop
+    dimensions against the available video modes provided
+    by the system to avoid problems with the 1080i/1080p
+    modes listed in the System Preferences dialog and older
+    HDTV LCD TVs with lower than 1920x1080 native resolution.
+  - "unmask keyboard on int 16 read" option is on by default,
+    to allow DOSBox-X to keep the keyboard working with
+    Windows 3.11 Windows for Workgroups.
+  - Added multi-monitor support and detection for Mac OS X.
+  - Fixed problem on multi-monitor Linux/X11 setups where going
+    fullscreen on the primary monitor leaves the non-fullscreen
+    window sticking out on the adjacent monitor.
+  - Windows SDL1 builds fixed so that on multi-monitor setups,
+    going fullscreen will fill the monitor the window is
+    placed on.
+  - Added support for multi-monitor and DPI determination for
+    Microsoft Windows.
+  - SDL1 and SDL2 builds now examine multi-monitor setups and
+    so that they can go fullscreen properly on one monitor
+    instead of going fullscreen across all monitors, in
+    Linux/X11.
+  - SDL1 OpenGL code fixed not to leave a blank space at the
+    top of the screen when going fullscreen (if the menus are
+    SDL drawn menus).
+  - SDL1 library modified to center cursor properly no matter
+    where on the overall desktop the fullscreen window exists.
+  - Multi-monitor and fullscreen support added for Linux/X11
+    versions of SDL1 DOSBox-X.
+  - For non-x86 targets, or x86 targets where the user prefers
+    not to use the x86 FPU core, code has been added to emulate
+    the FPU instructions and registers using the "long double"
+    data type for full 80-bit precision. This fixes 3D glitches
+    in "Explora" though it still doesn't pass the Intel i387
+    test program.
+  - PC-98 INT 18h AH=04h: Added software delay to slow down some
+    older PC-98 games that poll keyboard/mouse while animating
+    cutscenes. The games seem to be timed around the assumption
+    that this call has some delay to it. This fixes problems with
+    "Shangrlia" by Elf corporation and animation that runs way
+    too fast.
+0.82.15
+  - Incorporated x86 FPU emulation from DOSBox SVN to improve FPU
+    precision at least on x86 and x86_64 targets.
+  - PC-98 port 6Ah fixed not to allow setting EGC enable unless
+    another EGC enable bit has been set, as specified in the PC-9801
+    bible.
+  - SVGA mode 0x10A (text mode) fixed to display properly instead
+    of only the top half.
+  - BIOS keyboard handling fixed in PC-98 mode so that Shift+Ro
+    types an underscore as expected.
+  - SVGA emulation (Tseng ET4000 and S3) fixed to reflect real
+    hardware behavior where BYTE/WORD/DWORD VGA bits in the CRTC
+    are ignored in SVGA modes.
+  - Added "debug page flip" and "debug retrace poll" options to
+    the menu.
+  - Added "Swap Floppy" and "Swap CD" commands to the menu.
+  - INT 2Eh (MS-DOS command interpreter interrupt) fixed so that
+    the segment value of the interrupt vector matches the PSP
+    segment of COMMAND.COM. Some DOS applications rely on that
+    segment value as a starting point to enumerate the MCB
+    chain.
+  - PC speaker emulation fixed not to print "queue overrun"
+    messages if the game or demo is attempting to use the PC
+    speaker while pcspeaker=off. 
+  - PC speaker emulation fixed to improve accuracy and to ensure
+    the square wave is synchronized to the 8254 PIT output.
+    This change appears to have improved sound quality with
+    PWM "digitized speech" output.
+  - 8254 emulation fixed to improve overall accuracy
+  - 8254 PIT timer emulation fixed not to report writes to PIT 0
+    Timer counters if the game is writing the same value
+    repeatedly.
+  - 8254 PIT timer connected to PC speaker now handles new counter
+    value without causing full reset of the square wave (mode 3),
+    which allows DOSBox-X to pass all tests in DOSLIB.
+  - Added dosbox.conf option to control bus speed (and therefore
+    I/O delay) of the C-BUS in PC-98 mode. Added defaults
+    appropriate to PC-98 mode according to bus speeds documented
+    for PC-98.
+  - Timer clock gate emulation fixed to work properly in PC-98
+    mode as well as IBM PC mode, when the PC speaker clock is
+    enabled or disabled. This includes resetting the counter
+    on the 8254 when the clock gate (trigger pin) is turned off
+    [DOSLIB test TPCRAPI6.EXE]
+  - Introductory text now indicates whether the build was
+    compiled against SDL1 or SDL2 (emendelson)
+  - Windows SDL1 builds now remember window position even when
+    entering/leaving fullscreen mode.
+  - "Restart DOSBox-X" menu and command code removed.
+  - Linux/X11 window focus fixup. The change in 0.82.14 broke
+    main window focus handling entirely by forgetting to check
+    for the "window manager" window handle.
+0.82.14
+  - Windows builds, if run on Windows 7 or higher, will now direct
+    the task bar preview to show only the part of the window
+    containing the DOS screen.
+  - SDL1 Mac OS X builds fixed to remember window position even
+    if going to or from fullscreen mode.
+  - Fixed mistakes with SDL2 surface output that caused serious
+    UI problems with fullscreen mode and fullresolution=original.
+  - Fixed problems with SDL1 Mac OS X and the window/dock menu
+    filling up with multiple windows that have long ceased to
+    exist.
+  - SDL1 Mac OS X startup code replaced with startup code from
+    SDL2 in order to run from main() cleanly instead of running
+    SDL_main from an OS X event callback. This also fixes the
+    problem of an unresponsive menu on startup if run from the
+    terminal.
+  - SDL1 Mac OS X builds fixed not to destroy and recreate the
+    window every time it is resized.
+  - SDL1 Mac OS X builds fixed to keep the window position
+    stable every time you resize or do anything to trigger
+    window recreation. Resizing the window no longer causes it
+    to re-center to your screen.
+  - SDL initializion fixed not to bail out on startup if
+    DOSBox-X is unable to initialize SDL1 CD-ROM support (ccawley2011)
+  - Segfault fixed (NULL pointer de-reference) that
+    occurs when running DOSBox SVN on anything older than
+    Mojave. DOSBox-X was not affected but the fix was applied
+    just the same because the possibility is there.
+  - Configuration GUI fixed to fade out with the right color
+    RGBA order on Mac OS X.
+  - Mac OS X SDL1 builds fixed to ignore mouse movement that
+    occurs outside the window, unless any buttons are held
+    down.
+  - Mac OS X RGBA color order error with output=opengl fixed.
+    EGA/CGA/MDA/Hercules/etc. modes should display properly
+    now on OS X with OpenGL output.
+  - SDL1 builds for Mac OS X now use the full Application
+    menu generated by SDL1 instead of just an About command.
+  - SDL1 builds under Mac OS X now support the "touch bar"
+    on Macbook Pro and offer a few basic shortcuts,
+    including a few that the touch bar makes much more
+    inconvenient to use since the function key row is
+    virtual on the touch bar instead of physical.
+  - SDL1 builds under Mac OS X now offer a few basic
+    DOSBox-X shortcuts if you command-click or double-tap
+    the application icon in the dock.
+  - Added support for taskbar extensions offered by
+    Windows 7 and higher that allow DOSBox-X to put
+    additional buttons in the preview pane that appears
+    when you hover over DOSBox-X in the taskbar.
+  - Centos 7 SDL1 builds (Linux X11) can now go fullscreen
+    properly, instead of making the user input devices
+    unusable running in an endless loop.
+  - Windows builds now include Mapper and Configuration GUI
+    commands in the system menu.
+0.82.13
+  - Mac OS X SDL2 builds now use the native OS X menu
+    system instead of the "SDL drawn" menus.
+  - Mac OS X SDL1 builds now default to the OpenGL
+    output (if compiled with OpenGL support). Under
+    recent versions of OS X, OpenGL output gives
+    better performance than surface (CGBitmap) based
+    display.
+  - SDL2 builds now have working XBRZ scaler support.
+  - Mac OS X SDL2 builds updated to completely ignore
+    touch events, because SDL2 sees the touchpad on
+    Macbooks as a touchscreen. Prior to this fix, the
+    DOSBox-X UI was unusable due to mixed input events
+    from both the touchpad and the mouse input from the
+    touchpad.
+  - SDL1 High DPI support for Mac OS X users with Retina
+    displays.
+  - SDL1 fix for display problems (blank windows) on Mac
+    OS X 10.14.x (Mojave).
+  - Windows builds (compiled with VS2017) now have working
+    MT32 (Munt) emulation.
+  - Adjusting CPU cycles with F12 + - / F12 + + (Increment
+    and Decrement Cycles shortcuts) now updates cpu cycles
+    property. This fixes a problem where adjusting the cycle
+    count then changing the CPU core caused DOSBox-X to reset
+    the cycle count back to the original value.
+  - Linux/X11 support fixed not to assume XRandR extensions
+    are present, but to instead ask the X11 server first.
+  - Simple scaler rendering has altered the RENDER start line
+    state so that detection of a changed line triggers a block
+    of rendering without compare within a limited count before
+    checking again. This means a reduced CPU load with scalers
+    because it only detects frame changes every line before
+    changes detected, and then on average every 12th line
+    when running the scaler code. Hopefully this helps the
+    Raspberry Pi keep up with DOS gaming better.
+  - Simple scalers now offer compile-time (not run-time)
+    option to omit per-pixel compare in scaler and process
+    the entire scanline instead as a performance adjustment
+    for slower and embedded systems.
+  - Video debug menu added. First item is one that blanks the
+    display to test screen updating.
+  - Simple scalers (normal 2x-5x and SAI) revised to process
+    changes and scaler rendering in larger blocks for possible
+    performance improvement.
+  - Simple scalers fixed to properly compare all pixels to
+    detect changes properly, instead of only the first 4-8
+    pixels.
+  - EGA/VGA text rendering combined to reduce code copypasta
+    and reduce bugs.
+  - VGA 16-color planar modes now obey CRTC byte/word/dword
+    bits.
+0.82.12
+  - MinGW HX DOS builds fixed to accept mouse input properly
+    even beyond the 640x480 of the original SDL window
+    dimensions. HX DOS seems to use the original dimensions
+    of the window even if the window is maximized, thus the
+    mouse input issue.
+  - Configuration GUI fixed not to restore (unmaximize)
+    the window, it's unnecessary.
+  - New build scripts for Mac OS X, MinGW, and MinGW HX-DOS,
+    under build-scripts in the source tree, to help make
+    DOSBox-X releases more timely and consistent.
+  - MinGW HX DOS builds now use WS_POPUP style instead
+    of WS_OVERLAPPED to avoid window caption redraw
+    glitches when in Windows XP.
+  - MinGW HX DOS builds fixed to force the SDL window
+    maximized at all times. Mapper and Configuration GUI
+    interfaces fixed not to call on Windows to SW_RESTORE
+    the window, in order to keep it maximized.
+  - Steel Gun Nyan PIT/Timer hack revised so that polling
+    the timer does not cause an interrupt storm. This
+    fixes "God of Thunder" MS-DOS game where entering or
+    leaving a house causes the Adlib music to play
+    REALLY FAST during the transition effect.
+  - Dynrec core ported from DOSBox SVN (Daniel-Trevitz)
+  - Configuration GUI will pack settings closer together
+    if the window/screen size is below 800x600.
+  - Configuration GUI fixed to size dialog boxes as
+    large as needed to show all options, to allow tabbing
+    between options, to show a focus rectangle on the
+    items.
+  - Configuration GUI top level windows no longer show
+    inactive title bar whenever you access a menu.
+  - About dialog in configuration GUI updated to
+    reflect that this is DOSBox-X in 2018, not
+    DOSBox in 2014.
+  - Configuration GUI now works with touchscreens in
+    SDL2 builds.
+  - INT 33h fixed to regard cursor as hidden if hidden
+    for at least 100ms, which fixes host cursor flickering
+    when running the built-in FreeDOS EDIT.COM program.
+  - Mouse input and guest pointer integration limited
+    to send input only if within the display region or
+    within a 10% border around the display region.
+  - SDL2 tapping the SDL drawn menu bar (on a touch
+    screen) no longer triggers mouse click in the
+    guest application (bugfix).
+  - SDL2 Linux/X11 hack, added to compensate for bugs
+    in SDL2 v2.0.5 regarding Linux/X11 touchscreen
+    events, removed. SDL2 v2.0.9 fixed it.
+  - Linux/X11 SDL2 builds will now encourage the user
+    to update the SDL2 library installation if
+    SDL2 library v2.0.5 is installed.
+  - Fullscreen mode fixed in SDL2 builds.
+  - Fixed configuration GUI fade out/in effect after
+    exiting mapper GUI bug.
+  - Configuration GUI now available and working in
+    SDL2 builds as well as SDL1.
+  - SDL2 builds now have a working "Fit aspect ratio"
+    option.
+  - SDL1 fullscreen mode fixed to use either the desktop
+    size or the desired output size, and fallback to
+    non-fullscreen on failure, to fix a segfault that
+    would otherwise happen.
+  - CONFIG -set sdl showmenu= now changes menu visibility.
+  - CONFIG -set render scaler= fixed to apply changes
+    to scaler and force setting, and update menu items,
+    instead of ignoring it.
+  - CONFIG -set render aspect= now keeps menu synchronized
+    with setting.
+0.82.11
+  - SDL GUI fixed to make fade/sepia effect fit the
+    actual display rectangle instead of filling the
+    window.
+  - PC-98 BIOS keyboard handling now returns capitals
+    for A-Z if SHIFT xor CAPS LOCK is engaged.
+  - PC-98 BIOS keyboard handling now uses modifier bits
+    of keyboard bitmap to process scan codes, hackish
+    IBM PC/AT data area status handling in PC-98 mode
+    removed.
+  - PC-98 BIOS keyboard emulation now maps numeric keypad
+    to produce the correct keyboard input to the console
+    and games. This fixes games that rely on the numeric
+    keypad and the DOS console driver
+  - Command line parsing fixed to add any BAT, COM, and
+    EXE file references given at DOSBox-X's command line
+    to the autoexec.bat file run at startup.
+  - BOOT command bug fixed that made it impossible to
+    specify both disk images and the --debug and --force
+    options.
+  - Debug output fixed to make it easier to break into
+    the debugger even during a flood of debug output.
+  - Added dosbox.conf option to enable/disable the
+    PC-98 bus mouse interface
+  - PC-98 boot disks with 128 bytes/sector boot sectors
+    now load 4 sectors instead of 2. Seems to be
+    required by some games.
+  - INT 13h read/write functions fixed to refuse the
+    command if the floppy disk has a sector size too
+    large for the implementation (such as a PC-98
+    disk image mounted in IBM PC mode with 1024 bytes
+    per sector).
+  - INT 13h AH=2 (read sector) updated to return disk
+    change error on first read after disk change, to
+    match real BIOS behavior.
+  - Floppy emulation now tracks "disk change" signal.
+  - PIC event handling fixed, IRQ breakpoints now stop
+    at the beginning of the interrupt handler.
+  - MPU-401 MIDI default IRQ is now IRQ 6 in PC-98 mode,
+    to match factory default setting.
+  - MPU-401 MIDI IRQ masked by default in PC-98.
+  - PC-98 port BFDB implemented, which allows control
+    of the mouse interrupt rate.
+  - Eliminated mouse periodic interrupt hack, the mouse
+    interrupt on PC-98 is periodic when enabled.
+  - 256-byte/sector hard disk images fixed to ensure the
+    proper boot drive identifier is presented for MS-DOS
+    when booting a hard disk image.
+  - Added IMGMOUNT -o partidx=N option. N is an integer
+    value that indicates which partition to mount, counting
+    up from zero. This allows mounting disk images that
+    the FAT driver otherwise can't identify which partition
+    to mount.
+  - New general -o name=value option for IMGMOUNT, to pass
+    various options to the FAT driver.
+  - Update Metal Force mouse hack to become a more general
+    "fire interrupt on Port C write" with a dosbox.conf
+    option to enable. This fixes the requirement to move
+    the mouse constantly for "Amaranth" when enabled.
+  - Add to cascade interrupt hacks by offering an option
+    to ignore the "in service" bit of the PIC for the
+    cascade interrupt, while still tracking it for
+    the DOS game or interrupt. Handy for PC-98 games
+    that check the cascade "in service" bit before
+    acting on the interrupt (IRQ 8-15).
+  - DOS kernel fixed to limit it's private area and
+    UMB region to avoid overlapping the PC-98 SOUND
+    BIOS.
+  - PC-98 SOUND BIOS dummy stub added for games that
+    call into it.
+  - Emulator hanging problem fixed when inputs are
+    processed while running at a very low cycle count.
+  - Added PC-98 LIO BIOS list and stub for games that
+    require it.
+  - Timer and PIC updated to emulate Mode 3 Square Wave
+    output through the IRR register. Needed for Steel
+    Gun Nyan.
+  - PC-98 INT 18h fixed to reenable and process any
+    keyboard data waiting when the DOS game or application
+    calls INT 18h to read keyboard input. This fixes
+    keyboard problems with Quarth.
+  - PC-98 FDC BIOS emulation no longer reprograms the
+    timer interrupt, but uses an alternate hack to
+    avoid divide by zero fault with Ys II.
+  - PC-98 GDC command to read back cursor position
+    added.
+  - PC-98 DOS CON device emulation now maintains ANSI
+    attribute byte at 60:11D as documented.
+  - BOOT now hides hardware cursor when booting a guest
+    OS in PC-98 mode.
+  - INT 1Dh vector now points at segment FD80 to satisfy
+    some games that autodetect PC-98 vs other platforms.
+  - INT 18h AH=42 implement display "bank" bit for games
+    that need it.
+  - PC-98 text scroll region implemented (I/O ports
+    76h-7Ah even).
+  - PC-98 CRTC mode set regarding 20/25-line mode fixed
+    to update line height, text vertical position/height,
+    and cursor shape.
+  - PC-98 emulation of text height/vertical position
+    registers 70h-74h even added.
+  - PC-98 text hardware cursor fixed to cover both halves
+    of doublewide characters if cursor positioned on left
+    half, to match real hardware.
+  - Fixed music/interrupt slowdown whenever I/O and INT 10h
+    BIOS emulation is involved.
+  - PC-98 minimal (non-functional at this time) printer
+    port emulation added, as well as system configuration
+    port.
+  - PC-98 CG memory region fixed to match real hardware
+    behavior, responding to A4000-A4FFF.
+  - FAT filesystem driver now supports 2048 bytes per
+    sector filesystems.
+  - FAT filesystem driver logical/physical sector matching
+    fixed to improve flexibility.
+  - Fixed crash that occurs if you maximize the window
+    and then adjust scalers to produce output that is
+    larger than the maximized window.
+  - INT 33h emulation now offers hiding the host cursor
+    if the guest has provided an interrupt subroutine
+    for the mouse driver to call, since it usually means
+    the DOS game wishes to draw the cursor itself.
+  - INT 33h emulation now offers hiding the host cursor
+    if the guest is polling the cursor position, to
+    better support guest/host integration with DOS games
+    that draw their own cursor.
+  - AUX and PS/2 emulation no longer allowed if machine
+    type is PCjr.
+  - PS/2 mouse emulation fixed to disable itself if the
+    slave PIC needed for IRQ 12 is not present.
+  - INT 33h pointer integration improved to support some
+    additional DOS games, and to handle DeluxePaint II
+    enhanced.
+  - IMGMOUNT now supports NFD disk images.
+  - DOSBox Integration Device now available for PC-98.
+  - Added support for T98Next NHD hard disk images.
+  - Added support for T98Next NFD R1 disk images.
+  - Fixed crash with VGA BIOS allocation if video memory
+    allows the full modelist to overflow the available
+    ROM space.
+  - SDL2 mapper redraw issue resolved.
+  - Added dosbox.conf option to determine whether INT 10h
+    VESA BIOS emulation points at the modelist in ROM or
+    copies the modelist into the DOS application's info
+    structure when asked.
+0.82.10
+  - PC-98 INT 1Bh floppy emulation now fakes success for
+    calls to format track.
+  - Initial keyboard pause fixed
+  - PC-98 INT 1Bh floppy disk BIOS call now resets timer
+    interval per call. This fixes Ys II after disk swap.
+  - BIOS fixed to put normal "unhandled INT call" handler
+    for INT 0-7 even in PC-98 mode to avoid confusion
+    between game crashes and unknown INT calls.
+  - VFD image support fixed to properly handle disk images
+    where a sector is marked with fill byte 0xFF and the
+    data field is 0xFFFFFFFF, which means the sector contents
+    are all 0xFF.
+  - DOSBox-X now supports T98 NFD disk images (R0).
+  - BIOS data area now properly reports a high-resolution
+    CRT display.
+  - INT DCh AH=1 CL=10h added, which is apparently a print
+    string function.
+  - BIOS data area now reports 188+ user-definable CG slots,
+    which makes GAJET happy.
+  - FDI image support fixed to read the header instead of
+    treating it as a plain disk image with 4096 of junk.
+  - PC-98 character generator is now accessible through both
+    I/O ports A1h-A9h and through memory-mapped I/O range
+    A4000-A401F. This fixes missing text in Eve Burst Error.
+  - Gravis Ultrasound emulation will no longer log GUS reset
+    writes in cases where the same value is being written
+    repeatedly, to reduce log clutter. Some demoscene
+    productions have music routines that trigger GUS reset
+    repeatedly without changing the register.
+  - Added "gus master volume" setting to deal with games or
+    demoscene productions where the music is too loud and clipping.
+  - Added "Pause with interrupts". When enabled, the CPU is directed
+    into a CALLBACK_Idle() loop to halt the game's main
+    logic while allowing interrupts to run. This is useful
+    for recording the game or demo's music because most DOS
+    games/demos run the music and sound effects from interrupt
+    handlers instead of the main loop.
+  - Audio/video capture fixed to render audio even if muted,
+    instead of rendering garbage to the capture file when
+    audio is muted.
+  - Experimental Emscripten + Node target (not reliable yet).
+  - Added option to control how unhandled IRQs are dealt with.
+    One option, mask_isr, is derived from em-dosbox.
+  - Code added to read the screen dimensions in Linux/X11,
+    either through XRandR or through the base X11 API.
+  - Code added to read and store the dimensions, size, and
+    DPI (Dots per Inch) of the screen.
+  - Fixed bug that enabled IBM style APM BIOS in PC-98 mode.
+  - For PC-98 mode, PIC emulation by default (but controllable
+    through dosbox.conf) now initializes the PIC at startup to
+    return the ISR (interrupt in-service) register instead of
+    the IRR (interrupt request) register. This fixes FM
+    music problems with Blackbird by Vivian caused by a
+    programming mistake in the FM interrupt handler.
+  - PIC emulation now accepts a dosbox.conf option not to mark
+    the cascade interrupt as in service, for troublesome games.
+  - VESA BIOS emulation now supports a packed 16-color (4bpp)
+    mode as seen on a Toshiba Libretto (Chips & Tech) system.
+    The packed format is different than the normal planar 16-color
+    SVGA modes seen on most systems.
+  - INT 33h no longer reports relative mouse motion unless the
+    user captures the cursor.
+  - Fixed EGA 16-color display modes (M_EGA) to honor CGA and
+    Hercules compatible mapping modes (bits 0 and 1 of the
+    CRTC mode control) and limit memory display to 8KB or 16KB
+    accordingly. This fixes the mode select screen in the game
+    "Prehistorik 2".
+  - Removed Sound Blaster goldplay mode + sample accurate mode
+    warning, goldplay mode no longer has issues with sample
+    accurate mode.
+  - Mixer "sample accurate" mode fixed to work again.
+  - Windows SDL1 builds fixed to work around Windows SDK-level API
+    limitation that normally prevents Win32 applications from
+    fully receiving WM_KEYDOWN events for the left/right shift
+    keys independently. Left and right shift keys are now fully
+    usable on Windows builds (i.e. for use with pinball games).
+  - INSTALL.MD guide and test files (Aybe)
+  - CONFIG -get now populates %CONFIG% environment variable with
+    configuration setting (follow DOSBox SVN behavior)
+0.82.9
+  - "Always on top" mode is now available for Mac OS X builds.
+  - PS/2 mouse emulation fixed not to send relative mouse motion
+    unless mouse cursor is captured.
+  - Shell no longer provides MEM.COM if machine=pc98 or cputype=8086.
+    MEM.COM is not compatible with either case.
+  - INT 10h emulation will now set the S3 LFB enable bit for VESA
+    SVGA modes, unless machine=vesa_nolfb was specified.
+  - VGA emulation revised to report possible known problems with
+    Windows 3.1 with regard to LFB base address or memalias setting.
+  - VGA emulation fixed to emit warning if memalias=24, for S3 LFB,
+    if machine=svga_s3, to inform the user that the configuration is
+    known to cause the Windows 3.x driver to crash.
+  - VGA emulation will no longer report S3 linear framebuffer address
+    unless machine=svga_s3. The LFB address doesn't matter for anything
+    other than SVGA S3 emulation.
+  - S3 emulation will now automatically disable PCI VGA emulation if
+    constraints prevent DOSBox-X from setting a linear framebuffer
+    address aligned to 32MB (as required for PCI emulation).
+  - VGA emulation fixed to pick a more appropriate linear framebuffer
+    (S3) address if memalias is set to a value below 32.
+  - Added dosbox.conf option "pci vga" to control whether the VGA
+    emulation appears as a PCI or ISA device.
+  - ROM BIOS now forces reported RAM down to make room for BIOS
+    alias at top of memory instead of throwing an E_Exit error.
+  - Fixed Hercules emulation (and MDA) so that the Hercules palette
+    is always enforced. This fixes a bug where switching to HGC
+    graphics mode resulted in monochrome blue/black graphics instead
+    of the intended white/green/amber color expected.
+  - Added MDA emulation (machine=mda). It functions like
+    machine=hercules minus the graphics mode and Hercules-specific
+    extensions to the base MDA card.
+  - DOSBox shell no longer accepts dosbox.conf settings as commands
+    by default, unless enabled in dosbox.conf. Typing "cycles" will
+    no longer show cycle count. The dosbox.conf setting allows the
+    user to enable it again i.e. for compatibility with DOSBox SVN.
+    This is to prevent dosbox.conf settings from polluting the
+    available commands at the shell and conflicting with shell and
+    executable names.
+  - EGA emulaton fixed to obey Color Plane Enable register in
+    16-color planar modes.
+  - Fixed BIOS model byte to report PS/2 model 30 correctly when
+    machine=mcga, to allow certain DOS games to detect MCGA that way.
+  - CGA mode/color select registers are readable on MCGA, fix 3D8-3D9h
+    to reflect that.
+  - INT 10h fixed to properly allow/deny AH=10h, AH=11h, and AH=12h calls
+    according to machine= type instead of mistakes that blocked too many
+    calls.
+  - CGA composite mode should not be available when machine=mcga.
+  - Fixed INT 10h to report MCGA color display if machine=mcga.
+  - MCGA (IBM PS/2 Multi-Color Graphics Adapter) emulation added.
+  - bitop C++11 self-test disabled for Microsoft Visual Studio builds.
+    Microsoft's compiler can't handle them for some reason.
+  - Added DOSLIB DSXMENU.EXE to the built-in executable list.
+    DSXMENU.EXE allows DOS CONFIG.SYS style menus to be set up to
+    run commands based on menu selection.
+  - PC-98 ANSI emulation fixed to use the number of rows on the screen,
+    not cursor position, to range-clip ANSI cursor positioning.
+  - Added code to have DX-CAPTURE wait 3 seconds (or until ENTER/SPACE
+    is pressed) after the program exits, before stopping capture.
+  - DOSBox-X menus now allow runtime selection of capture format
+    (AVI+ZMBV or MPEG-TS H.264). Changing while capturing will stop/start
+    capture correctly.
+  - Added switches to DX-CAPTURE to allow specifying audio, multitrack audio,
+    and video as well.
+  - DX-CAPTURE shell command added. The command to run is specified
+    after DX-CAPTURE and DX-CAPTURE will start video capture, run the
+    program, then stop capture when the program exits.
+  - VGA/SVGA emulation fixed to enforce 256KB (64KB planar) wraparound
+    when emulating stock VGA modes (not SVGA/VESA BIOS). Some
+    demoscene productions rely on the 256KB wraparound when showing
+    scrolling credits.
+  - Gravis Ultrasound emulation now uses I/O callout system, with
+    I/O port handling to emulate ISA bus 10-bit decoding (but with
+    consideration of GUS MAX 7xx registers) so that GUS I/O ports
+    are visible every 1000h I/O ports. A demoscene production was
+    found that relies on an alias of GUS ports at 5xxxh rather than
+    using the I/O ports directly.
+  - Mouse emulation no longer sends motion to serial and PC-98 mouse
+    emulation unless mouse cursor has been captured.
+  - Mouse emulation fixed to set sensitivity and mickey count even if
+    int33=false on mouse emulation reset.
+  - Debugger fixed to paginate commands with a lot of output, including
+    HELP, PIC, and various commands to dump interrupts and GDT/IDT tables.
+  - CPU core no longer triggers Double Fault if Divide Overflow
+    occurs within Divide Overflow. This is needed for bizarre anti-debugger
+    obfuscated code seen in a demoscene production, where the program
+    wraps the demo in a mini-filesystem emulated by trapping INT 21h.
+  - cputype= dosbox.conf setting fixed to allow selecting between
+    new 486 emulation (cputype=486) and old 486 emulation (cputype=486old).
+    The "old" 486 core emulates older 486 CPUs that differ significantly
+    from the newer 486 CPUs that inherited features from the Pentium.
+  - IRQ hack setting for GUS and Sound Blaster is now a list so that
+    multiple hacks can be specified, but in a way that is backwards
+    compatible with existing dosbox.conf files.
+  - IRQ hack option for Gravis Ultrasound added.
+  - INT 20h emulation fixed to work with demoscene productions that
+    call INT 20h in a way that the interrupt frame wraps around the
+    64KB limit of the stack.
+  - XMS emulation now has a dosbox.conf setting to control the number
+    of XMS handles available.
+  - Added INT 33h option not to round mouse cursor coordinates to text
+    cell boundaries in text mode. Some demoscene productions were found
+    that detects mouse movement, but reads initial position from text mode
+    before switching to graphics.
+  - Removed IRQ0 error measurement hack, to match DOSBox SVN. This fixes
+    timing problems with some demoscene productions. The error measurement
+    hack was apparently added for Microsoft Flight simulator, but has not
+    been needed since and has been causing timing issues since.
+  - Fixed INT 10h VGA save state function to program the Attribute Controller
+    properly so that the screen is not left blank after the call.
+  - 8042 keyboard emulation now initializes port 60h to 0xAA on hardware
+    reset and initialization. Some DOS games and demoscene productions
+    need something with bit 7 set in the register at startup in order not
+    to act as if a key was immediately pressed.
+  - Add printer emulation from Daum's branch of DOSBox, add FreeType 2.9.1
+    to go with it (Alex/AT)
+  - Add keyboard type setting, for use in future development.
+  - PCjr emulation fixed to emulate PC/XT style NMI mask at port A0h
+    rather than emulate the secondary PIC.
+  - Code of Conduct revised to make it clear that forks/derivatives CAN
+    have their own Code of Conduct but that it only applies to that fork
+    or derivative version. No forking DOSBox-X, changing the code of
+    conduct, and enforcing it on anyone outside your fork.
+  - CPU normal core fixed to clear ZF flag after MUL when cputype=8086,
+    which fixes problems with MSD.EXE mis-detecting the CPU as a NEC V20.
+  - Fixed PCjr emulation not to allow UMB (upper memory blocks) since
+    that seems to cause stability issues with emulation. Also, PCjr
+    does not have UMB as far as I know.
+  - Fixed PCjr not to re-read port 60h from IRQ1 handler.
+  - Fixed PCjr not to emulate INT 15h keyboard hook.
+  - PCjr keyboard emulation fixed to trigger NMI and reflect to IRQ1
+    the way it actually works on IBM PCjr systems, which also fixes
+    keyboard control issues with the PCjr version of "Pitfall".
+  - configure.ac now provides an option for compiler optimization (Yksoft1)
+  - Code of Conduct, initial version, added to source tree
+  - PC-98 palette save/load state
+  - CPU, memory, VGA palette and attribute controller save/load state
+  - DOS SHELL now implements INT 0x2E to allow DOS programs to invoke
+    shell commands through COMMAND.COM (borrowed from DOSBox SVN).
+  - Added dosbox.conf option to control the physical memory address of the
+    S3 SVGA linear framebuffer.
+  - Save/load state system added, currently very minimal and experimental.
+  - Appveyor XML added to source tree (Allofich)
+  - Fixed *most* SDL2 refresh problems.
+  - Sound Blaster Pro mixer volume fixed to return reserved bits SET rather
+    than CLEAR. Some demoscene productions detect Sound Blaster Pro by whether
+    these bits remain set when written. This fix allows them to detect Sound
+    Blaster Pro as Sound Blaster Pro.
+  - VGA emulation fixed not to add 2 scanlines twice, which fixes VGA vertical
+    timing and scanline count and fixes the scroller in "Inconexia".
+  - Gravis Ultrasound emulation now prints a warning if the game/demo attempts
+    a DMA transfer while leaving the DMA channel masked.
+  - Fixed Gravis Ultrasound emulation to mask DRAM peek/poke I/O to the 1MB
+    offered by the card, which fixes GUS problems with a demoscene production
+    that has random values in DRAM address bits 23-20.
+  - Added dosbox.conf option that, if set, lets Gravis Ultrasound emulation
+    start a DMA transfer if the game/demo is polling the DMA control register
+    when DMA is unmasked and DMA terminal count has not occured, which helps
+    some demoscene productions.
+  - Added "PIC unmask IRQ" option for Gravis Ultrasound emulation.
+  - Gravis Ultrasound emulation now has a dosbox.conf setting to initialize
+    the hardware at startup as if ULTRINIT had been run.
+  - Added dosbox.conf option for VESA BIOS emulation that, if set, instructs
+    non-LFB modes to report 64KB windows but map 128KB from the start of
+    the window, which helps (but does not fully solve) some Demoscene
+    productions with redraw problems handling non-LFB as if LFB.
+  - Fixed ET4000 emulation to support the hretrace "wobble" needed for
+    "Copper"
+  - VGA DAC/attribute controller behavior updated to reflect actual behavior
+    as seen on an IBM PS/2 VGA model, as well as almost any SVGA clone.
+  - VGA DAC behavior unique to Tseng ET4000 implemented when machine=svga_et4000.
+    256-color mode on the ET4000 seems to map the low 4 bits through the
+    attribute controller and, if enabled, the upper 4 bits through the
+    color select register. Note this behavior is REQUIRED for the
+    "copper" demo to display properly.
+  - VGA palette, DAC, and attribute controller emulation updated to
+    reflect actual VGA behavior, including the way that 256-color mode
+    is mapped through the attribute controller.
+  - Sierra highcolor DAC can now be enabled for any VGA/SVGA emulation
+  - Cleanup and reorganization of scaler, aspect ratio handling (Alex/AT)
+  - MinGW config.h builds fixed to enable Direct3D (Alex/AT)
+  - Build fixes for SDL1 and Linux and extended functions (JP Cimalando)
+  - Fixed ALSA MIDI mistake preventing the creation of subscription
+    ports (JP Cimalando)
+  - Previous release broke SVGA 16-color planar modes by masking video
+    memory to 64KB planar boundaries at all times, fixed code to do so
+    only for non-VESA modes. 1024x768 16-color mode works again.
+  - Fixed user-defined VESA BIOS modes to validate the required video
+    memory against the available memory on the emulated SVGA hardware.
+  - VESA BIOS modelist generaton moved into it's own function. Modelist
+    is regenerated upon editing/deletion of modes.
+  - VESA BIOS modes added as suggested by hail-to-the-ryzen
+  - VESA BIOS emulation now allows scriptable editing, deletion, and
+    mode renaming of VESA BIOS modes for use with picky DOS games and
+    demoscene productions that assume mode numbers.
+  - Added VESA BIOS mode 0x136 as an alias for 320x200x16bpp mode
+  - Enhancements to GFX_CaptureMouse and CaptureMouseNotify added
+  - Fixed scaler change detection to use sizeof(int) properly than assume
+    a certain byte count
+  - Fixed undefined sse2_available reference issue in certain builds
+0.82.8
+  - New xBRZ scaler (with bilinear mode) (Alexat)
+  - Fixed aspect ratio correction to use the ratio given by VGA emulation
+    instead of assuming 4:3
+  - output=surface and xBRZ now permit filling the window just like
+    output=opengl and output=direct3d
+  - Added critical section around Windows SDL 1.x resize code to solve
+    the remaining 0.5% probability that resizing the window causes move
+    and resize to stop working in Windows 10.
+  - INT 10h AH=10h now ignores AL=3 in PCjr mode.
+  - Fixed keyboard handler bug in PCjr mode that caused some CPU
+    register corruption and general crashiness in games.
+  - Improved shell: (Aybe, Joncampbell123)
+    - Ctrl+Left and Ctrl+Right permits word-navigation.
+    - Added emulation of 'Ins' key behavior.
+  - Num Lock, Caps Lock, Scroll Lock are now synchronized at startup
+    and when DOSBox-X window gains focus again (Windows). (Aybe)
+  - Added visual feedback to Hat/D-pad buttons in mapper. (Aybe)
+  - Added documentation for 'dir' command sorting switches. (Aybe)
+  - Menu 'Show console' is now checked with '-console' (SDL1). (Aybe)
+  - Improved joystick support (see README.joystick): (Aybe)
+    - Added deadzone and response for joystick axes.
+    - Axes can be remapped for devices with questionable layout.
+    - User-settable deadzones for joystick bindings in mapper,
+      mappings like WSAD keys to axes is less frustrating.
+  - Improved mouse integration (Aybe):
+    - Now by default DOSBox-X does not emulate mouse movement when the mouse
+      is not locked. This gives a consistent experience when compared to host OS.
+      For the old behavior, use [sdl] mouse_emulation=always.
+    - Added visual or auditive feedback about auto-lock state (Windows).
+      This feature can be switched off, use [sdl] autolock_feedback=none.
+  - Added CAPMOUSE program for capturing/releasing mouse from command line. (Aybe)
+    
+0.82.7
+  - Mac OS X builds now honor showmenu=false by leaving the
+    stock SDL menu in place at startup.
+  - Default minimum MCB free/base is now 0x100, to sidestep
+    unknown unstable DOS application behavior when DOS
+    applications are loaded at around segment 0x800.
+    This also puts DOSBox-X at parity with the base memory
+    behavior of DOSBox SVN.
+  - Add dosbox.conf option to set Sound BIOS enable
+    bit in non-volatile RAM (PC-98) that tells older
+    PC-98 games the FM card is present (Yksoft)
+  - BOOT updated to boot D88 except for 2D format which
+    is generally used by PC-88 disk images.
+  - Added D88 disk image support
+  - CMake files added (Aybe)
+  - PIC timing updated to use "double" float type for
+    more precision, but as a typedef for future support
+    as a compile time option.
+  - Removed geometry checks from INT 1Bh FDC functions,
+    to allow non-uniform disks to work.
+  - MinGW builds now allowed to use Direct3D.
+  - Direct3D output fixed to use the same texture
+    coordinate, window fitting, and positioning
+    logic as OpenGL.
+  - Update zlib and libpng libraries in-tree.
+  - Fixed VFD disk image support to correctly signal
+    failure to detect geometry, to avoid divide by
+    zero crash with FAT driver.
+  - showmenu= now taken into consideration whether to
+    show the menu bar at startup
+  - Fixed get_item() E_Exit crash if menus asked to
+    show from dosbox.conf
+  - SDL drawn menus fixed to integrate with Direct3D
+    output on Windows.
+  - PC-98 mode can now boot floppy disk images where the
+    boot sector is 128 or 256 bytes/sector despite
+    track 1 and higher having 1024 bytes/sector.
+  - General codebase cleanup, compiler warning cleanup.
+  - Enable XInput support on Windows (Aybe)
+  - Fixed SDL drawn menus to use std::vector properly,
+    not to hold onto iterators while resizing the vector
+    and popping things off the top.
+  - PC-98 INT 1Bh "read id" floppy disk call fixed to
+    cycle through sector numbers. Some bootable PC-98
+    games use "MEGDOS" which polls this BIOS call before
+    attempting to read the disk. If the sector numbers
+    never cycle, "MEGDOS" will not attempt to read the
+    disk.
+  - Fixed bug that prevented some menu options (such as
+    "aspect ratio") from working if still in the BIOS or
+    booted into a guest OS.
+  - PC-98 mode fixed to ignore "mainline compatible mapping".
+    That mapping mode refers to DOSBox SVN which never
+    supported PC-98 mode anyway.
+  - Fix PC-98 INT 1Bh "test read" call, which then allows
+    "cherry bomb" to run.
+  - Remove geometry checks in PC-98 INT 1Bh BIOS call, so
+    that FDD images with odd sector sizes can work.
+  - ROM BIOS now automatically occupies E8000-FFFFF instead
+    of F0000-FFFFF when in PC-98 mode.
+  - Most 128 byte/sector FDD images appear to jump to
+    E800:0002. I'm guessing that's ROM BASIC, so add a
+    callback at that location to catch these boot disks
+    and show a message instead of allowing the boot
+    sector to jump to nothing and crash.
+  - PC-98 BOOT fixed to check for and support booting from
+    FDD images where track 0 contains 128 byte/sector
+    boot sectors.
+  - PC-98 INT 1Bh support fixed to support reading/writing
+    sector sizes other than the one sector size reported
+    by the image. It is now possible to read the other
+    sector sizes from an FDD/VFD image.
+  - Fixed somewhat serious bug that, when compiled against
+    Microsoft C++, causes the AVI writer to use the 32-bit
+    lseek() function instead of the 64-bit lseek64() function.
+    Prior to this fix, AVI captures would begin to corrupt
+    themselves after growing past 2GB in size.
+  - Cleanup code, fix compiler warnings, typecast problems,
+    C/C++ conformance problems as reported by GCC 4.8,
+    GCC 7.3.0 (MinGW), Visual Studio 2017, and Clang/LLVM
+    on Mac OS X.
+  - FM Towns machine type stub, for anyone interested in
+    forking DOSBox-X to implement FM Towns emulation.
+  - Code cleanup, refactor, according to compiler warnings.
+  - SDL drawn menus fixed to copy Direct3D backbuffer to
+    the SDL surface when popup occurs. This allows the
+    menus to overlap the Direct3D display correctly.
+  - Fixed Direct3D output so that when composing the next
+    frame in the backbuffer, it also copies the SDL drawn
+    menu from the SDL surface in order to keep it on
+    screen.
+  - Direct3D output updated to follow SDL clip rectangle
+    struct, in the same exact manner as the OpenGL output.
+    This also permits the Direct3D output to correctly size
+    itself and leave space at the top for the SDL drawn
+    menus.
+  - Fixed dynamic core entry point to push/pop EBP because
+    debug builds need the compiler to track the stack frame.
+  - Updated in-tree zlib and libpng libraries to the latest
+    provided by both projects.
+  - Fixed VFD (FDD) disk image support to signal to FAT driver
+    properly an error if it could not determine a geometry.
+  - Fixed code breakage with SDL2 that prevented compilation
+    with Munt (MT32) emulation enabled. SDL2 builds now allow
+    MT32 emulation.
+  - Mac OS X builds now compile against the in-tree zlib and
+    libpng libraries for consistency.
+  - MinGW builds now compile against the MinGW provided zlib
+    and the in-tree libpng library for consistency.
+  - Enabled MinGW builds to use Direct3D and Direct3D shaders.
+  - Added code to auto-detect the VirtualBox display driver
+    in Windows build, because OpenGL output doesn't work
+    in Windows XP under VirtualBox. The change will switch
+    the default output to "surface" if VirtualBox is detected,
+    else will retain the "opengl" default. This change applies
+    only to MinGW builds and not HX DOS or main VS2017 builds.
+  - Added PC-98 INT DCh emulation for function call that
+    writes a char to the screen, allowing Eve Burst Error
+    to clear the function row
+  - Added command line option to allow skipping the 1-second
+    wait in the BIOS startup screen.
+  - SDL2 builds now support use of the SDL drawn menu with
+    a touchscreen device.
+  - Fixed up SDL2 support code to compile correctly on
+    Mac OS X.
+  - Fixed up SDL2 compilation to automatically use the
+    SDL2 library on the system, or if that is not available,
+    use the SDL2 library in-tree. There are no plans to make
+    modifications to the in-tree SDL2 code.
+  - Added code to read and discard OpenGL error code before
+    creating font texture, to avoid false failure handling.
+    This fixes font rendering on Windows MinGW builds when
+    output=opengl.
+  - OpenGL SDL drawn menus fixed to ensure the menu contents
+    have been redrawn at least twice. One for each OpenGL
+    buffer because DOSBox-X uses the double-buffered mode.
+  - SDL drawn menus implemented for output=opengl. The menu
+    bar in Linux builds is now available in OpenGL mode.
+  - SDL drawn menus fixed to redraw only when state changes,
+    and to clean up menu drawing code.
+  - US keyboards can now enter the "Ro" key in PC-98 mode.
+    Default binding is set up to map the Windows Menu key
+    as Ro in PC-98 mode.
+  - VGA option change code fixed to trigger scaler redraw
+    correctly. Changing video modes or changing between
+    8/9-pixel VGA text no longer leaves artifacts on the
+    screen.
+  - Added code to force redrawing additional frames when
+    output=opengl, in order to correct a bug with Linux/X11
+    and MesaGL where the first OpenGL buffer swap after
+    SDL_SetVideoMode() is misplaced when the window size
+    changes.
+  - Renderer SSE line comparison fixed to use correct sizeof()
+    of the integer type during compare.
+  - Renderer fixed not to use SSE and non-SSE line comparision
+    at the same time, if SSE was enabled at compile time.
+  - Fixed in-tree SDL 1.x library to allow DOSBox-X to disable
+    auto-refresh of the window in Linux/X11 after SDL_SetVideoMode
+    to prevent visible flickering when resizing the window.
+  - Conditional support for Direct3D (9) output enabled for
+    MinGW builds, if the MinGW headers are available (yksoft1).
+    Option is disabled by default.
+  - Configuration GUI dialog box widened to accomodate buttons
+    that were previously cut off on the right.
+  - Replace E_Exit() with LOG_MSG() for key codes from the mapper
+    that a keyboard scan code generator does not recognize. This
+    fixes E_Exit() crashes if typing certain keys on a Japanese
+    keyboard with no equivalent in IBM PC/AT mode.
+  - Added code to double the size of the menu and menu items if
+    the window is 1280x800 or larger, for users with high
+    definition laptop displays and screens.
+  - Enforce minimum window size of 640x400 if the menu bar is
+    visible and DOSBox-X is drawing them, to make sure the menus
+    are accessible on screen.
+  - Removed auto-scalar-size code when output=surface that was
+    causing problems when resizing the window.
+  - Do not show "screenshot" menu item if screenshot support not
+    available at compile time.
+  - Remove "always on top" for anything but Windows at this time.
+  - Disable "Show debugger" option on Linux and Mac OS X if no
+    console attached to STDIN/STDOUT/STDERR.
+  - Disable "Show console" option on Linux and Mac OS X since
+    the console is not under our control.
+  - Windows "Always on top" fixed to remember selection and
+    enforce it between SDL_SetVideoMode and fullscreen entry/exit.
+  - Windows builds fixed NOT to change window Z-order on the
+    screen when updating the window on SDL_SetVideoMode.
+  - HX DOS builds fixed to keep window maximized at all times
+    to fill the otherwise unused space on the screen since
+    HXGUI only supports one window.
+  - Menu framework support for any other platform (including
+    Linux) added. The menus are drawn by DOSBox-X itself
+    using the 8x16 VGA font. This also gives SDL 2.x builds
+    a working menu. These menus are used if no other platform
+    specific menus are available. These menus are NOT AVAILABLE
+    at this time if output=opengl.
+  - Cycle count edit dialog box fixed to immediately place
+    keyboard focus in the text field, and to process
+    ENTER and ESCAPE keyboard input as OK and CANCEL
+    button input. You can type a new cycles count without
+    having to click on the text field first.
+  - Menu framework and mapper fixed so that menus always
+    reflect the mapper binding in the menu.
+  - Windows SDL 1.x fixed async hack to properly destroy
+    and shut down the parent window again.
+  - Fixed output=opengl crash on Mac OS X.
+  - Menu framework support for Mac OS X NSMenu objects added.
+    This gives DOSBox-X the same useful menu on Mac OS X
+    instead of the useless default menu SDL 1.x offers.
+  - Menu framework support for Windows win32 menu resources
+    added. The Windows menu is now generated at runtime,
+    the static IDR_MENU resource is no longer used.
+  - New platform independent menu framework added. Menus
+    that were once Windows-only are now available on
+    any other platform including Linux and Mac OS X.
+  - In-tree SDL 1.x library fixed to #define a special
+    variable that the code now requires to compile
+    SDL 1.x builds. The option to use your host SDL 2.x
+    library is left open.
+  - C++11 is now mandatory to compile DOSBox-X
+0.82.6
+  - Resizing the window in SDL 1.x Windows builds
+    fixed to work correctly in the latest build
+    (1803) of Windows 10. Prior to this fix, resizing
+    the window on that build would quickly hit a deadlock
+    that prevented the user from moving or resizing the
+    window again after that point.
+  - PC-98 dosbox.conf option added to select between
+    accurate key/shift mapping, vs an alternate mapping
+    appropriate for US keyboards (Yksoft1)
+  - SDL 1.x for Linux/X11 modified to differentiate
+    Ro and Yen keys despite X11 xkbmap apparently
+    mapping both to the backslash. The keymap is
+    queried to detect the scancodes at startup
+    in order to return the correct SDLK constant.
+  - SDL 1.x and DOSBox-X mapper code updated to
+    correctly map Ro, Yen, @ ^ ; : keys on a JP
+    keyboard in Windows and Linux.
+  - PC-98 keyboard BIOS handling updated to generate
+    ASCII codes according to PC-98 layout, instead
+    of by US keyboard layout.
+  - Mapper updated to support @ (at sign) key,
+    ^ (caret) key, and a few other keys that
+    exist on JP keyboards.
+  - "Hold" modifier for mapper bindings fixed.
+    It is now possible to tap the key again to
+    release the hold.
+  - VHD differencing disk support added (Shane32)
+  - INT 18h AH=0Ah updated to support 20-line
+    text mode. Some games use the 20-line text
+    mode to space the text out vertically.
+    Such games will display correctly now.
+  - INT 18h now maintains text layer state
+    in BIOS data area byte 0x53C, just as
+    the actual BIOS does.
+  - Added PC-98 INT 18h function AH=0Ah and
+    AH=0Bh to support BIOS calls that enable
+    "Simple Graphics" mode. This fixes
+    problems with other games having vertical
+    lines over the graphics, even though
+    these games do not appear to use the
+    simple graphics at all. (yksoft1)
+  - Added support for PC-98 "Simple Graphics"
+    mode of text layer attribute bit 4. When
+    enabled, the attribute bit 4 changes
+    meaning from vertical line to a bit
+    indicating that the 8-bit character is
+    a low resolution 2x4 bitmap to be
+    displayed in the text layer. This fixes
+    score and status display in Carat.
+  - PC-98 INT 18h now implements AH=31h to
+    report CRTC, text and graphics state and
+    24khz/31khz video mode selection. This
+    fix allows some games including Touhou
+    Project to pace it's gameplay correctly
+    in either video mode.
+  - MinGW HX DOS builds default to host key
+    F12 again
+  - PC-98 mode now offers selection between
+    24khz and 31khz video modes (yksoft1)
+  - KEYB.COM fixed to load only the fonts the
+    ROM BIOS has allocated. This fixes a guest
+    system crash if using KEYB.COM with
+    machine=ega
+  - Moved host key to F11 for Windows. F12 is
+    already taken by some internal debugging
+    voodoo within Windows itself.
+  - DOSBox-X codebase now strongly encourages
+    compilation with C++11, will become
+    required soon.
+  - BOOT command fixed to make it possible to
+    IMGMOUNT multiple floppies to drive 1, and
+    boot from another disk in drive 0. This
+    should enable the use of DOSBox-X with
+    PC-98 games that expect to boot from drive
+    A and the user to rotate through floppies
+    in drive B.
+  - IMGMOUNT fixed to support mounting with no
+    filesystems and multiple disk images, and
+    using the "swap floppy" command to rotate
+    through them.
+  - Added options to BOOT command that allows
+    specifying multiple disk images and an option
+    that says to swap disk images only through
+    one drive.
+  - VHD dynamic support added (shane32)
+  - INT 10 AH=9 background color fixed in 256-color
+    VGA modes.
+  - Intro text updated to reflect new default
+    key bindings.
+  - Mapper shortcuts not in common use now exist
+    without any default binding, and most existing
+    default bindings are now associated with the
+    "host" key.
+  - Added 4th modifier "host" key to the mapper.
+    This "host" key is F12 by default. The intent
+    is to eventually move most mapper shortcuts
+    to some combination of F12 and another key,
+    rather than many shortcuts scattered over the
+    keyboard. Existing dosbox mapper files should
+    continue to work.
+  - Renderer and 32bpp VGA display code fixed to
+    reorder RGBA order for correct display on Intel
+    Mac OS X systems. Mac OS X, on Intel systems,
+    uses a strange BGRA 32bpp format that requires
+    some adjustment on our part to display correctly.
+  - Added more 24bpp INT 10h VESA BIOS modes.
+  - Removed per-sector debug messages from VFD/FDD
+    image support code.
+0.82.5 (04/18/2018)
+  - Expanded memory manager memory copy fixed to
+    enable A20 gate temporarily so that the copy
+    works correctly.
+  - PC-98 FM board emulation now defaults to IRQ 12
+    instead of IRQ 3. A lot of PC-98 games seem to
+    have a strong preference for that IRQ with regard
+    to FM music.
+  - PC-98 reset I/O port (F0h) fixed to emulate CPU
+    reset according to the SHUT0 and SHUT1 state set
+    by the guest. Normally writing port F0h is a
+    signal to reset but SHUT0 and SHUT1 can be set to
+    indicate alternate behavior. This fixes VEMM486.EXE
+    (an expanded memory manager) and allows it to run,
+    since this manager appears to reset by port F0h
+    then resume execution normally. Prior to this fix,
+    booting a MS-DOS disk image that loads VEMM486.EXE
+    at startup yielded nothing but an infinite reboot
+    loop.
+  - XMS and EMS emulation fixed not to leave A20 gate
+    enabled unless EMS emulation is set to EMM386 and
+    dosbox.conf is set to run the system in virtual
+    8086 mode. There are plenty of DOS games that
+    malfunction if loaded too low in memory with the
+    A20 gate enabled.
+  - PC-98 mouse emulation, at the 8255 level, now uses
+    new C++ abstraction that seems to work fairly well
+    even with the common PC-98 MOUSE.COM driver.
+  - "BOOT" command in PC-98 mode updated to no longer
+    require the --force switch. Booting MS-DOS from a
+    hard disk or floppy disk image in PC-98 mode is
+    generally functional now.
+  - Added PC-98 SCSI/SASI hard disk emulation, and fixed
+    BOOT to enable booting PC-98 MS-DOS from a hard drive
+    (HDI image)
+  - FAT driver fixed to read/write logical sectors vs
+    actual drive sectors and removed geometry remapping
+    hack.
+  - FAT driver fixed to avoid memory corruption that
+    may occur if reading a partition table from a drive
+    that has more than 512 bytes/sector.
+  - .BAT file parsing fixed to handle BAT files not
+    in the current directory (yksoft1)
+  - Fixed floppy controller emulation bug that failed
+    to advance sectors during multi-sector read/write.
+  - Fixed floppy emulation bug that prevented seeking.
+    The "head" would get stuck at track 0 and never move.
+  - Dynamic core allows running with paging enabled again,
+    IF dosbox.conf says to allow it (yksoft1)
+  - DOS file I/O functions AH=3Fh and AH=40h updated to
+    reflect undocumented MS-DOS behavior that silently
+    truncates read/written byte count if the offset
+    and byte count reach beyond the end of a 64KB segment.
+    This fixes some demoscene productions that read 64KB-1
+    bytes but apparently rely on this behavior to avoid
+    display errors.
+  - FluidSynth fixes and API updates. DOSBox-X no longer
+    uses a private API within FluidSynth. (heftig)
+  - Added dosbox.conf option to control the size of the
+    DOS "Swappable Data Area" which is said to help with
+    shelling and task swapping in WordPerfect 5.x and 6.x
+  - Added "minimum mcb free", and set minimum mcb segment to
+    value same or similar to DOSBox SVN. The "free" option
+    directs DOSBox-X to allocate memory before that segment
+    value to fill memory.
+  - Fixed COMMAND.COM PSP segment to correctly identify it's
+    resident size in memory.
+  - COMMAND.COM in the DOSBox shell now allocates itself
+    normally instead of from a special segment so that it
+    appears normally in the MCB allocation chain.
+  - BIOS now clears it's stack before booting the DOS shell.
+  - Fix Pause (CTRL+Pause or ALT+Pause) to release all keys
+    in the mapper so that CTRL, ALT, or Shift are not left
+    "stuck" when emulation resumes.
+  - Initial host keyboard recognition, and base framework
+    for general keyboard language/layout handling. Keyboard
+    layout recognition added for Windows and Linux/X11.
+  - Fixed 350-line INT 10h VESA modes not to apply EGA mode
+    adjustments, which fixes display distortion.
+  - INT 10h VESA modes 720x480 and 848x480 fixed.
+  - Fixed INT 10h VESA emulation to round up bytes/scanline
+    so that 4bpp planar modes display properly.
+  - Fixed INT 10h VESA mode 1400x1050 16-color (4bpp planar)
+    mode to resolve overlapping mode number.
+  - Pulled in VGA vtotal + 2 fix from DOSBox SVN
+  - Pulled in EGA display mode fixes from DOSBox SVN to fix
+    EGA graphics emulation.
+  - Fixed INT 10h AH=1Ch (save/restore VGA state) to handle
+    VGA attribute controller properly so that the display is
+    not left blank.
+  - PC-98 GDC emulation fixed to handle START DISPLAY properly
+    by un-blanking the display (fixes "Ellena")
+  - Fixed possible format string vulnerabilities (gnustomp)
+  - Added menu options to enable/disable EGC and GRCG
+    emulation (yksoft1)
+  - Added options to enable/disable EGC and GRCG emulation
+    (to emulate older hardware).
+  - Added PC-98 BIOS function to read 8x16 character bitmaps,
+    which fixes "Power Dolls 2"
+  - BIOS now reports 16-color and EGC graphics. Some games
+    that check the BIOS for capabilities may now begin to
+    use 16-color graphics and EGC functions.
+  - Added PC-98 INT 18h function to read character font.
+    This also resolves garbled text in TH01.
+  - PC-98 GDC emulation now uses cursor specification
+    (line per character row) to determine whether graphics
+    are doubled vertically or not. Several PC-98 games
+    switch between 200-line (doubled) and 400-line graphics
+    by programming the GDC directly, rather than through
+    the BIOS.
+  - Added various video-related BIOS variables to the data
+    in PC-98 mode.
+  - GDC RESET/SYNC debug text updated to indicate which GDC
+    is undergoing the RESET/SYNC.
+  - Debugger "LOG" command (CPU execution logging) fixed to
+    automatically stop logging when the BIOS begins the
+    POST routine after system reset. The user who invoked
+    "LOG" probably cares more about what happened up to the
+    game crash, fault and reset rather than normal BIOS startup.
+  - BIOS now properly unmasks the PC-98 cascade IRQ, which
+    allows IRQ 8-15 to function, including the mouse (IRQ13)
+  - Debugger interface now indicates whether 80386 paging is
+    enabled or not at any time.
+  - Help text updates to reflect DOSBox-X changes (Shane32)
+  - BIOS INT 13h emulation updated to support up to 4 hard
+    drives (Shane32)
+  - IMGMOUNT and BOOT code cleanup (Shane32)
+  - IMGMOUNT RAM drive support: Additional fixes and geometry
+    work done, and some hangs resolved (Shane32)
+  - CPU emulation fixed to allow setting a breakpoint on
+    ANY interrupt of a specific number, not just software
+    interrupts. It is now possible to use BPINT to break
+    upon hardware (IRQ) interrupts.
+  - DOS kernel fixed to drop to the debugger if the MCB
+    (memory control block) chain is corrupted, so that
+    the corrupted state can be examined. When the debugger
+    continues execution, a full restart of the DOS kernel
+    is run. If DOSBox-X was compiled without the debugger,
+    then the normal E_Exit() path is still taken.
+  - Added debugger command to show, and modify, the state
+    of the PIC (interrupt controller).
+  - Added debugger command to view or change the A20 gate.
+  - Added debugger command to view the state of EMS, memory
+    handles, allocation, and EMS page frame mapping.
+  - Added debugger command to view the state of XMS, memory
+    handles, and allocation.
+  - Added debugger command to view the layout of the ROM
+    BIOS region (0xF0000-0xFFFFF) chosen by emulation.
+  - DOS kernel now logs kernel allocations, which can be
+    seen in the debugger using the "DOS KERN" command.
+  - Added "RUN" command as an alternative to hitting F5.
+  - Added "RUNWATCH" to the debugger, so that watching the
+    system run in the debugger is possible.
+  - Debugger data window can now be used to view memory in
+    segmented, virtual (through paging), and physical (bus
+    address) modes.
+  - Debugger window data and code view windows now indicate
+    regions of memory that are beyond the end of the segment.
+  - Debugger window data and code view windows now indicate
+    regions of memory that are paged out (will cause a page
+    fault if accessed)
+  - PC-98 A20 gate I/O port F6h fixed to work properly as an
+    enable or disable, rather than just an enable. The PC-98
+    version of HIMEM.SYS no longer complains about not being
+    able to control the A20 gate.
+  - IMGMOUNT RAM drive support: Ramdrive bug fixes and changed
+    drive limits from ATA limits to BIOS/MBR (Shane32)
+  - INT 21h fixed to use BIOS INT 1Ch to read date and time in
+    PC-98 mode. Arrowgun now runs properly.
+  - Fixed EMS emulation not to claim XMS memory (and zero BIOS
+    extended memory size) if EMS emulation is in EMS board mode
+    (and therefore not allocating extended memory through HIMEM.SYS).
+  - PC-98 INT 1Fh extended memory copy implemented. DOS games in
+    PC-98 mode can now use this API to access extended memory.
+  - Fixed HIMEM.SYS emulation in PC-98 mode to zero BIOS extended
+    memory values when claiming extended memory.
+  - PC-98 mode now sets BIOS data area values correctly regarding
+    conventional and extended memory.
+  - Added rudimentary emulation of non-volatile RAM at the
+    trailing edge of text RAM (A3FE0-A3FFF).
+  - PC-98 mode now adds additional BIOS data values at boot time
+    so that guest OSes like PC-98 MS-DOS can see the floppy drive,
+    see keyboard input, and determine the boot drive properly.
+    It is now possible to boot MS-DOS in PC-98 mode.
+  - Added rudimentary PC-98 INT 1Bh BIOS interrupt, at least for
+    floppy disk emulation.
+  - Cleanup and formatting enhancements to IMGMOUNT ramdisk (Shane32)
+  - DOS CON emulation in PC-98 mode now emulates two additional
+    ANSI escapes to clear the screen that are specific to NEC's
+    MS-DOS implementation, which fixes text layer problems with
+    Rusty.
+  - PC-98 GDC dip switch 2-8 emulation fixed. It was backwards.
+    This may break existing dosbox.conf configurations, apologies
+    in advance.
+  - Added -xms option to LOADFIX command. When given, the command
+    consumes extended memory instead of conventional memory.
+  - HIMEM.SYS emulation fixed to behave more like Microsoft's
+    HIMEM.SYS implementation regarding global & local A20 gate
+    control.
+  - Mac OS X builds fixed to work from the user's home directory
+    if run from the Finder, instead of trying to operate at the
+    root of the filesystem as directed by the Finder.
+  - Mac OS X builds now put the FREECG98.BMP file inside of the
+    .app bundle, and fall back to it if not found in the current
+    directory.
+  - RPM builds now install FREECG98.BMP in /usr/share/dosbox-x
+    and refer to it if not in your local directory, in order to
+    better provide PC-98 emulation.
+  - PC-98 BOOT command: Loading addresses and CPU register layout
+    updated to match actual hardware behavior, in which the boot
+    sector is loaded at just under 128KB.
+  - Build updates to support compiling for Windows with MinGW.
+  - BOOT now accepts a --debug switch that causes DOSBox-X to break into
+    the debugger when the boot sector begins to execute.
+  - BOOT now accepts a --force switch to override the PC-98 lockout,
+    if the user wants to better understand why I locked it out in PC-98 mode.
+  - PC-98 support now supports reading font from FONT.ROM, if available.
+  - Code, data, and output now respond to arrow, page up/down and
+    home/end keys as a user would normally expect.
+  - Arrow and page up/down keyboard input now goes to active window
+    instead of mapping directly to any specific window.
+  - Debugger interface now has the concept of an "active" window, and
+    the title bar of each window hilights if it is active.
+  - Debugger interface now hides the "variables" window by default.
+  - Fixed window "titles" in debugger interface to fill the terminal
+    line they're on and use ncurses horizontal line character which
+    on modern systems looks better than hyphens.
+  - Removed one line padding around data window in debugger interface.
+  - Debugger interface redesigned to permit more flexible layout
+  - Debugger interface no longer crashes when terminal window is sized
+    down too small (when there is no room for the output window)
+  - EMM386 (ems) emulation fixed to always turn on the A20 gate when
+    the DOS application requests to map pages into the EMS page frame.
+    This fixes crashes with Creative's Sound Blaster 16 installer when
+    run with the A20 gate turned off.
+0.82.4 (02/28/2018)
+  - Updated ramdisk formatting code to better match FAT12/FAT16
+    specifications and limits (Shane32)
+  - Menu items related to Gravis Ultrasound, Glide emulation, Innova SID,
+    and other IBM PC-specific options are now grayed out in PC-98 mode.
+  - Updated Windows menus to gray out CPU core and type options that
+    are invalid. Selecting a prefetch CPU type while core dynamic is
+    no longer possible, and selecting dynamic core while using a
+    prefetch cpu type is no longer possible.
+  - CPU type submenu in Windows updated to reflect all types supported
+    by DOSBox-X including 8086 and 286 cores.
+  - Fixed E_Exit() crash on Windows in PDCurses endwin() that only
+    happens if you had never brought up the debugger console window.
+  - Minor oddities with OPNA stereo panning resolved.
+  - Sound Blaster, Adlib, and PC-98 FM emulation now reset state
+    correctly when the reset signal is given to avoid stuck notes.
+  - Fixed BIOS logo in PC-98 mode to properly reset the graphics mode
+    so that the logo is visible.
+  - Added Windows menu items to control PC-98 GDC speed, 4-partition enable,
+    200-line "scanline" effect enable, and PIT timer clock control.
+  - Added "Restart DOS" command to the Windows menu, with code to
+    allow it only if at the initial DOS shell.
+  - Added "multi-track WAV" command to the Windows menu, under Capture
+  - Added "reset system" command to the Windows menu
+  - "Restart" menu command updated to clarify that it restarts DOSBox-X entirely.
+  - OpenGL HQ output removed.
+  - Commands to force driver (DirectX or WINDIB) removed.
+  - Default disk I/O limit raised to more reasonable speeds.
+  - FM code borrowed from Neko Project II now compiles on Mac OS X
+  - IMGMOUNT now supports mounting a RAM drive (using -t ram) (Shane32)
+  - Direct3D fullscreen aspect ratio fixes, especially for
+    monitors with a 5:4 aspect ratio (such as 1280x1024) (Shane32)
+  - "Show menu" in Windows builds system menu is now a toggle
+    to show/hide the menu bar (Shane32)
+  - Fixed broken color palette with CGA composite and EGA
+    machine emulation. Composite CGA and machine=ega displays
+    properly again.
+  - According to documentation, IBM PC and PC-98 use different
+    initial PC speaker frequencies. Update the code to match.
+  - 8254 I/O port alias at 3FD9h-3FDFh added, which is needed
+    for several PC-98 games that program the PC speaker
+    frequency through those ports instead of through 71h-77h
+  - New Intel 8255 emulation. PC-98 system 8255 emulation
+    now uses this emulation, along with PC speaker emulation.
+  - Fixed XMS memory copy functions to enable the A20
+    gate so extended memory copies work correctly whether
+    or not the DOS application in question made the call
+    with A20 enabled. This fixes crashes and memory
+    corruption while installing Windows 3.1 using SETUP.EXE.
+  - "CLS" now sends the proper ANSI escapes to clear the
+    console in PC-98 mode.
+  - BIOS logo in PC-98 fixed to clear graphics RAM and
+    set graphics back to 8-color digital mode when booting
+    to DOS. This should fix palette errors and color issues
+    with older PC-98/PC-88 games that use the 8-color
+    graphics modes.
+  - Added PC-98 INT 1Ch timer interval BIOS function,
+    and timer countdown routine in IRQ 0.
+  - Windows builds now incorporate pdcurses and enable
+    the debugger interface (bulletshot60)
+  - DOSBox-X now tracks the systemwide keyboard layout
+    on Windows, and acts on user changes to the keyboard
+    and language in the system.
+  - Removed hack code in SDL 1.x that sets DOSBox-X's
+    keyboard layout to the US layout even if the host
+    uses anything else.
+  - Fix CPU cycles count increment not to nag you to use
+    core=dynamic if a) dynamic core is not available or
+    b) you're already using dynamic core.
+  - Added dynamic core back, it seems to be very stable
+    again.
+  - PC-98 FM board now allows changing the base I/O port
+    and IRQ (interrupt) line used by the card.
+  - PC-98 mode now supports joystick emulation. Joystick
+    input is mapped through the DOSBox mapper to the
+    PC-98 FM board where DOS games expect to see it.
+  - Added dosbox.conf option to select which PC-98 FM
+    board to emulate.
+  - Fixed PC-98 FM code to enable the ADPCM and Rhythm
+    FM channels.
+  - Re-ported Neko Project II FM board emulation, this
+    time keeping the code intact and keeping the separate
+    board emulations intact for PC-98 mode.
+  - VGA palette errors with Crystal Dream II fixed.
+  - PC-98 FM synthesis fixed not to initialize itself
+    again when rebooting, which fixes a problem with
+    garbled FM synthesis after rebooting.
+  - Removed some now-unnecessary SDL Video quit/init
+    calls from Windows builds.
+  - machine=pc98 now starts entire emulation in PC-98
+    mode instead of booting up in IBM PC mode and
+    switching to PC-98 mode.
+  - Initial "BIOS" startup screen now operates in
+    PC-98 mode when machine=pc98.
+  - Prefetch core debug code now disabled at compile
+    time. Seems to be stable so far.
+  - Prefetch core now emulates partial load of the
+    prefetch buffer on miss, and completing the buffer
+    fill on hit, to better emulate (probable) 80486
+    behavior.
+  - 486_prefetch is now a valid cputype setting, despite
+    the setting having existed for years in the source
+    code. Prior to this fix, 486_prefetch was ignored.
+0.82.3 (02/13/2018)
+  - Removed DOSBox SVN-style "fast" A20 gate emulation.
+    Recent changes make it infeasible to keep. "fast" is
+    now mapped to "mask" mode.
+  - RAM aliasing is now always on, even if memalias is not
+    set, in order to help enforce A20 gate behavior, and
+    to fix emulator crashes when a non-aliased RAM page
+    is referenced through an alias.
+  - Cleanup and rewrite of prefetch core, to make the code
+    cleaner and more readable and maintainable.
+  - DOS file I/O updated to apply a proper delay rather
+    than the old DOSBox SVN code's cycle count dependent
+    method. The delay by default will slow disk I/O down
+    to mid 1990's IDE PIO speeds, which can resolve issues
+    with MS-DOS demoscene or game executables that can
+    malfunction when disk I/O is too fast.
+  - PIC code updated to enforce a proper IRQ delay on ALL
+    IRQ signals, which fixes issues with MS-DOS executables
+    that have race conditions between their code and their
+    interrupt handlers.
+  - DOS Shell now shows the full intro text only at first
+    run, instead of every shell invocation.
+  - Use FCB record size of 128 bytes if the FCB record size
+    is zero (from DOSBox SVN).
+  - PC speaker fix not to generate a continuous tone if
+    the PIT timer was set to mode 0. This fixes issues with
+    many early 1990s demoscene executables leaving the PC
+    speaker enabled (BEEEEEEP).
+  - Register DEBUGBOX.COM at DOS environment start instead
+    of boot, which allows the command to work again.
+  - EXE loader sets stack pointer (SS:SP) into PSP segment
+    (from DOSBox SVN)
+  - EXE loader fixed to use the larger of the minimum and
+    maximum memory sizes listed in the EXE header, which
+    fixes some demoscene executables with a minimum size
+    larger than maximum.
+  - VGA DAC (palette) emulation updated to better match
+    actual SVGA chipset (Paradise SVGA) behavior, which
+    fixes some VGA palette errors in some demoscene
+    productions.
+  - Added -nocachedir option to internal MOUNT command, to
+    disable directory caching for a local folder mounted
+    to a drive letter. When mounted this way, changes on
+    the host filesystem are immediately visible in the
+    guest DOS environment.
+  - Added -ro and -rw options to internal MOUNT command, to
+    allow mounting local folders to a drive letter as a
+    read-only volume.
+  - MIDI Fluidsynth fixed to initialize and free state properly
+    so that switching to and from Fluidsynth doesn't cause
+    a segfault or crash.
+  - MPU-401 fixed to allow changes to MIDI configuration from
+    CONFIG.COM.
+  - DOS filename handling fixed to maintain ASCII conversion
+    to uppercase, while not converting Shift-JIS double-byte
+    characters in PC-98 mode. This fixes Shift-JIS filename
+    corruption when the trailing byte can be mistaken for
+    lowercase ASCII a to z.
+  - Windows fixes to keep menu bar items updated with
+    DOSBox-X state.
+  - Remove WM_DROPFILES handling, for now. The code remains
+    to allow re-enabling later.
+  - SDL 1.x builds fixed to process only WM_COMMAND (menu
+    bar) and WM_SYSCOMMAND (system menu) events so that
+    the general chatter in modern Windows system does not
+    drown out the messages. This fixes issues where the
+    menu bar doesn't work on some systems.
+  - SDL 1.x builds fixed to handle menu bar input using
+    SDL's WM events instead of fighting with SDL's message
+    pump to receive menu events. This fixes potential
+    issues with losing menu bar events.
+  - dosbox.conf reference included with Windows builds
+    now uses MS-DOS line endings so that the file can be
+    edited in NOTEPAD.EXE
+  - New dosbox.conf option to control whether the menu is
+    shown by default in Windows builds.
+  - titlebar= SDL dosbox.conf option, to allow showing a more
+    user friendly name for the program instead of just using
+    the EXE name.
+  - E_Exit() on Windows now displays the message using
+    MessageBox() in addition to sending to STDERR, so that
+    Windows users see the error even if they are running
+    it from the desktop instead of the command line.
+  - PC-98 EGC bit shifter emulation fixed to correctly support
+    ascending and descending bit shifting in either direction.
+    This fixes screen shake emulation errors with Touhou Project
+    TH04 and TH05.
+  - Linux/X11 fixes to SDL 1.x to better match and compare
+    Visuals (descriptions of the screen) since X11 libraries
+    don't seem to use the same pointer values for the same
+    Visuals.
+  - ALT+TAB or loss of focus from fullscreen in Windows now
+    restores the window instead of minimizing it.
+  - 3Dfx OpenGL will hide the minimize and maximize buttons
+    in Windows while active.
+  - Windows menu bar items are now grayed out when 3Dfx OpenGL
+    emulation is active (items that cannot be used at that time).
+  - Fix Windows system menu to always keep "show menu".
+  - GFX rendering fixed not to render any output while 3Dfx
+    OpenGL emulation is active.
+  - 3Dfx OpenGL bug fixes to properly restore the DOS console
+    when the 3Dfx card is de-initialized and the game returns
+    to the DOS prompt.
+  - Linux/X11 window output fixed to keep the window on the
+    screen even when switching between OpenGL and non-OpenGL,
+    and when setting the SDL video mode.
+  - Remove some init hacks and SDL forced reinitialized hacks,
+    so that the window is stable on the screen.
+  - Added code to do more OpenGL state initialization (both
+    output=opengl and when initializing 3Dfx OpenGL emulation)
+    to make more consistent output.
+  - 3Dfx voodoo OpenGL based emulation fixed to switch out of
+    fullscreen mode IF DOSBox-X was fullscreen at the time the
+    card is initialized.
+  - 3Dfx voodoo OpenGL based emulation no longer allows fullscreen
+    mode, and does everything it can to prevent window resizing.
+  - Linux/X11 disable XRandR, XV, and X modeset functions. Do not
+    change monitor resolution.
+  - MPU-401 MIDI emulation fixed to look at all conductor message
+    bytes for code 0xFC (ALL END) instead of just the first byte.
+    This fixes hangs in games that send additional bytes prior to
+    0xFC and then expect the MPU-401 to signal 0xFC back when the
+    games are waiting for music to stop.
+  - Fix DOS CON driver not to signal data ready for PC-98 scan
+    codes that have no corresponding ANSI code. Tapping numeric
+    keypad keys during the title screen in Touhou Project should
+    no longer cause the game to pause waiting for keyboard input
+    when going into demo mode.
+  - Fix DOS CON driver to signal data ready for buffered escape
+    code.
+  - Fix PC-98 keyboard emulation not to apply IBM PC "extended"
+    keyboard scancode filtering.
+  - Window maximization does not count as a user resize preference.
+  - Fix Windows builds to enable DirectSerial, Direct LPT, modem,
+    emulation.
+  - New mapper shortcut to restore the window's original size.
+  - Fix bug with SHL instruction and OF flag, which corrects some
+    games and their decompression routines.
+  - Fullscreen (monitor) modesetting removed. DOSBox-X either runs
+    in a window, or scales up to fill the monitor, but will not change
+    the monitor resolution.
+  - Resize handling fixed to differentiate user resize verses resize
+    caused by DOSBox-X changing the window dimensions.
+  - Linux/X11 fixes to avoid flickering when resizing the window, and
+    to avoid redrawing unless necessary.
+  - Window resize management, to scale/arrange the output to fit the
+    window (for output= surface, opengl, direct3d)
+  - Enable resizing again, except when the GUI or mapper is active.
+  - Fix Linux/X11 to always take resize events, instead of ignoring
+    all further resize events just because one resize event is forever
+    "pending"
+  - Linux/X11 builds now track the size of the window on the desktop,
+    to keep track of resizing and maximizing.
+0.82.2 (01/29/2018)
+  - Linux builds no longer enable window resizing. The ability to
+    resize will be added back when the emulator can better handle
+    the user resizing the window.
+  - Windows and Linux now have synchronized build date and version
+    strings.
+  - Codebase begin transition to C++11
+  - The Windows maximize button no longer triggers fullscreen mode.
+  - Direct3D, OpenGL, and Surface outputs updated to fill the window
+    in Windows builds when the window is maximized. If aspect
+    correction is enabled, the Direct3D and OpenGL outputs will
+    scale the DOS screen (with pillarbox/letterbox padding) to the
+    correct aspect ratio and center within the maximized window.
+  - Fixed minor memory leak in MT32 (MUNT) synthesizer usage.
+  - Fixed uninitialized state issues with DMA channel 4 (cascade).
+  - IMGMOUNT now allows mounting the El Torito bootable floppy image
+    of a CD-ROM drive as a drive letter and accessible (read only)
+    filesystem. The FAT filesystem driver was fixed to support working
+    from sources other than a direct file.
+  - PC-98 mode fixed not to register certain built-in commands and
+    binaries to drive Z:\ that are not compatible with PC-98 mode.
+    MEM.EXE in particular uses IBM PC-specific techniques to gather
+    it's information, and is therefore incompatible with PC-98 mode.
+    This can be verified from the source code as MEM.EXE was evidently
+    borrowed from the FreeDOS project.
+  - EGA emulation (machine=ega) fixed to render 8bpp (256-color mode)
+    instead of full 32bpp VGA output. EGA video output is limited to
+    64-color (6-bit) by the design of the video connector (2-bit R/G/B)
+    therefore the full precision of 32bpp is not needed. This will also
+    benefit video capture as the reduced color bit depth will result
+    in smaller AVI files when recording gameplay.
+  - Added code to correctly detect 15-bit highcolor vs 16-bit highcolor
+    display format support, despite SDL falsely indicating 16-bit
+    color in both cases, which fixes incorrect colors on 15-bit display
+    modes.
+  - Fix up VGA DAC/palette mapping to display the emulator screen
+    properly on 16-bit true color displays. Fixed off-by-one shift
+    mistake in the DOSBox-X render scaler code that caused
+    green and purple tints to colors on 16-bit true color displays.
+  - Add "Show menu bar" command to the Windows "system menu" so that
+    the menu bar can be brought back after selecting "hide menu bar".
+  - Losing window focus while fullscreen no longer leaves the emulator
+    window blank.
+  - Maximize/restore fullscreen cleanup.
+  - Removed DDRAW output.
+  - Fix FAT filesystem driver to clear "success" flag at all failure
+    return points. This fixes problems where unrecognizeable FAT
+    filesystems are nonetheless presented as a drive letter with
+    garbled filenames, when IMGMOUNT should have displayed an error
+    instead.
+  - Fix FAT filesystem driver to allow PC-98 HDI images to load that
+    have headcount == 0 in the BPB.
+  - Fix Adlib emulation not to register a mapper handler if emulation
+    will jump to PC-98 mode, and fix mapper handler to check if Adlib
+    emulation is loaded to avoid segfault.
+  - Add "recording" volume to control the loudness of the audio going
+    out to capture (WAV, AVI, etc.)
+  - Separate mixer rendering from master volume. Apply master volume
+    at the sound card only, leave audio at full volume for recording
+    (WAV, AVI, etc. capture).
+  - dosbox.conf and command line option to log CON driver output to
+    a file. Anything written to STDOUT/CON by a DOS application is
+    logged this way.
+  - --time-limit <n> command line option to put a time limit on the
+    emulator, in seconds.
+  - Keyboard shortcut for the mapper UI no longer leaves keys "stuck"
+    in the guest to cause problems when you exit the mapper UI.
+  - Fixed code mistake that caused OpenGL NB output when dosbox.conf
+    specified output=opengl
+  - Mapper layout fixes:
+    - Shortcut buttons (on the right hand side of the UI) fixed to
+      become two columns wide if the button text won't fit in one
+      column.
+    - Some shortcut button titles shortened.
+  - Mapper UI updated to show which bindings are being activated by
+    hilighting buttons in the UI.
+  - Mapper UI modifier buttons indicate status through hilighting.
+  - Mapper UI joystick buttons and axes now use hilighting to indicate
+    that there is input from the device.
+  - Mapper fix for 4-axis joysticks that may count zero buttons, and
+    then crash (divide by zero) when the user pushes a button on the
+    joystick device.
+  - BIOS emulation now allows you to specify binary blobs to execute
+    in the guest system as part of startup. One can be specified to
+    execute just after CPU reset/power-on, and the other just before
+    booting to the DOS shell. THE BINARY BLOBS EXECUTE IN THE GUEST
+    ENVIRONMENT AND NOT AS ARBITRARY CODE ON YOUR HOST. This option
+    is provided for both automated testing and for the curious who
+    may want to venture into low level ASM hacking.
+  - INTRO.COM fixed to accept keyboard input correctly in both
+    PC-98 and IBM PC mode. You can now browse the help text properly
+    in either mode.
+  - DOS shell fixed to accept DOSKEY-like input in both IBM PC and
+    PC-98 mode (including arrow keys, F3, tab completion, etc.)
+  - DOS CON emulation now provides function keys (F1-F10) in PC-98 mode.
+  - DOS CON emulation fixed to process PC-98 BIOS codes and generate
+    PC-98 ANSI escapes as real hardware normally does.
+  - Mapper no longer shows two sets of the shortcuts (one overlaid
+    over the keyboard), registration bug fixed.
+  - PC-98 keyboard interrupt handler now handles CTRL key and
+    passes most keys as-is down through INT 18h now.
+  - Removed non-recursive page fault option. It is now always on,
+    except for internal cases where it needs to be off for callback
+    instructions to do their work properly.
+  - Removed dynamic x86 core. It is old and unmaintained code that
+    is incompatible with the non-recursive page fault system.
+  - IRQ cascade interrupt fixes and cleanup.
+  - BAT files given on the command line fixed to occur AFTER the
+    registration of ULTRASND and BLASTER environment variables.
+  - PC-98: DOS CON emulation fixed to decode Shift-JIS itself,
+    with consideration that some proprietary double-byte encodings
+    yield single-wide characters. DOS program using NEC's proprietary
+    box/line drawing characters this way should display properly now.
+  - DOSBox shell "greeting" now displays a proper box in PC-98 mode
+    instead of framing the text in rows and columns of Katakana. (basic2004)
+
+0.82.1 (12/25/2017)
+  - Windows builds no longer redirect stdout and stderr to
+    stdout.txt and stderr.txt. This also fixes problems
+    with crashing or hanging when run from Program Files.
+  - Windows releases compiled by TheGreatCodeholio again.
+  - SDL 1.x and SDL 2.x support in the same branch, selectable
+    by configuration option or VS2017 build target.
+  - SC400 emulation fixes
+  - Mac OS X pixel format fix to avoid corrupt graphics (Martin Lindhe)
+  - MT32 emulation now explains what ROM images it's looking for,
+    instead of just stating that it can't find the ROM images.
+  - Direct3D shaders from Daum (alex)
+  - NukeOPL OPL emulation
+  - Basic (experimental) NEC PC-98 emulation (machine=pc98)
+    - CG (character generator) emulation will need ANEX86.BMP
+      or FREECG98.BMP
+  - Some uninitialized state fixes
+  - FDI, FDD floppy disk support (especially PC-98 games)
+  - HDI hard disk support (especially PC-98 games)
+  - DOS FAT filesystem driver: added many sanity, size,
+    sector size and overrun checks.
+  - Floppy and hard disk image support now supports sector
+    sizes other than 512 bytes per sector (up to 1024).
+  - DOS FAT filesystem driver can now handle FAT filesystems
+    formatted with 256, 512, or 1024 bytes per sector.
+  - INT 29h route output to CON driver in PC-98 mode so
+    games can clear the screen with ANSI codes (Touhou Project).
+  - NEC PC-98 support for proprietary ANSI codes to clear
+    screen and show/hide function key row.
+  - NEC PC-98 FM emulation (borrowed/ported from Project Neko II).
+  - MPU-401 now emulates relative tempo change commands.
+  - When mounting folders as a drive letter, filenames are
+    now translated between guest and host according to the
+    MS-DOS code page. This allows DOS games to use extended
+    characters in a way that does not cause invalid filenames
+    on the host. The host is always assumed to support unicode.
+    Windows builds will use wide char (UTF-16) host names and
+    Linux/Mac OS X builds will use UTF-8.
+  - Code page translation for 437 (US MS-DOS) and 932 (PC-98 Shift-JIS).
+  - Emulate DOS console function key row in PC-98 mode.
+  - PC-98 EGC graphics emulation (minimal)
+  - PC-98 CG support for custom fonts (RAM portion)
+  - PC-98 EGC minimal ROP emulation
+  - PC-98 select between 2.5MHZ and 5MHz GDC (for games that demand one or the other)
+  - Aspect ratio menu item in Windows works correctly now
+  - Capture menu works correctly now
+  - Removed "overlay" output
+  - Fix Direct3D and OpenGL output to enable linear interpolation (smoothing)
+  - Fixed "double aspect ratio" issue with OpenGL output
+  - Linux builds compiled against SDL 1.x and running against PulseAudio
+    no longer hang/crash after some random amount of time (threading conflict)
+  - PC-98 minimal mouse emulation
+  - VGA doublescan=false fixed to display correctly, especially with scalers
+  - SDL 1.x Windows builds fixed to process mouse motion FIRST before
+    mouse buttons so that guest pointer integration with Windows 3.1
+    works properly.
+  - SDL 1.x Windows builds now enforce a 60Hz cap on mouse motion
+    detection because recent versions of Windows have some latency
+    when SDL repositions the mouse cursor. This fixes random
+    erratic jumps in mouse motion when playing games that respond
+    to mouse movement.
+  - SDL 2.x fix touchscreen interaction on Windows
+  - SDL 2.x mapper now responds to touchscreen as well as mouse.
+  - DOSBox Integration device no longer enables it's ISA PnP device
+    by default.
+  - SDL 2.x fix Windows 3.1 "double-click" accidents by ignoring
+    "mouse" events faked by Windows from the touchscreen.
+  - "Paper white" HGC/CGA monochrome palette (basic2004)
+  - CMS (GameBlaster) frequency correction (basic2004)
+  - SID frequency correction (basic2004)
+  - Maximize button in Windows now consistently triggers fullscreen mode
+  - SDL 2.x builds now use a different mapper file name to
+    avoid conflicts with SDL 1.x builds. SDL scan codes are
+    completely different between the two.
+  - Windows builds now include WinPCAP support and NE2000 emulation.
+  - MOUNT / IMGMOUNT convert backslash to forward slash in path on Linux to
+    allow dosbox.conf files from Windows to work on Linux.
+  - DOSBox-X officially no longer targets Windows XP.
+    Unofficially third party builds may support Windows XP.
+  - MPU-401 emulation now allows you to choose the IRQ, if desired.
+  - Windows builds now include reference dosbox.conf so that you
+    have a list of all options.
+  - IMGMOUNT and FAT filesystem support now check partition type
+    field to ensure that the partition chosen is a FAT filesystem.
+  - IMGMOUNT no longer requires -size parameter if mounting
+    a HDI disk image.
+  - IMGMOUNT and FAT filesystem driver updated to support both
+    IBM PC MBR (master boot record) and PC-98 IPL1 partition
+    tables.
+  - Fixed UMB memory selection not to overlap the EMS page frame.
+  - EMS updated to sit at E000h in IBM PC mode and D000h in PC-98 mode.
+  - Mapper interface now shows additional buttons for handlers
+    registered after initial emulator setup phase.
+  - Mapper fixed to load/save or apply default keybindings for
+    handlers registered after initial emulator setup phase.
+  - Mapper fixes now reveal "capture OPL", "hercules palette"
+    options as well. The fixes also allow the default key
+    bindings for those functions to work.
+  - "CTTY NUL" no longer causes DOSBox-X to hang.
+  - MOUNT now supports use of -q to suppress message when
+    successfully unmounting a drive.
+
+9/21/2017
+
+Pentium Pro instruction set implementation
+https://github.com/joncampbell123/dosbox-x/pull/305
+
+MMX instruction set recompiler for core=dynamic
+https://github.com/joncampbell123/dosbox-x/pull/290
+
+0.74
+  - Several small game specific fixes/hacks/support. (Offensive,
+    Roadhog, GTA installer, Kingdom O' Magic soundcard detection, 
+    Pirate booter, Armored Fist installer)
+  - Add the S3-specific 640x480 256 color mode. (fixes regression in "Wooden 
+    Ships and Iron Men" and "I Have No Mouth  And I Must Scream")
+  - Fix a stack overflow that could crash DOSBox.
+  - Add fake microphone input. (fixes Talking Parrot)
+  - Modify adlib turn off code, so that it doesn't turn off in 
+    cases where the same sound is repeated over and over again.
+  - Several small fixes to the CDROM audio code. (HOMM2, Redneck 
+    Rampage and others)
+  - Several improvements to the CDROM emulation code. (fixes Alpha
+    Storm and  GT Racing 97)
+  - Some small CPU fixes that might fix something.
+  - Handle opcode 0xff subcode 7 as invalid instruction. (fixes dif-2 & others)
+  - Some hercules fixes. (Testdrive)
+  - Improve support for blanked parts that wrap around to the start of
+    the screen. (fixes Magic Circle demo and Sid&Al)
+  - Remove old OPL cores as the new ones seem to work very nicely.
+  - Modify movie recording code so that the movies aren't corrupt when
+    you exit dosbox without stopping the movie.
+  - Change RGB3x scaler to look more pretty.
+  - Improve initial register values compatility of the GUS.
+  - Added autodetection for Gameblaster. (games can find it now)
+  - Change render preferences a bit to be more compatible with Windows 7.
+  - Add DOS fixes to terminate program. (fixes Fortune Teller) 
+  - Add FFREEP. (fixes Trucks)
+  - Improve FPU ST80 in C mode when writing zero. (fixes Antigok)
+  - Add special int10 scanline function. (fixes mz700 and probably lots
+    of games that mess with them)
+  - Fix scrolling in rarely used video modes. (fixes Orphee)
+  - Modify game specific hacks a bit so that Kick off 3 works again.
+  - Lots of fixes to the INT10 video parameter table. (Seven spirits 
+    of ra and others)
+  - Add VGA blanking in machine=vgaonly. (used by Alien Carnage)
+  - CGA, PCJr, Tandy: Add video blanking, change display start latch 
+    timing, sync pulse width correction.
+  - PCJr, Tandy: implement vertical retrace interrupt.
+  - PCJr, CGA: line-by-line video emulation.
+  - PCJr: support on-screen change of color modes 4medium to 16low. (used
+    by Ghostbusters booter)
+  - Hercules: Add green and amber monochrome support.
+  - All machines: only update the video timing when needed. (Jungle Hunt,
+    others that synchronize to the video screen might profit)
+  - Several small DOS fixes.
+  - Some UMB related fixes. (The Legacy without UMB)
+  - Fix version number of DSP for SB 1.5. (fixes a few games)
+  - Several VGA emulation improvements. (Allertone football manager)
+  - Some Tandy fixes. (Mech Warrior)
+  - Small improvements and fixes to the OPL emulation.
+  - Add low level Tandy DAC emulation.
+  - Some EMS fixes. (fixes Mortal Kombat and others)
+  - Change SoundBlaster DSP reset mechanism, add sb irq acknowledge logic.
+    (fixes stmik-based applications)
+  - Some interrupt pointer location modifications. (fixes Tinker Tales)
+  - Some fixes to the BOOT code. (fixes Last Mission)
+  - Respect write-only file information. (fixes Champions of Zulala)
+  - Some RTC fix. (fixes Tully Bodine and others)
+  - Improve mouse emulation to work better with Water World.
+  - Hopefully fix the translation of the configuration file.
+  - Speed up and fixes for the recompiler core. (pitfall2 pcjr)
+  - Change memory start location. (fixes 7th Guest installer)
+  - Several fixes to the batch file handling. (Shift and 
+    use the typed first %0 instead of the parsed %0)
+  - Improve file redirection and redirected line ends. (fixes 
+    Phantasmagoria 2 DOS installer)
+  - Fix compilation with new MAC os X version.
+  - Add 16C550A FIFO support to the serial port emulation.
+  - Improve modem emulation to get higher speeds.
+  - Change default samplerates to 44100, blocksize to 1024 and prebuffer to 20,
+    so that hopefully certain soundcards produce more fluent sound playback.
+  - Add some rarely used, but for some games critical flags to 
+    the internal commands.
+  - Add -userconf flag, so that the userspecific configuration can
+    easily be used together with -conf configfile.
+  - Improve internal timing with repeating timers (especially with 
+    the dynamic core).
+
+0.73
+  - Add two new opl2+opl3 emulators. (better speed, different implementation
+    approach)
+  - Improved DRO recording/better file structure.
+  - Add EGA emulation.
+  - Add special vga machine mode. Supports more of the exotic tricks like
+    changing the palette during screen updates, 9x16 fonts etc.
+  - Added special machine modes for the following svga cards:
+     - S3
+     - Paradise
+     - Tseng
+  - Fix problems with the vga split line feature.
+  - Improve vesa emulation.
+  - Add optional selection of old vesa mode for games that don't work
+    with certain vesa features.
+  - Improve video BIOS emulation to behave more like a real bios.
+  - Fixes for emulated 4bpp graphics modes.
+  - Fixes to paging system.
+  - Various fixes and improvements for the recompiling core.
+  - Add arm backend for the recompiling core.
+  - Add some mscdex quirks when dealing with files that are exactly 8.3 long.
+  - Small fixes to batch file handling.
+  - Small fixes to the XMS memory handling.
+  - Various fixes for aligned memory on hosts that want it.
+  - Various improvements to the mouse.
+  - Fixes and small speed ups to the debugger.
+  - Fix and improve lot's of compilation problems. (curses detection,
+    GCC 3.4 and GCC 4.X fixes)
+  - Added some basic auto keyboard layout handling. (windows only currently)
+  - Add basic support for evdev keyboard driver.
+  - Various fixes to the timer. (improve mode 2 timer changes,
+    implement mode 1, improve gate2 handling)
+  - Add audio extraction and mci audio support. Should enable CDROM audio
+    for Vista and adds volume control.
+  - Improve the directory cache speed a lot, especially with mounting slow
+    media like network paths.
+  - Various fixes to the create temporary file call.
+  - Don't keep batchfiles open during execution. Allows rewriting of the
+    active batchfile. (menu programs use this trick sometimes)
+  - Fix problems with filenames with 2 extensions.
+  - Add some more lowlevel dos tables.
+  - Fixes to hercules emulation.
+  - Fix flag handling for special case of ROR.
+  - Make the batchfile handling in regard to IF more flexible.
+  - Fixes to scrolling/panning feature.
+  - Add prefetch queue emulation.
+  - Make the emulated cpu type selectable. This is mainly the
+    identification commands and the way paging works.
+  - Some special EMS functionality added. (OS handles, zero-page handling)
+  - Improve support for EMS when booting a different OS.
+  - Improve cdrom speed detection by games.
+  - Improve stability of cycle guessing code, when there is background
+    activity.
+  - Fix various mscdex and cdrom detection schemes.
+  - Added Coremidi support on Mac OS X.
+  - Improve support for DOS devices when used to detect the existance
+    of directories in various ways.
+  - Add IRQ 2 emulation on VRET. (ega only)
+  - Added video parameter table and video state functionality.
+  - Increase default freespace to 250 MB.
+  - Some fixes to the fat filesystem handling for disk images.
+  - Some soundblaster fixes and command additions.
+  - Fix mixer 16bit direct transfers on bigendian hosts.
+  
+0.72
+  - Fixed unitialized variable in joystick. (Fixes crashes on Vista and
+    Mac OS X)
+  - Some bugfixes and speedups to the 64 bit recompiling core.
+  - Fixed sign flag on soundblaster dma transfers (Space Quest 6 intro)
+  - Fixed a bug in keyboard layout processing code and fixed certain
+    layouts.
+  - Fixed Dreamweb.
+  - Improved speed unlocking when running cycles=max.
+  - Fixed a crash related to the tab completion in the shell.
+  - Improved aspect correction code. Should now be like how a real monitor
+    handles it.
+  - Fixed a bug in the xms status report code. (Blake Stone 1.0 shareware)
+  - Added a lot more keyboard layouts.
+  - Fix crash related to changing the scaler before a screen was created.
+  - Hopefully fixed compilation on *bsd.
+  - Enabled auto cpu core selection for recompiling core as well.
+  - Made the used joystick selectable when 4axis is specified.
+  - Added some hints for inexperienced DOS users to the shell.
+
+0.71
+  - Add a new recompiling cpu core, which should be easier to port.
+  - Add 64 bit version of the recompiling core.
+  - Add mipsel 32 bit version of the recompiling core.
+  - Fix a few small problems with FCBs. (fixes Jewels of darkness and
+    cyrus chess)
+  - Raise some more exceptions. (fixes vbdos)
+  - Fix a few problems with the dynamic core. (fixes Inner Words,
+    Archmimedean Dynasty and others)
+  - Improve/Fix fallback code for certain graphics cards.
+  - Fix a few cd audio related bugs.
+  - Add an undocumented MSCDEX feature. (Fixes Ultimate Domain)
+  - Fix some pcspeaker mode. (fixes Test Drive and similar games)
+  - Improve dos keyinput handling. (fixes Wing Commander 3 exit dialog)
+  - Remove Exit condition on fully nested mode. (fixes some demo)
+  - Add image file size detection.
+  - Add/Fix some ansi codes. (fixes PC Larn and certain versions of
+    infocom games)
+  - Several general DOS fixes. (fixes nba95, hexit and various other games)
+  - Add some valid input checks. (fixes 3d body adventure and similar
+    games)
+  - Fix digital joystick centering problem.
+  - Reenable textmode 54 and 55.
+  - Fix a pelmask problem with univbe 5.0 lite. (fixes Panzer General)
+  - Fix minor mixer underflow.
+  - Some general image and bios disk emulation fixes.
+  - Hopefully fix compilation on BSD and darwin.
+  - Try using ioctl cdrom access by default if possible.
+  - Fix some svga detection routine. (fixes Grandest Fleet 2 and Bobby Fischer
+    Teaches Chess)
+  - You can now close DOSBox using the status window in win32.
+  - Add support for NX enabled systems.
+  - Fix a casting error which only showed with certain compilers. (fixes
+    various games under mac os x and 64 bit linux)
+  - Improve timer and add gate 2 support. (fixes various games and
+    joystick problems)
+  - Improve mouse. Add undocumented backdoor. (fixes Last half of Darkness, 
+    PC-BLOX and others)
+  - Add/improve support for ~ and ~username in all commands.
+  - Fix a font problem with the pcjr/tandy. (fixes personal deskmate 2)
+  - Change dma routine a bit. (fixes ticks in sound in various games)
+  - Allow read-only diskimages to be booted. (fixes various booter
+    games)
+  - Add basic hidden file support on cdrom images. (fixes Player
+    Manager 2)
+  - Add some rarely used functionality to the int10 mode setup. (fixes
+    WW2 Battles of the South pacific)
+  - Add ability to force scaler usage.
+  - Speed up flag generation and make it more 386-like.
+  - Some colourful feedback in the mapper.
+  - General code cleanup.
+
+0.70
+  - Improve register handling and support with XMS.
+  - Fix some issues with deleting open files.(windows only issue)
+  - Add dummy LPT1 class. (windows only issue)
+  - Improve some of the internal dos commands. (choice, copy and shift)
+  - Improve ROM area. (for games that use it for random numbers or 
+    overwrite it as some sort of detection thing)
+  - Improve compatibility of dynamic core by making it handle certain
+    pagefaults earlier.
+  - Move internal dos tables around so we have more umb memory.
+  - Add some dos tables.
+  - Dynamic core supports io exceptions.
+  - Move some interrupt handlers to XT Bios locations.
+  - Add a dynamic fpu on x86.
+  - Improve fpu on non-x86.
+  - Trapflag gets strict priority over hardware IRQs.
+  - Trapflag support for the dynamic core.
+  - Add dummy TRx handling.
+  - Fix a few rarely used character functions.
+  - Improve auto cycle guessing code.
+  - Improve and extend the joystick support.
+  - Add autofire support.
+  - Improve the mapper so you can map keys to the joystick and vice versa.
+  - A few game specific video card fixes.
+  - Fix some 64 bit cpu bugs.
+  - Add support for certain cdrom detection schemes.
+  - Improve HSG/Red Book support.
+  - Improve MSCDEX.
+  - Improve dynamic core support under intel macs.
+  - Add basic support for clipper programs.
+  - Add support for different keyboard layouts.
+  - Add auto core guessing.
+  - Fix a few flags bugs.
+  - Fix a few small cpu bugs.
+  - Improve soundblaster detection rate by various programs.
+  - Improve EMS emulation. (allow mapping of non standard regions)
+  - Improve keyboard input codes on various OS-es.
+  - Fix problems with filenames having stackdata in them.
+  - Changed a few basic operations in DOSBox so they take emulated time.
+  - Improve dos ioctl functions.
+  - Extend cpu core so they are capable of detecting and raising a few
+    more exception types.
+  - Improve DOS functions when dealing with virtual drive.
+  - Improve FAT drives.
+  - Better handling of volume-labels in file functions.
+  - Image disk cycling capability. (prompt)
+  - Try to reduce the impact of using an analog joystick.
+  - Several measures to avoid code invalidation on certain types
+    of self modification in the dynamic core.
+  - Add dynamic core memory function inlining.
+  - A few small mouse improvements. (some games are using things they
+    shouldn't)
+  - Add nullmodem emulation.(h-a-l-9000)
+  - Some small cga and hercules fixes.
+  - Add more scalers (hq2x/hq3x/sai). (Kronuz)
+  - Change configuration file loading support. It now supports
+    multiple configuration files.
+  - Make dynamic core capable of running some win32s programs.
+  - Fix and add some rare soundblaster modes. (Srecko)
+  - Better soundblaster mixer controls. (Srecko)
+  - Make soundblaster installation under windows much easier.
+  - Add device control channel handling. 
+  - GEMMIS support (ems under windows).
+  - Support more colours in win 3. (vasyl)
+  - Don't show unmounted drives in windows filemanager.
+  - Fix some bugs in the int13 handler.
+  - Simulate some side-effects of bios interrupt handlers on flags.
+  - Add IPX functions needed by netbios.
+  - Make ports take emulated time.
+  - Tabcompletion is now aware of the CD command.
+  - Add suppport for the dac pel mask.
+  - Fixes to hercules emulation, better detection and bank switching.
+  - Fixes to tandy emulation, 640x200x16 mode and different sizes bank.  
+  - EGA/VGA memory changes detection for faster rendering.
+  - Gus 16 bit fixes.
+  - Many timer improvements. 
+  - Some pcjr fixes.
+  - Some booter fixes.
+  - Many small fixes.
+
+0.65
+  - Fixed FAT writing.
+  - Added some more missing DOS functions.
+  - Improved PIC so that it actually honours irq 2/9.
+  - Improved intelligent MPU-401 mode so that more games work with it.
+  - Some mouse fixes.
+  - Changed DMA transfers a bit so they bypass the paging tables.
+  - Added S3 XGA functionality.
+  - Improved paging so that read and write faults are handled differently.
+  - Rewrote exception handling a bit (no exception 0x0B with dos4gw anymore).
+  - Added IO exceptions in all but the dynamic core.
+  - Some ems improvements.
+  - Added midi-device selection code for the windows hosts.
+  - Fix crashes/segfaults related to the disabling of the pcspeaker.
+  - Added some more FILES=XX detection tricks.
+  - Fixed some vga detection schemes.
+  - Fixed screenshot corruption when using -noconsole in a read-only directory.
+  - Fix wrong scaled screenshots.
+  - Added some hidden file functions when using diskimages. (helps with cdrom 
+    detection schemes)
+  - Fixed a bug in the mixer code, that muted the music in certain games.
+  - Added an assembly fpu core.
+  - Made the shell more flexible for batch files.
+  - Check for unaligned memory acces fixes hangups on ARM processors.
+  - Some 64 bit fixes.
+  - Added code to change configuration at runtime.
+  - Improved ADPCM emulation.
+  - Fixed a few cpu instructions.
+  - Always report vesa 2.0 and fix some colour issues with vesa games.
+  - Fix video mode 0x06 and 0x0a.
+  - Improvements to the joystick emulation. 4 buttons are supported as well.
+  - Add VCPI emulation for Origin games.
+  - Fixed a lot of things in the boot code. Most booters work now.
+  - Lots of improvements to the IPX emulation.
+  - Rewritten modem emulation. Should work with more games.
+  - Improvements to the dos memory managment routines.
+  - Add UMB (upper memory blocks) support.
+  - Emulate the pause key.
+  - Improve Composite CGA mode emulation.
+  - Lots of vga compatibility changes.
+  - Improved support for chained video modes.
+  - Improved mode and palette handling in cga modes.
+  - Mount accepts ~ now.
+  - Added a few of the EGA RIL functions.
+  - Added TandyDAC emulation.
+  - OS/2 support.
+  - Improved and speed up the dynamic cpu core.
+  - Fix some errors in the CD-ROM emulation layer.
+  - Added an automatic work-around for some graphics chipsets.
+  - Add PCjr support.
+  - Allow mousedriver to be replaced. Fixes a few games that come with their
+    own (internal) driver.
+  - Improved dynamic cpu core so it can handle pagefaults and some obscure 
+    types of self-modifying code.
+  - Added -noautoexec switch to skip the contents of [autoexec] in the
+    configuration file.
+  - Improved v86 mode emulation (mainly for Strike Commander).
+  - Improved timer behavior.
+  - Improved extended keyboard support.
+  - Enhanced and added several DOS tables.
+  - Made core_full endian safe.
+  - Made pagefaults endian safe.
+  - Add support for moviecapturing
+  - Add support for 15/16/32 bit videomodes.
+  - Add some more VESA modi (4 bit).
+  - Add 1024x768 output.
+  - Changed screenrendering so it only draws changes to the screen.
+  - Allow remapping of the EMS page when the dma transfer was started from 
+    the page frame
+  - Made EMS and DMA work together when playing from a mapped memory page.
+  - Renamed several configuration options, so that they are unique.
+  - Merged mpu and intelligent into one option.
+  - Merged fullfixed and fullresolution.
+  - Extended keys should be handled better.
+  - F11 and F12 work.
+  - Compilation fixes for various platforms.
+  - Fix a few crashes when giving bad input.
+  - Removed interp2x and added few new scalers.
+  - Reintroduce the lockfree mouse. (autolock=false)
+  - Add a larger cache for the dynamic cpu core.
+  - Improved soundblaster DSP, so it gets detected by creative tools.
+  - Lots of bugfixes.
+  - Even more bugfixes.
+  
+0.63
+  - Fixed crash with keymapper (ctrl-f1) and output=surface.
+  - Added unmounting.
+  - Fixed multiple issues with drive labels.
+  - Fixed most if not all FILES=XX problems.
+  - Added redirection in the shell.
+  - Fixed crashes with subst.
+  - Fixed multiple crashes with the drive images support.
+  - Added a missing fpu instruction.
+  - Fixed some cpu and fpu instructions.
+  - Fixed a small bug related to font loading.
+  - Rewrote the devices support.
+  - Added capslock/numlock checks on startup.
+  - Fixed wave writing.
+  - A few internal DOS fixes.
+  - Timer fixes for the hybrid loader.
+  - Some small soundblaster fixes.
+  - The drive cache can now be cleared by a keycombo. (CTRL-F4)
+  - A few keyboard fixes.
+  - Compilation fixes on various platforms.
+  - Quite some debugger improvements.
+  - Fixed dir only showing files after the first run on cdrom drives.
+  - Added some cdrom detection checks.
+  - Enabled insert in the shell. (Easier editing of commands)
+  - Changed order in which executables appear with tab-completion.
+  - Fixed some issues with raw opl recording and using a slightly different
+    format
+  
+0.62
+  - Added blinking support in the shell and some color fixes.
+  - Fixed commandline parsing when .bat files involved (fixes -exit)
+  - Fixed issues with tabs in commandline not being processed correctly.
+  - Cleaned/improved shutdown sequence.
+  - Added some more bios functions (wait and delay functions).
+  - Made our XMS driver conform the specs better. (c2woody)
+  - Added support for some more ems functions.
+  - Added intelligent mpu401 emulation. (Srecko)
+  - Added soundblaster 16 emulation.
+  - Rewrote GUS emulation to sound more authentic.
+  - Improved pc speaker emulation.
+  - Added an internal (programmable) mixer.
+  - Added support a few soundblaster/adlib detection routines.
+  - Fixed lot's of bugs related to DMA transfers.
+  - Added interpolating prebuffering mixer routines.
+  - Added recording of OPL commands and raw midi.
+  - Fixed some bugs with the wave recording.
+  - Changed sensitivity settings of the mouse.
+  - Added ps2 mouse-emulation in bios interrupts (c2woody).
+  - Fixed some bugs with mouse emulation limits.
+  - Fixed a bug with an unterminated string in the drivelabel.
+  - Changed file search routines a bit to be more compatible.
+  - Added support for attribute-searching with fcb's.
+  - Added basic SDA.
+  - Added TPA and DIB.
+  - Added Lot's of missing dos tables (c2woody).
+  - Changed psp and dta functions to use dta.
+  - Returned filename in ds:dx in create-random-file (c2woody).
+  - Fixed a bug with date and time used on open files.
+  - Some mscdex fixes.
+  - Added the -version switch, which makes dosbox report its version.
+  - Added a keymapper.
+  - Added basic IPX emulation.
+  - Added cdrom iso support and floppy images support.
+  - Added the possibity to boot another dos version.
+  - Added Serial passthrough support (win32 only).
+  - Added the possibility to pause dosbox.
+  - Changed OpenGL so that it is initialized only when used.
+  - Make dosbox run at higher priority when active and lower when inactive.
+  - Added direct draw output support (win32 only).
+  - Added current running program to title bar.
+  - Rewrote video emulation to support new scalers.
+  - Added new graphics scalers like advmame3x,tv2x.
+  - Added a support for a few anti-debugger tricks.
+  - Improved the handling of the tab-key.
+  - Improved support for the numeric keyboard.
+  - Fixed a few cpu opcodes.
+  - Added cpu core simple (for lowerend machines)
+  - Fixed some nasty bugs in the dynamic cpu core.
+  - Added a few (rarely used) fpu opcodes.
+  - Fixed various issues with GCC 3.4.
+  - Many internal timer improvements (PIT and PIC).
+  - Added some more PIC commands (c2woody).
+  - Added BCD counting to the timers.
+  - Fix some vesa functions.
+  - Add some basic support for 132x25 and 132x45 textmodes.
+  - Improved Tandy emulation a lot.
+  - Lowered cpu usage when dosbox is idle.
+  - Allow virtualisation of some basic IO-ports (c2woody).
+  
+
+0.61
+  - Added a beta dynamic cpu for x86 hosts (very unstable)
+  - Added opengl and hardware overlay display output
+  - Rewrote the vga screen updates to go in lines
+  - Added paging and v86 support to cpu emulation
+  - Added a config option to simulate a certain type of machine
+  - Added hercules graphics emulation
+  - Made CGA/TANDY modes more compatible
+  - Updated textmode drawing routines to support blinking colors
+  - Fixed VESA set page function that was documented wrong
+  - Fixed some wrongly emulated cpu opcodes.
+  - improved exception handling
+  - debugger: fixes; logging of gdt,lgt,idt, new commands(Fizzban)
+  - fixed some mscdex issues (drive letter header error, added get directory entry)
+  - added/fixed some bios funcs
+  - added some rarely used xms functions (thanks c2woody!)
+  - implemented GUS emulation
+  - Added 16-bit DMA support (for GUS and eventually SB16)
+  - Fixed many small bugs in filehandling routines
+  - Many small FPU fixes (c2woody/Fizzban)
+  - Some keyboard improvements (pharlab games)
+  - Some Timer and cmos/rtc fixes (Mirek/Srecko/Others)
+  - Lot's of mouse fixes (Help from various people)
+  - Enabled internal modem
+  - Made the DOS parsing routines a bit more flexible
+  - Added Subst (Srecko)
+  - Added cdrom ioctl support for linux (prompt)
+  - Many internal DOS fixes: memory/files/datastructures.
+  - Got some help from c2woody in allowing more than 1 irq being served
+  - Disabled DPMI (not needed anymore. DOSBox handles almost every extender)
+  - Search configfile in $HOME directory if none present in current directory
+  - Added another way to switch to protected mode. (Thanks Morten Eriksen!)
+  - Fixed some odd badly documented behaviour with PSP/DTA
+  - Added some warnings on opening of readonly files in writemode(DOS default).
+  - Many shell enhanchements
+  - Fixed a win32 specific bug dealing with filenames starting with a "."
+  - Fixed some bugs with the directory structure: not found/can't save errors
+  
+0.60
+  - rewrote memory system for future paging support
+  - fixed several EMS and XMS bugs and rewrite for new memory system
+  - added some support for tandy video modes
+  - added MAME Tandy 3 voice emulation
+  - added MAME CMS/GameBlaster emulation
+  - added serial port emulation with virtual tcp/ip modem (somewhat buggy)
+  - sound blaster emulation is now sb pro 2.0 compatible
+  - added basic support for 32-bit protected mode
+  - VGA now tries to emulate an S3 Trio 64 card with 2 MB
+  - VESA 2.0 support for some 256 color modes
+  - rewrote large piece of video bios code for better compatibility
+  - added support for the not inheritance flags.
+  - created functions for creating child psp.
+  - updated errorcodes of findfirst (thanks Mirek!)
+  - rewrote loggingsystem to generate less warnings
+  - added dos protected mode interface (dpmi)
+  - added cdrom label support
+  - improved cdrom audio playing
+  - fixed and improved directory cache
+  - debugger shows selector- and cpu mode info
+  - added SELINFO (selector information) command to debugger
+  - added reference counting for dos files
+  - added tab-completion
+  - added basic fpu support.
+  - fixed several bugs with case sensitive filesystems.
+  - added more shell commands and improved their behaviour.
+  - mouse improvements.
+  - real time clock improvements.
+  - DMA fixes.
+  - Improved .BAT file support.
+
+0.58
+  - fixed date and time issues with fcbs
+  - added more commands to the internal Shell
+  - corrected config system when a old configfile was used
+  - fixed cga put and get pixel
+  - fixed some vga register getting reset to wrong values
+  - improved support for foreign keyboards
+  - improved joystick support
+  - made dosbox multithreaded again
+  - lot's of soundblaster fixes
+  - dma fixes
+  - cdrom support
+  - midi support
+  - added scale2x
+  - reenabled screenshot support
+  - joystick support fixes
+  - mouse improvements
+  - support for writing wavefiles
+  - added directory cache and longfilename support (longfilenames will be mangled)
+  - mouse fixes
+  - date and time updates at z:\
+  - added (partial) direct disk support. (works probably only if directory is mounted under a:\)
+  - added support for env variables. (must be set before starting dosbox: DOSBOX_SECTION_PROPERTY=value
+    like DOSBOX_SBLASTER_IRQ=1)
+0.57
+  - added support for command /C
+  - fixed all fcb-write functions
+  - fixed fcb-parseline
+  - added debugger under linux/freebsd 
+  - added debugger memory breakpoints and autolog function (heavy debug)
+  - added loadfix.com program that eats up memory (default 64kb)
+    Usage  : loadfix [-option] [programname] [parameters]...
+    Example: loadfix mm2      (Allocates 64kb and starts executable mm2)
+             loadfix -32 mm2  (Allocates 32kb and starts executable mm2)
+             loadfix -128     (Allocates 128kb)
+             loadfix -f       (frees all previous allocated memory)
+  - added echoing of characters for input function
+  - added support for backspace for input function
+  - added partial support for int10:01 set cursortype
+  - fixed most of the problems/bugs with character input.
+  - fixed allocationinfo call.(darksun series)
+  - improved dos support for non-existant functions
+  - Split screen support
+  - prefix 66 67 support
+  - rewrote timingscheme so 1000 hz timers don't cause problems anymore
+  - update adlib emulation
+  - fixed some isues with the mouse (double clicks and visible when it shouldn't be)
+  - improved mouse behaviour (mickey/pixel rate) and detection routines.
+  - basic ansi.sys support
+  - Disney sound system emulation 
+  - rewrote upcase/lowcase functions so they work fine with gcc3.2
+  - SHELL: added rename and delete
+  - added support for command /C. Fixed crashes in the shell
+  - fixed various bugs when exiting dosbox
+  - fixed a bug in XMS
+  - fixed a bug with the joystick when pressing a button
+  - create nicer configfiles.
+  - bios_disk function improved. 
+  - trapflag support
+  - improved vertical retrace timing.
+  - PIT Timer improvements and many bug fixes
+  - Many many bug fixes to the DOS subsystem
+  - Support for memory allocation strategy
+  - rewrote cpu mainloop to act more like a real cpu
+  
+0.56
+  - added support for a configclass/configfile
+  - added support for writing out the configclass into a configfile
+  - removed the language file and made it internal
+  - added support for writing the language file (will override the internal one)
+  - improved mousesupport
+  - updated readme
+  - support for screenshots
+  - some cpu-bug fixes
+  - dma changes
+  - Real Sound support
+  - EMM fixes and new functions.
+  - VGA fixes
+  - new wildcompare
+  - support for size and disktype at mount.
+  - added new debugger functionalities: start/trace into INTs, write processor status log, 
+    step over rep and loop instructions, breakpoint support without using INT 03 (heavy debugging switch)
+  - Added more cpu instructions and changed the string operations.
+  - Added classes for most of the internal dos structures.
+  - Rewrote most of the fcb calls to use normal dos calls.
+  
+0.55
+  - fixed the errors/warnings in prefix_66.h and prefix_66_of.h (decimal too large becomming unsigned).
+  - fixed compilation error on FreeBSD when #disable_joystick was defined
+  - int10_writechar has been updated to move the cursor position.
+  - changed the basedir routines to use the current working dir instead of argv[0]. This will fix and brake things :)
+  - illegal command, now displays the command
+  - wildcmp updated to be case insensitive
+  - added fcb:open,close,findfirst, findnext.
+  - fixed rename in drive_local
+  - added new features to the debugger: breakpoint support / data view / command line
+  - partial support of list of lists (dos info block)
+  - full emm 3.2 support  
+  - partial emm 4.0 support
+  - fixes to graphics core fonts (text in sierra games is now correct)
+  - improved support for user mousehandlers
+  - fixed EGA graphics
+  - fixed VGA graphics
+  - fixed write with size 0
+  - changed memory management.
+  - fixed and cleaned up the cpu flags.
+  - changed interrupt handler.
+  - speeded up the graphics.
+  - speeded up the cpu-core
+  - changed dma 
+  - improved dma streams from emm memory
+  - added some cga videomodes
+  - added more funtions to the keyboard handler